--- conflicted
+++ resolved
@@ -98,11 +98,7 @@
     -- EdisonAPI isn't used by Agda, but EdisonCore 1.3.1 doesn't
     -- declare what version of EdisonAPI it depends on.
     , EdisonAPI == 1.3
-<<<<<<< HEAD
-    , EdisonCore == 1.3.1.*
-=======
     , EdisonCore >= 1.3.1.1 && < 1.3.2
->>>>>>> 97c5415e
     , edit-distance >= 0.2.1.2 && < 0.3
     , equivalence >= 0.2.5 && < 0.4
     , filepath >= 1.3.0.1 && < 1.5
@@ -126,6 +122,7 @@
     , QuickCheck >= 2.8 && < 2.9
     , parallel >= 3.2.0.4 && < 3.3
     , parsec >= 3.1 && < 3.2
+    -- only for Agda.TypeChecking.SizedTypes.Parser, which is not included
 
     -- pretty 1.1.1.2 and 1.1.1.3 do not follow the package versioning
     -- policy.
@@ -390,12 +387,7 @@
                     Agda.TypeChecking.Serialise.Instances.Highlighting
                     Agda.TypeChecking.Serialise.Instances.Internal
                     Agda.TypeChecking.SizedTypes
-<<<<<<< HEAD
-                    Agda.TypeChecking.SizedTypes.Main
-                    Agda.TypeChecking.SizedTypes.Parser
-=======
 --                    Agda.TypeChecking.SizedTypes.Parser
->>>>>>> 97c5415e
                     Agda.TypeChecking.SizedTypes.Solve
                     Agda.TypeChecking.SizedTypes.Syntax
                     Agda.TypeChecking.SizedTypes.Tests
