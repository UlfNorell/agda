TOP = ../..

include $(TOP)/mk/paths.mk

# Enable read -n and 2>&1 |.
SHELL=bash

uname:=$(shell uname)
ifeq (NT-5,$(findstring NT-5,$(uname)))
pwd=$(shell (cmd /c 'echo %CD%') | sed -e 's/\\/\\\\\\\\/g')
pwdPlusDelimiter=$(pwd)\\\\
else
pwd=$(shell pwd)
pwdPlusDelimiter=$(pwd)/
endif

# use gsed on Mac OS instead of sed
ifeq (Darwin,$(findstring Darwin,$(uname)))
sed=gsed
else
sed=sed
endif

clean=/bin/bash $(shell pwd)/clean.sh $(sed)

AgdaFiles=$(shell ls *agda)
OutFiles=$(patsubst %.lagda,%.out,$(patsubst %.agda,%.out,$(AgdaFiles)))
Tests=$(patsubst %.lagda,%.cmp,$(patsubst %.agda,%.cmp,$(AgdaFiles)))

default : $(Tests)

export TMPDIR=highlighting-tmp

# Filter out absolute pathes, make all whitespace equal, remove
# "Linking..." messages since GHC 7.0 doesn't have them.
filter=$(sed) -e 's"$(pwdPlusDelimiter)""g' \
              -e 's"$(pwd)""g' \
              -e 's" \"$(TMPDIR).*\"""' \
              -e 's"[^ (\"]*lib.prim"agda-default-include-path"g' \
              -e 's/\(\\n\| \)\+/ /g' \
<<<<<<< HEAD
              -e '/Linking /d' \
=======
							-e 's/Agda2> //g' \
>>>>>>> dee4c13a
     | $(clean)

run_test=if test -f $*.in; \
    then cat $*.in \
         | $(sed) "s/ioTCM/IOTCM/g" \
         | $(sed) "s/cmd_/Cmd_/g" \
         | $(sed) "s/showImplicitArgs/ShowImplicitArgs/g" \
         | $(sed) "s/toggleImplicitArgs/ToggleImplicitArgs/g" \
         | $(sed) "s/top_command/IOTCM currentFile None Indirect/g" \
         | $(sed) "s/goal_command \\([0-9]\+\\) (\\([^)]\+\\)) \\(\"[^\"]*\"\\)/IOTCM currentFile None Indirect (\\2 \\1 noRange \\3)/g" \
         | $(sed) "s/goal_command \\([0-9]\+\\) \\([^ ]\+\\) \\(\"[^\"]*\"\\)/IOTCM currentFile None Indirect (\\2 \\1 noRange \\3)/g" \
         | $(sed) "s/currentFile/\"$(wildcard $*.agda $*.lagda)\"/g" \
         | $(AGDA_BIN) -i . -i .. --interaction --ignore-interfaces --no-default-libraries $(RTS_$*) \
           2>&1 | $(filter) ; \
    else /bin/bash ./$*.sh $(AGDA_BIN) > $(TMPDIR)/$*.tmp_out ; \
         cat $(TMPDIR)/$*.tmp_out | $(filter) ; \
    fi

# Note that RTS_... variables are ignored when .sh files are used.

setup_Issue591     = rm -f Issue591/M.agdai
setup_Highlighting = rm -f Highlighting/M.agdai
setup_Auto = $(AGDA_BIN) Auto/Prelude.agda
setup_Auto-BasicLogic = $(setup_Auto)
setup_Auto-DataConstruction = $(setup_Auto)
setup_Auto-EqualityReasoning = $(setup_Auto)
setup_Auto-IndexedDatatypes = $(setup_Auto)
setup_Auto-Misc = $(setup_Auto)
setup_Auto-Modules = $(setup_Auto)
cleanup_Issue373   = rm -rf Issue373 MAlonzo
RTS_Issue637       = +RTS -K10000 -RTS
RTS_Issue639       = --safe

# No recorded output
$(OutFiles) : %.out : $(wildcard %.agda %.lagda) $(wildcard %.in %.in_ghci)
	@-mkdir $(TMPDIR)
	@$(setup_$*)
	@rm -f "$(@:.out=.agdai)"
	@echo "=== Output for $* ==="
	@$(run_test) > $@
	@cat $@
	@echo "=== End of output ==="
	@rm -rf $(TMPDIR)

# Comparing output
$(Tests) : %.cmp : %.out
	@-mkdir $(TMPDIR)
	@$(setup_$*)
	@rm -f "$(@:.cmp=.agdai)"
	@echo $*
	@$(run_test) > $*.tmp
	@if diff -b $*.out $*.tmp; \
		then rm -f $*.tmp; true; \
		else \
			echo "=== Old output ==="; \
			cat $*.out; \
			echo "=== New output ==="; \
			cat $*.tmp; \
			echo "=== Diff ==="; \
			diff -b $*.out $*.tmp; \
			/bin/echo -n "Accept new error [y/N/q]? "; \
			read -n 1; \
			echo ""; \
			if [ "fckShPrg$$REPLY" != "fckShPrgy"  ]; \
			  then echo "Keeping old output"; \
			       rm -f $*.tmp; \
                               rm -rf $(TMPDIR); \
			       if [ "$(cleanup_$*)" != "" ]; then $(cleanup_$*)"" ; fi ; \
			       [ "X$$REPLY" != "Xq" ]; \
			  else echo "Replacing output, continuing..."; \
			    mv $*.tmp $*.out; \
			    true; \
			fi; \
	 fi
	@$(cleanup_$*)
	@rm -rf $(TMPDIR)<|MERGE_RESOLUTION|>--- conflicted
+++ resolved
@@ -38,11 +38,8 @@
               -e 's" \"$(TMPDIR).*\"""' \
               -e 's"[^ (\"]*lib.prim"agda-default-include-path"g' \
               -e 's/\(\\n\| \)\+/ /g' \
-<<<<<<< HEAD
               -e '/Linking /d' \
-=======
 							-e 's/Agda2> //g' \
->>>>>>> dee4c13a
      | $(clean)
 
 run_test=if test -f $*.in; \
