--- conflicted
+++ resolved
@@ -5,14 +5,11 @@
 (agda2-verbose "Building interface... ")
 (agda2-verbose "Writing interface file Debug.agdai. ")
 (agda2-verbose "Wrote interface file. ")
-<<<<<<< HEAD
-=======
 (agda2-verbose "Accumulated statistics. ")
->>>>>>> 026736e1
 (agda2-info-action "*Type-checking*" "Finished Debug. " t)
 (agda2-verbose " New module. Let's check it out. ")
 (agda2-verbose " Now we've looked at Debug ")
 (agda2-status-action "Checked")
 (agda2-info-action "*All Goals*" "" nil)
 ((last . 1) . (agda2-goals-action '()))
-Agda2> +Agda2>