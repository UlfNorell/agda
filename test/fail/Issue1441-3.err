--- conflicted
+++ resolved
@@ -56,12 +56,9 @@
           --copatterns                                enable definitions by copattern matching (default)
           --no-copatterns                             disable definitions by copattern matching
           --no-pattern-matching                       disable pattern matching completely
-<<<<<<< HEAD
           --exact-split                               require all clauses in a definition by pattern matching to hold as definitional equalities (except those marked as CATCHALL)
           --no-exact-split                            do not require all clauses in a definition by pattern matching to hold as definitional equalities (ignore those marked as CATCHALL)
           --no-eta                                    disable eta rules for records
-=======
           --rewriting                                 enable declaration and use of REWRITE rules
->>>>>>> b3bd4868
 
 Plugins: