--- conflicted
+++ resolved
@@ -152,15 +152,6 @@
   ...          | _             | _              = set (def (quote _⊔_) (argᵛʳ (sort s₁) ∷ argᵛʳ (sort s₂) ∷ []))
 
   Π : Arg Type → Type → Type
-<<<<<<< HEAD
-  Π t u = el (getSort (unArg t) `⊔` getSort u) (pi t (abs "_" u))
-
-  Πᵛʳ : Type → Type → Type
-  Πᵛʳ t u = el (getSort t `⊔` getSort u) (pi (arg (argInfo visible relevant) t) (abs "_" u))
-
-  Πʰʳ : Type → Type → Type
-  Πʰʳ t u = el (getSort t `⊔` getSort u) (pi (arg (argInfo hidden relevant) t) (abs "_" u))
-=======
   Π t u = pi t (abs "_" u)
 
   Πᵛʳ : Type → Type → Type
@@ -168,7 +159,6 @@
 
   Πʰʳ : Type → Type → Type
   Πʰʳ t u = Π (hArg t) u
->>>>>>> 97c5415e
 
 open ReflectLibrary
 
@@ -263,11 +253,7 @@
      × id                                        ≡ (λ A (x : A) → x)
      × unquote (give `tt)                        ≡ tt
      × (λ {A} → Id.x′ {A})                ≡ (λ {A : Set} (x : A) → x)
-<<<<<<< HEAD
-     × unquote (pi (argᵛʳ ``Set₀) (abs "_" ``Set₀))  ≡ (Set → Set)
-=======
      × unquote (give (pi (vArg `Set₀) (abs "_" `Set₀)))  ≡ (Set → Set)
->>>>>>> 97c5415e
      × unquoteTwice                        ≡ (λ (x : ℕ) → x)
      × unquote (give (k`ℕ 42))                    ≡ ℕ
      × unquote (give (lit (nat 15)))              ≡ 15
