{-# LANGUAGE CPP                       #-}
{-# LANGUAGE TypeFamilies              #-}
{-# LANGUAGE UndecidableInstances      #-}

-- | Auxiliary functions to handle patterns in the abstract syntax.
--
--   Generic and specific traversals.

module Agda.Syntax.Abstract.Pattern where

import Prelude hiding (null)

import Control.Arrow ((***))
import Control.Monad ((>=>))
import Control.Applicative (Applicative, liftA2)

import Data.Foldable (Foldable, foldMap)
import Data.Traversable (Traversable, traverse)
import Data.Functor
import Data.Monoid

import Agda.Syntax.Common
import Agda.Syntax.Concrete (FieldAssignment', exprFieldA)
import qualified Agda.Syntax.Concrete as C
import Agda.Syntax.Abstract as A

import Agda.Utils.List
import Agda.Utils.Null

#include "undefined.h"
import Agda.Utils.Impossible

-- * Generic traversals

type NAP = NamedArg Pattern

class MapNamedArgPattern a  where
  mapNamedArgPattern :: (NAP -> NAP) -> a -> a

  default mapNamedArgPattern
     :: (Functor f, MapNamedArgPattern a', a ~ f a') => (NAP -> NAP) -> a -> a
  mapNamedArgPattern = fmap . mapNamedArgPattern

instance MapNamedArgPattern NAP where
  mapNamedArgPattern f p =
    case namedArg p of
      -- no sub patterns:
      VarP{}    -> f p
      WildP{}   -> f p
      DotP{}    -> f p
      EqualP{}  -> f p
      LitP{}    -> f p
      AbsurdP{} -> f p
      ProjP{}   -> f p
      -- list of NamedArg subpatterns:
      ConP i qs ps       -> f $ setNamedArg p $ ConP i qs $ mapNamedArgPattern f ps
      DefP i qs ps       -> f $ setNamedArg p $ DefP i qs $ mapNamedArgPattern f ps
      PatternSynP i x ps -> f $ setNamedArg p $ PatternSynP i x $ mapNamedArgPattern f ps
      -- Pattern subpattern(s):
      -- RecP: we copy the NamedArg info to the subpatterns but discard it after recursion
      RecP i fs          -> f $ setNamedArg p $ RecP i $ map (fmap namedArg) $ mapNamedArgPattern f $ map (fmap (setNamedArg p)) fs
      -- AsP: we hand the NamedArg info to the subpattern
<<<<<<< HEAD
      AsP i x p0        -> f $ updateNamedArg (AsP i x) $ mapNamedArgPattern f $ setNamedArg p p0
=======
      AsP i x p0         -> f $ updateNamedArg (AsP i x) $ mapNamedArgPattern f $ setNamedArg p p0
      -- WithAppP: like RecP
      WithAppP i p0 ps   -> f $ setNamedArg p $ uncurry (WithAppP i) $
        namedArg *** map namedArg $
          mapNamedArgPattern f (setNamedArg p p0, map (setNamedArg p) ps)
>>>>>>> 463f8a80

instance MapNamedArgPattern a => MapNamedArgPattern [a]                  where
instance MapNamedArgPattern a => MapNamedArgPattern (FieldAssignment' a) where
instance MapNamedArgPattern a => MapNamedArgPattern (Maybe a)            where

instance (MapNamedArgPattern a, MapNamedArgPattern b) => MapNamedArgPattern (a,b) where
  mapNamedArgPattern f (a, b) = (mapNamedArgPattern f a, mapNamedArgPattern f b)

-- | Generic pattern traversal.

class APatternLike a p | p -> a where

  -- | Fold pattern.
  foldrAPattern
    :: Monoid m
    => (Pattern' a -> m -> m)
         -- ^ Combine a pattern and the value computed from its subpatterns.
    -> p -> m

  default foldrAPattern
    :: (Monoid m, Foldable f, APatternLike a b, f b ~ p)
    => (Pattern' a -> m -> m) -> p -> m
  foldrAPattern = foldMap . foldrAPattern

  -- | Traverse pattern.
  traverseAPatternM :: (Monad m
#if __GLASGOW_HASKELL__ <= 708
    , Applicative m, Functor m
#endif
    ) => (Pattern' a -> m (Pattern' a))  -- ^ @pre@: Modification before recursion.
      -> (Pattern' a -> m (Pattern' a))  -- ^ @post@: Modification after recursion.
      -> p -> m p

  default traverseAPatternM :: (Traversable f, APatternLike a q, f q ~ p, Monad m
#if __GLASGOW_HASKELL__ <= 708
    , Applicative m, Functor m
#endif
    ) => (Pattern' a -> m (Pattern' a))
      -> (Pattern' a -> m (Pattern' a))
      -> p -> m p
  traverseAPatternM pre post = traverse $ traverseAPatternM pre post

-- | Compute from each subpattern a value and collect them all in a monoid.

foldAPattern :: (APatternLike a p, Monoid m) => (Pattern' a -> m) -> p -> m
foldAPattern f = foldrAPattern $ \ p m -> f p `mappend` m

-- | Traverse pattern(s) with a modification before the recursive descent.

preTraverseAPatternM :: (APatternLike a b, Monad m
#if __GLASGOW_HASKELL__ <= 708
  , Applicative m, Functor m
#endif
  ) => (Pattern' a -> m (Pattern' a))  -- ^ @pre@: Modification before recursion.
    -> b -> m b
preTraverseAPatternM pre p = traverseAPatternM pre return p

-- | Traverse pattern(s) with a modification after the recursive descent.

postTraverseAPatternM :: (APatternLike a b, Monad m
#if __GLASGOW_HASKELL__ <= 708
  , Applicative m, Functor m
#endif
  ) => (Pattern' a -> m (Pattern' a))  -- ^ @post@: Modification after recursion.
    -> b -> m b
postTraverseAPatternM post p = traverseAPatternM return post p

-- Interesting instance:

instance APatternLike a (Pattern' a) where
  foldrAPattern f p = f p $
    case p of
      AsP _ _ p          -> foldrAPattern f p
      ConP _ _ ps        -> foldrAPattern f ps
      DefP _ _ ps        -> foldrAPattern f ps
      RecP _ ps          -> foldrAPattern f ps
      PatternSynP _ _ ps -> foldrAPattern f ps
      WithAppP _ p ps    -> foldrAPattern f (p, ps)
      VarP _             -> mempty
      ProjP _ _ _        -> mempty
      WildP _            -> mempty
      DotP _ _ _         -> mempty
      AbsurdP _          -> mempty
      LitP _             -> mempty
      EqualP _ _         -> mempty

  traverseAPatternM pre post = pre >=> recurse >=> post
    where
    recurse p = case p of
      -- Non-recursive cases:
      A.VarP{}             -> return p
      A.WildP{}            -> return p
      A.DotP{}             -> return p
      A.LitP{}             -> return p
      A.AbsurdP{}          -> return p
      A.ProjP{}            -> return p
      A.EqualP{}           -> return p
      -- Recursive cases:
      A.ConP        i ds ps -> A.ConP        i ds <$> traverseAPatternM pre post ps
      A.DefP        i q  ps -> A.DefP        i q  <$> traverseAPatternM pre post ps
      A.AsP         i x  p  -> A.AsP         i x  <$> traverseAPatternM pre post p
      A.RecP        i    ps -> A.RecP        i    <$> traverseAPatternM pre post ps
      A.PatternSynP i x  ps -> A.PatternSynP i x  <$> traverseAPatternM pre post ps
      A.WithAppP    i p  ps -> uncurry (A.WithAppP i) <$> traverseAPatternM pre post (p, ps)

-- The following instances need UndecidableInstances
-- for the FunctionalDependency (since injectivity is not taken into account).

instance APatternLike a b => APatternLike a (Arg b)              where
instance APatternLike a b => APatternLike a (Named n b)          where
instance APatternLike a b => APatternLike a [b]                  where
instance APatternLike a b => APatternLike a (Maybe b)            where
instance APatternLike a b => APatternLike a (FieldAssignment' b) where

instance (APatternLike a b, APatternLike a c) => APatternLike a (b,c) where
  foldrAPattern f (p, p') =
    foldrAPattern f p `mappend` foldrAPattern f p'

  traverseAPatternM pre post (p, p') =
    liftA2 (,)
      (traverseAPatternM pre post p)
      (traverseAPatternM pre post p')


-- * Specific folds

-- | Collect pattern variables in left-to-right textual order.

patternVars :: forall a p. APatternLike a p => p -> [A.Name]
patternVars p = foldAPattern f p `appEndo` []
  where
  -- We use difference lists @[A.Name] -> [A.Name]@ to avoid reconcatenation.
  f :: Pattern' a -> Endo [A.Name]
  f = \case
    A.VarP x         -> Endo (unBind x :)
    A.AsP _ x _      -> Endo (unBind x :)
    A.LitP        {} -> mempty
    A.ConP        {} -> mempty
    A.RecP        {} -> mempty
    A.DefP        {} -> mempty
    A.ProjP       {} -> mempty
    A.WildP       {} -> mempty
    A.DotP        {} -> mempty
    A.AbsurdP     {} -> mempty
    A.EqualP      {} -> mempty
    A.PatternSynP {} -> mempty
    A.WithAppP _ _ _ -> mempty

-- | Check if a pattern contains a specific (sub)pattern.

containsAPattern :: APatternLike a p => (Pattern' a -> Bool) -> p -> Bool
containsAPattern f = getAny . foldAPattern (Any . f)

-- | Check if a pattern contains an absurd pattern.
--   For instance, @suc ()@, does so.
--
--   Precondition: contains no pattern synonyms.

containsAbsurdPattern :: APatternLike a p => p -> Bool
containsAbsurdPattern = containsAPattern $ \case
    A.PatternSynP{} -> __IMPOSSIBLE__
    A.AbsurdP{}     -> True
    _               -> False

-- | Check if a pattern contains an @-pattern.
--
--   Precondition: contains no pattern synonyms.

containsAsPattern :: APatternLike a p => p -> Bool
containsAsPattern = containsAPattern $ \case
    A.PatternSynP{} -> __IMPOSSIBLE__
    A.AsP{}         -> True
    _               -> False

-- | Check if any user-written pattern variables occur more than once,
--   and throw the given error if they do.
checkPatternLinearity :: (Monad m, APatternLike a p)
                      => p -> ([C.Name] -> m ()) -> m ()
checkPatternLinearity ps err =
  unlessNull (duplicates $ map nameConcrete $ patternVars ps) $ \ys -> err ys<|MERGE_RESOLUTION|>--- conflicted
+++ resolved
@@ -60,15 +60,11 @@
       -- RecP: we copy the NamedArg info to the subpatterns but discard it after recursion
       RecP i fs          -> f $ setNamedArg p $ RecP i $ map (fmap namedArg) $ mapNamedArgPattern f $ map (fmap (setNamedArg p)) fs
       -- AsP: we hand the NamedArg info to the subpattern
-<<<<<<< HEAD
-      AsP i x p0        -> f $ updateNamedArg (AsP i x) $ mapNamedArgPattern f $ setNamedArg p p0
-=======
       AsP i x p0         -> f $ updateNamedArg (AsP i x) $ mapNamedArgPattern f $ setNamedArg p p0
       -- WithAppP: like RecP
       WithAppP i p0 ps   -> f $ setNamedArg p $ uncurry (WithAppP i) $
         namedArg *** map namedArg $
           mapNamedArgPattern f (setNamedArg p p0, map (setNamedArg p) ps)
->>>>>>> 463f8a80
 
 instance MapNamedArgPattern a => MapNamedArgPattern [a]                  where
 instance MapNamedArgPattern a => MapNamedArgPattern (FieldAssignment' a) where
