--- conflicted
+++ resolved
@@ -271,14 +271,9 @@
   -> Pattern' e            -- ^ Input pattern.
   -> Pattern' e
 substPattern' subE s = mapAPattern $ \ p -> case p of
-<<<<<<< HEAD
   VarP x            -> fromMaybe p $ lookup (A.unBind x) s
-  DotP i o e        -> DotP i o $ subE e
+  DotP i e          -> DotP i $ subE e
   EqualP i es       -> EqualP i $ map (subE *** subE) es
-=======
-  VarP x            -> fromMaybe p $ lookup x s
-  DotP i e          -> DotP i $ subE e
->>>>>>> 489ef788
   -- No action on the other patterns (besides the recursion):
   ConP _ _ _        -> p
   RecP _ _          -> p
