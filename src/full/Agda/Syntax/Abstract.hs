--- conflicted
+++ resolved
@@ -433,17 +433,9 @@
   | WildP PatInfo
     -- ^ Underscore pattern entered by user.
     --   Or generated at type checking for implicit arguments.
-<<<<<<< HEAD
   | AsP PatInfo BindName (Pattern' e)
-  | DotP PatInfo Origin e
-    -- ^ Dot pattern @.e@: the Origin keeps track whether this dot pattern was
-    --   written by the user or inserted by the system (e.g. while expanding
-    --   the ellipsis in a with clause).
-=======
-  | AsP PatInfo Name (Pattern' e)
   | DotP PatInfo e
     -- ^ Dot pattern @.e@
->>>>>>> 489ef788
   | AbsurdP PatInfo
   | LitP Literal
   | PatternSynP PatInfo AmbiguousQName (NAPs e)
@@ -637,13 +629,8 @@
     getRange (ProjP i _ _)       = getRange i
     getRange (DefP i _ _)        = getRange i
     getRange (WildP i)           = getRange i
-<<<<<<< HEAD
     getRange (AsP i _ _)        = getRange i
-    getRange (DotP i _ _)        = getRange i
-=======
-    getRange (AsP i _ _)         = getRange i
     getRange (DotP i _)          = getRange i
->>>>>>> 489ef788
     getRange (AbsurdP i)         = getRange i
     getRange (LitP l)            = getRange l
     getRange (PatternSynP i _ _) = getRange i
@@ -685,13 +672,8 @@
     setRange r (ProjP _ o ns)       = ProjP (PatRange r) o ns
     setRange r (DefP _ ns as)       = DefP (PatRange r) ns as -- (setRange r n) as
     setRange r (WildP _)            = WildP (PatRange r)
-<<<<<<< HEAD
     setRange r (AsP _ n p)         = AsP (PatRange r) (setRange r n) p
-    setRange r (DotP _ o e)         = DotP (PatRange r) o e
-=======
-    setRange r (AsP _ n p)          = AsP (PatRange r) (setRange r n) p
     setRange r (DotP _ e)           = DotP (PatRange r) e
->>>>>>> 489ef788
     setRange r (AbsurdP _)          = AbsurdP (PatRange r)
     setRange r (LitP l)             = LitP (setRange r l)
     setRange r (PatternSynP _ n as) = PatternSynP (PatRange r) n as
@@ -776,13 +758,8 @@
   killRange (ProjP i o a)       = killRange3 ProjP i o a
   killRange (DefP i a b)        = killRange3 DefP i a b
   killRange (WildP i)           = killRange1 WildP i
-<<<<<<< HEAD
   killRange (AsP i a b)        = killRange3 AsP i a b
-  killRange (DotP i o a)        = killRange3 DotP i o a
-=======
-  killRange (AsP i a b)         = killRange3 AsP i a b
   killRange (DotP i a)          = killRange2 DotP i a
->>>>>>> 489ef788
   killRange (AbsurdP i)         = killRange1 AbsurdP i
   killRange (LitP l)            = killRange1 LitP l
   killRange (PatternSynP i a p) = killRange3 PatternSynP i a p
@@ -1023,13 +1000,8 @@
 patternToExpr (DefP _ fs ps) =
   Def (headAmbQ fs) `app` map (fmap (fmap patternToExpr)) ps
 patternToExpr (WildP _)           = Underscore emptyMetaInfo
-<<<<<<< HEAD
-patternToExpr (AsP _ _ p)        = patternToExpr p
-patternToExpr (DotP _ _ e)        = e
-=======
 patternToExpr (AsP _ _ p)         = patternToExpr p
 patternToExpr (DotP _ e)          = e
->>>>>>> 489ef788
 patternToExpr (AbsurdP _)         = Underscore emptyMetaInfo  -- TODO: could this happen?
 patternToExpr (LitP l)            = Lit l
 patternToExpr (PatternSynP _ c ps) = PatternSyn c `app` (map . fmap . fmap) patternToExpr ps
