{-# LANGUAGE CPP                   #-}
{-# LANGUAGE DeriveDataTypeable    #-}
{-# LANGUAGE TemplateHaskell       #-}
{-# LANGUAGE GeneralizedNewtypeDeriving #-}

{-| The abstract syntax. This is what you get after desugaring and scope
    analysis of the concrete syntax. The type checker works on abstract syntax,
    producing internal syntax ("Agda.Syntax.Internal").
-}
module Agda.Syntax.Abstract
    ( module Agda.Syntax.Abstract
    , module Agda.Syntax.Abstract.Name
    ) where

import Prelude
<<<<<<< HEAD
import Control.Arrow (first, second, (***))
import Control.Applicative
=======
import Control.Arrow (first, second)
>>>>>>> f5b1b959

import Data.Foldable (Foldable)
import qualified Data.Foldable as Fold
import Data.Function (on)
import Data.Map (Map)
import Data.Maybe
import Data.Sequence (Seq, (<|), (><))
import qualified Data.Sequence as Seq
import Data.Traversable
import Data.Void

import Data.Data (Data)
<<<<<<< HEAD
import Data.Typeable (Typeable)
import Data.Monoid (mappend)
=======
>>>>>>> f5b1b959

import Agda.Syntax.Concrete.Name (NumHoles(..))
import Agda.Syntax.Concrete (FieldAssignment'(..), exprFieldA, HoleContent'(..))
import qualified Agda.Syntax.Concrete as C
import Agda.Syntax.Concrete.Pretty ()
import Agda.Syntax.Info
import Agda.Syntax.Common
import Agda.Syntax.Position
import Agda.Syntax.Abstract.Name
import Agda.Syntax.Abstract.Name as A (QNamed)
import Agda.Syntax.Literal
import Agda.Syntax.Scope.Base
import qualified Agda.Syntax.Internal as I

import Agda.TypeChecking.Positivity.Occurrence

import Agda.Utils.Functor
import Agda.Utils.Geniplate
import Agda.Utils.Lens
import Agda.Utils.NonemptyList
import Agda.Utils.Pretty

#include "undefined.h"
import Agda.Utils.Impossible

-- A name in a binding position: we also compare the nameConcrete
-- when comparing the binders for equality.

-- With --caching on we compare abstract syntax to determine if we can
-- reuse previous typechecking results: during that comparison two
-- names can have the same nameId but be semantically different,
-- e.g. in "{_ : A} -> .." vs "{r : A} -> ..".
newtype BindName = BindName { unBind :: Name }
  deriving (Show,Data,Typeable,HasRange,SetRange,KillRange)

instance Eq BindName where
  (BindName n) == (BindName m)
    = ((==) `on` nameId) n m
      && ((==) `on` nameConcrete) n m

instance Ord BindName where
  (BindName n) `compare` (BindName m)
    = (compare `on` nameId) n m
      `mappend` (compare `on` nameConcrete) n m

type Args = [NamedArg Expr]

-- | Expressions after scope checking (operators parsed, names resolved).
data Expr
  = Var  Name                          -- ^ Bound variable.
  | Def  QName                         -- ^ Constant: axiom, function, data or record type.
  | Proj ProjOrigin AmbiguousQName     -- ^ Projection (overloaded).
  | Con  AmbiguousQName                -- ^ Constructor (overloaded).
  | PatternSyn AmbiguousQName          -- ^ Pattern synonym.
  | Macro QName                        -- ^ Macro.
  | Lit Literal                        -- ^ Literal.
  | QuestionMark MetaInfo InteractionId
    -- ^ Meta variable for interaction.
    --   The 'InteractionId' is usually identical with the
    --   'metaNumber' of 'MetaInfo'.
    --   However, if you want to print an interaction meta as
    --   just @?@ instead of @?n@, you should set the
    --   'metaNumber' to 'Nothing' while keeping the 'InteractionId'.
  | Underscore   MetaInfo
    -- ^ Meta variable for hidden argument (must be inferred locally).
  | Dot ExprInfo Expr                  -- ^ @.e@, for postfix projection.
  | App  AppInfo Expr (NamedArg Expr)  -- ^ Ordinary (binary) application.
  | WithApp ExprInfo Expr [Expr]       -- ^ With application.
  | Lam  ExprInfo LamBinding Expr      -- ^ @λ bs → e@.
  | AbsurdLam ExprInfo Hiding          -- ^ @λ()@ or @λ{}@.
  | ExtendedLam ExprInfo DefInfo QName [Clause]
  | Pi   ExprInfo Telescope Expr       -- ^ Dependent function space @Γ → A@.
  | Fun  ExprInfo (Arg Expr) Expr      -- ^ Non-dependent function space.
  | Set  ExprInfo Integer              -- ^ @Set@, @Set1@, @Set2@, ...
  | Prop ExprInfo                      -- ^ @Prop@ (no longer supported, used as dummy type).
  | Let  ExprInfo [LetBinding] Expr    -- ^ @let bs in e@.
  | ETel Telescope                     -- ^ Only used when printing telescopes.
  | Rec  ExprInfo RecordAssigns        -- ^ Record construction.
  | RecUpdate ExprInfo Expr Assigns    -- ^ Record update.
  | ScopedExpr ScopeInfo Expr          -- ^ Scope annotation.
  | QuoteGoal ExprInfo Name Expr       -- ^ Binds @Name@ to current type in @Expr@.
  | QuoteContext ExprInfo              -- ^ Returns the current context.
  | Quote ExprInfo                     -- ^ Quote an identifier 'QName'.
  | QuoteTerm ExprInfo                 -- ^ Quote a term.
  | Unquote ExprInfo                   -- ^ The splicing construct: unquote ...
  | Tactic ExprInfo Expr [NamedArg Expr] [NamedArg Expr]
                                       -- ^ @tactic e x1 .. xn | y1 | .. | yn@
  | DontCare Expr                      -- ^ For printing @DontCare@ from @Syntax.Internal@.
  deriving (Data, Show)

-- | Record field assignment @f = e@.
type Assign  = FieldAssignment' Expr
type Assigns = [Assign]
type RecordAssign  = Either Assign ModuleName
type RecordAssigns = [RecordAssign]

-- | Is a type signature a `postulate' or a function signature?
data Axiom
  = FunSig    -- ^ A function signature.
  | NoFunSig  -- ^ Not a function signature, i.e., a postulate (in user input)
              --   or another (e.g. data/record) type signature (internally).
  deriving (Data, Eq, Ord, Show)

-- | Renaming (generic).
type Ren a = [(a, a)]

data ScopeCopyInfo = ScopeCopyInfo
  { renModules :: Ren ModuleName
  , renNames   :: Ren QName }
  deriving (Eq, Show, Data)

initCopyInfo :: ScopeCopyInfo
initCopyInfo = ScopeCopyInfo
  { renModules = []
  , renNames   = []
  }

instance Pretty ScopeCopyInfo where
  pretty i = vcat [ prRen "renModules =" (renModules i)
                  , prRen "renNames   =" (renNames i) ]
    where
      prRen s r = sep [ text s, nest 2 $ vcat (map pr r) ]
      pr (x, y) = pretty x <+> text "->" <+> pretty y

data Declaration
  = Axiom      Axiom DefInfo ArgInfo (Maybe [Occurrence]) QName Expr
    -- ^ Type signature (can be irrelevant, but not hidden).
    --
    -- The fourth argument contains an optional assignment of
    -- polarities to arguments.
  | Field      DefInfo QName (Arg Expr)              -- ^ record field
  | Primitive  DefInfo QName Expr                    -- ^ primitive function
  | Mutual     MutualInfo [Declaration]              -- ^ a bunch of mutually recursive definitions
  | Section    ModuleInfo ModuleName [TypedBindings] [Declaration]
  | Apply      ModuleInfo ModuleName ModuleApplication ScopeCopyInfo ImportDirective
    -- ^ The @ImportDirective@ is for highlighting purposes.
  | Import     ModuleInfo ModuleName ImportDirective
    -- ^ The @ImportDirective@ is for highlighting purposes.
  | Pragma     Range      Pragma
  | Open       ModuleInfo ModuleName ImportDirective
    -- ^ only retained for highlighting purposes
  | FunDef     DefInfo QName Delayed [Clause] -- ^ sequence of function clauses
  | DataSig    DefInfo QName Telescope Expr -- ^ lone data signature
  | DataDef    DefInfo QName [LamBinding] [Constructor]
      -- ^ the 'LamBinding's are 'DomainFree' and bind the parameters of the datatype.
  | RecSig     DefInfo QName Telescope Expr -- ^ lone record signature
  | RecDef     DefInfo QName (Maybe (Ranged Induction)) (Maybe Bool) (Maybe QName) [LamBinding] Expr [Declaration]
      -- ^ The 'LamBinding's are 'DomainFree' and bind the parameters of the datatype.
      --   The 'Expr' gives the constructor type telescope, @(x1 : A1)..(xn : An) -> Prop@,
      --   and the optional name is the constructor's name.
  | PatternSynDef QName [Arg Name] (Pattern' Void)
      -- ^ Only for highlighting purposes
  | UnquoteDecl MutualInfo [DefInfo] [QName] Expr
  | UnquoteDef  [DefInfo] [QName] Expr
  | ScopedDecl ScopeInfo [Declaration]  -- ^ scope annotation
  deriving (Data, Show)

class GetDefInfo a where
  getDefInfo :: a -> Maybe DefInfo

instance GetDefInfo Declaration where
  getDefInfo (Axiom _ i _ _ _ _)    = Just i
  getDefInfo (Field i _ _)          = Just i
  getDefInfo (Primitive i _ _)      = Just i
  getDefInfo (ScopedDecl _ (d:_))   = getDefInfo d
  getDefInfo (FunDef i _ _ _)       = Just i
  getDefInfo (DataSig i _ _ _)      = Just i
  getDefInfo (DataDef i _ _ _)      = Just i
  getDefInfo (RecSig i _ _ _)       = Just i
  getDefInfo (RecDef i _ _ _ _ _ _ _) = Just i
  getDefInfo _ = Nothing

type ImportDirective = ImportDirective' QName ModuleName
type Renaming        = Renaming'        QName ModuleName
type ImportedName    = ImportedName'    QName ModuleName

data ModuleApplication
    = SectionApp Telescope ModuleName [NamedArg Expr]
      -- ^ @tel. M args@:  applies @M@ to @args@ and abstracts @tel@.
    | RecordModuleIFS ModuleName
      -- ^ @M {{...}}@
  deriving (Data, Show, Eq)

data Pragma
  = OptionsPragma [String]
  | BuiltinPragma String ResolvedName
    -- ^ 'ResolvedName' is not 'UnknownName'.
    --   Name can be ambiguous e.g. for built-in constructors.
  | BuiltinNoDefPragma String QName
    -- ^ Builtins that do not come with a definition,
    --   but declare a name for an Agda concept.
  | RewritePragma QName
  | CompilePragma String QName String
  | CompiledPragma QName String
  | CompiledExportPragma QName String
  | CompiledTypePragma QName String
  | CompiledDataPragma QName String [String]
  | CompiledJSPragma QName String
  | CompiledUHCPragma QName String
  | CompiledDataUHCPragma QName String [String]
  | StaticPragma QName
  | EtaPragma QName
    -- ^ For coinductive records, use pragma instead of regular
    --   @eta-equality@ definition (as it is might make Agda loop).
  | InjectivePragma QName
  | InlinePragma QName
  | DisplayPragma QName [NamedArg Pattern] Expr
  deriving (Data, Show, Eq)

-- | Bindings that are valid in a @let@.
data LetBinding
  = LetBind LetInfo ArgInfo BindName Expr Expr
    -- ^ @LetBind info rel name type defn@
  | LetPatBind LetInfo Pattern Expr
    -- ^ Irrefutable pattern binding.
  | LetApply ModuleInfo ModuleName ModuleApplication ScopeCopyInfo ImportDirective
    -- ^ @LetApply mi newM (oldM args) renamings dir@.
    -- The @ImportDirective@ is for highlighting purposes.
  | LetOpen ModuleInfo ModuleName ImportDirective
    -- ^ only for highlighting and abstractToConcrete
  | LetDeclaredVariable BindName
    -- ^ Only used for highlighting. Refers to the first occurrence of
    -- @x@ in @let x : A; x = e@.
  deriving (Data, Show, Eq)


-- | Only 'Axiom's.
type TypeSignature  = Declaration
type Constructor    = TypeSignature
type Field          = TypeSignature

-- | A lambda binding is either domain free or typed.
data LamBinding
  = DomainFree ArgInfo BindName   -- ^ . @x@ or @{x}@ or @.x@ or @.{x}@
  | DomainFull TypedBindings  -- ^ . @(xs:e)@ or @{xs:e}@ or @(let Ds)@
  deriving (Data, Show, Eq)


-- | Typed bindings with hiding information.
data TypedBindings = TypedBindings Range (Arg TypedBinding)
            -- ^ . @(xs : e)@ or @{xs : e}@
  deriving (Data, Show, Eq)

-- | A typed binding.  Appears in dependent function spaces, typed lambdas, and
--   telescopes.  It might be tempting to simplify this to only bind a single
--   name at a time, and translate, say, @(x y : A)@ to @(x : A)(y : A)@
--   before type-checking.  However, this would be slightly problematic:
--
--     1. We would have to typecheck the type @A@ several times.
--
--     2. If @A@ contains a meta variable or hole, it would be duplicated
--        by such a translation.
--
--   While 1. is only slightly inefficient, 2. would be an outright bug.
--   Duplicating @A@ could not be done naively, we would have to make sure
--   that the metas of the copy are aliases of the metas of the original.

data TypedBinding
  = TBind Range [WithHiding BindName] Expr
    -- ^ As in telescope @(x y z : A)@ or type @(x y z : A) -> B@.
  | TLet Range [LetBinding]
    -- ^ E.g. @(let x = e)@ or @(let open M)@.
  deriving (Data, Show, Eq)


type Telescope  = [TypedBindings]

data NamedDotPattern = NamedDot Name I.Term I.Type
  deriving (Data, Show)

data StrippedDotPattern = StrippedDot Expr I.Term I.Type
  deriving (Data, Show)

-- These are not relevant for caching purposes
instance Eq NamedDotPattern    where _ == _ = True
instance Eq StrippedDotPattern where _ == _ = True

-- | We could throw away @where@ clauses at this point and translate them to
--   @let@. It's not obvious how to remember that the @let@ was really a
--   @where@ clause though, so for the time being we keep it here.
data Clause' lhs = Clause
  { clauseLHS        :: lhs
  , clauseNamedDots  :: [NamedDotPattern]
      -- ^ Only in with-clauses where we inherit some already checked dot patterns from the parent.
      --   These live in the context of the parent clause left-hand side.
  , clauseStrippedDots :: [StrippedDotPattern]
      -- ^ In with-clauses where a dot pattern from the parent clause is
      --   repeated in the with-clause. In this case it's not actually part of
      --   the clause, but it still needs to be checked (Issue 142).
  , clauseRHS        :: RHS
  , clauseWhereDecls :: [Declaration]
  , clauseCatchall   :: Bool
  } deriving (Data, Show, Functor, Foldable, Traversable, Eq)

type Clause = Clause' LHS
type SpineClause = Clause' SpineLHS

data RHS
  = RHS
    { rhsExpr     :: Expr
    , rhsConcrete :: Maybe C.Expr
      -- ^ We store the original concrete expression in case
      --   we have to reproduce it during interactive case splitting.
      --   'Nothing' for internally generated rhss.
    }
  | AbsurdRHS
  | WithRHS QName [Expr] [Clause]
      -- ^ The 'QName' is the name of the with function.
  | RewriteRHS
    { rewriteExprs      :: [(QName, Expr)]
      -- ^ The 'QName's are the names of the generated with functions,
      --   one for each 'Expr'.
    , rewriteRHS        :: RHS
      -- ^ The RHS should not be another @RewriteRHS@.
    , rewriteWhereDecls :: [Declaration]
      -- ^ The where clauses are attached to the @RewriteRHS@ by
      ---  the scope checker (instead of to the clause).
    }
  deriving (Data, Show)

instance Eq RHS where
  RHS e _          == RHS e' _            = e == e'
  AbsurdRHS        == AbsurdRHS           = True
  WithRHS a b c    == WithRHS a' b' c'    = and [ a == a', b == b', c == c' ]
  RewriteRHS a b c == RewriteRHS a' b' c' = and [ a == a', b == b', c == c' ]
  _                == _                   = False

-- | The lhs of a clause in spine view (inside-out).
--   Projection patterns are contained in @spLhsPats@,
--   represented as @ProjP d@.
data SpineLHS = SpineLHS
  { spLhsInfo     :: LHSInfo             -- ^ Range.
  , spLhsDefName  :: QName               -- ^ Name of function we are defining.
  , spLhsPats     :: [NamedArg Pattern]  -- ^ Function parameters (patterns).
  , spLhsWithPats :: [Pattern]           -- ^ @with@ patterns (after @|@).
  }
  deriving (Data, Show, Eq)


instance Eq LHS where
  (LHS _ core wps) == (LHS _ core' wps') = core == core' && wps == wps'

-- | The lhs of a clause in focused (projection-application) view (outside-in).
--   Projection patters are represented as 'LHSProj's.
data LHS = LHS
  { lhsInfo     :: LHSInfo               -- ^ Range.
  , lhsCore     :: LHSCore               -- ^ Copatterns.
  , lhsWithPats :: [Pattern]             -- ^ @with@ patterns (after @|@).
  }
  deriving (Data, Show)

-- | The lhs minus @with@-patterns in projection-application view.
--   Parameterised over the type @e@ of dot patterns.
data LHSCore' e
    -- | The head applied to ordinary patterns.
  = LHSHead  { lhsDefName  :: QName                    -- ^ Head @f@.
             , lhsPats     :: [NamedArg (Pattern' e)]  -- ^ Applied to patterns @ps@.
             }
    -- | Projection
  | LHSProj  { lhsDestructor :: AmbiguousQName
               -- ^ Record projection identifier.
             , lhsFocus      :: NamedArg (LHSCore' e)
               -- ^ Main branch.
             , lhsPatsRight  :: [NamedArg (Pattern' e)]
               -- ^ Further applied to patterns.
             }
  deriving (Data, Show, Functor, Foldable, Traversable, Eq)

type LHSCore = LHSCore' Expr

-- | Convert a focused lhs to spine view and back.
class LHSToSpine a b where
  lhsToSpine :: a -> b
  spineToLhs :: b -> a

-- | Clause instance.
instance LHSToSpine Clause SpineClause where
  lhsToSpine = fmap lhsToSpine
  spineToLhs = fmap spineToLhs

-- | List instance (for clauses).
instance LHSToSpine a b => LHSToSpine [a] [b] where
  lhsToSpine = map lhsToSpine
  spineToLhs = map spineToLhs

-- | LHS instance.
instance LHSToSpine LHS SpineLHS where
  lhsToSpine (LHS i core wps) = SpineLHS i f ps wps
    where QNamed f ps = lhsCoreToSpine core
  spineToLhs (SpineLHS i f ps wps) = LHS i (spineToLhsCore $ QNamed f ps) wps

lhsCoreToSpine :: LHSCore' e -> A.QNamed [NamedArg (Pattern' e)]
lhsCoreToSpine (LHSHead f ps) = QNamed f ps
lhsCoreToSpine (LHSProj d h ps) = (++ (p : ps)) <$> lhsCoreToSpine (namedArg h)
  where p = updateNamedArg (const $ ProjP patNoRange ProjPrefix d) h

spineToLhsCore :: IsProjP e => QNamed [NamedArg (Pattern' e)] -> LHSCore' e
spineToLhsCore (QNamed f ps) = lhsCoreAddSpine (LHSHead f []) ps

-- | Add applicative patterns (non-projection patterns) to the right.
lhsCoreApp :: IsProjP e => LHSCore' e -> [NamedArg (Pattern' e)] -> LHSCore' e
lhsCoreApp (LHSHead f ps)   ps' = LHSHead f   $ ps ++ ps'
lhsCoreApp (LHSProj d h ps) ps' = LHSProj d h $ ps ++ ps'

-- | Add projection and applicative patterns to the right.
lhsCoreAddSpine :: IsProjP e => LHSCore' e -> [NamedArg (Pattern' e)] -> LHSCore' e
lhsCoreAddSpine core ps = case ps2 of
    [] -> lhsCoreApp core ps
    p@(Arg info (Named n (ProjP i o d))) : ps2' | let nh = numHoles d->
      -- Andreas, 2016-06-13
      -- If the projection was written prefix by the user
      -- or it is fully applied an operator
      -- we turn it to prefix projection form.
      (if o == ProjPrefix || nh > 0 && nh <= 1 + length ps2' then
        LHSProj d (Arg info $ Named n $ lhsCoreApp core ps1) []
      else lhsCoreApp core $ ps1 ++ [p])
        `lhsCoreAddSpine` ps2'
    _ -> __IMPOSSIBLE__
  where
    (ps1, ps2) = break (isJust . isProjP) ps

-- | Used for checking pattern linearity.
lhsCoreAllPatterns :: LHSCore' e -> [Pattern' e]
lhsCoreAllPatterns = map namedArg . qnamed . lhsCoreToSpine

-- | Used in AbstractToConcrete.
lhsCoreToPattern :: LHSCore -> Pattern
lhsCoreToPattern lc =
  case lc of
    LHSHead f aps -> DefP noInfo (unambiguous f) aps
    LHSProj d lhscore aps -> DefP noInfo d $
      fmap (fmap lhsCoreToPattern) lhscore : aps
  where noInfo = patNoRange -- TODO, preserve range!

mapLHSHead :: (QName -> [NamedArg Pattern] -> LHSCore) -> LHSCore -> LHSCore
mapLHSHead f (LHSHead x ps)   = f x ps
mapLHSHead f (LHSProj d l ps) = LHSProj d (fmap (fmap (mapLHSHead f)) l) ps

---------------------------------------------------------------------------
-- * Patterns
---------------------------------------------------------------------------

-- | Parameterised over the type of dot patterns.
data Pattern' e
  = VarP BindName
  | ConP ConPatInfo AmbiguousQName [NamedArg (Pattern' e)]
  | ProjP PatInfo ProjOrigin AmbiguousQName
    -- ^ Destructor pattern @d@.
  | DefP PatInfo AmbiguousQName [NamedArg (Pattern' e)]
    -- ^ Defined pattern: function definition @f ps@.
    --   It is also abused to convert destructor patterns into concrete syntax
    --   thus, we put AmbiguousQName here as well.
  | WildP PatInfo
    -- ^ Underscore pattern entered by user.
    --   Or generated at type checking for implicit arguments.
  | AsP PatInfo BindName (Pattern' e)
  | DotP PatInfo Origin e
    -- ^ Dot pattern @.e@: the Origin keeps track whether this dot pattern was
    --   written by the user or inserted by the system (e.g. while expanding
    --   the ellipsis in a with clause).
  | AbsurdP PatInfo
  | LitP Literal
  | PatternSynP PatInfo AmbiguousQName [NamedArg (Pattern' e)]
  | RecP PatInfo [FieldAssignment' (Pattern' e)]
  | EqualP PatInfo [(e, e)]
  | WithAppP PatInfo (Pattern' e) [Pattern' e] -- ^ @p | p1 | ... | pn@, for with-patterns.
  deriving (Data, Show, Functor, Foldable, Traversable, Eq)

type Pattern  = Pattern' Expr
type Patterns = [NamedArg Pattern]

instance IsProjP (Pattern' e) where
  isProjP (ProjP _ o d) = Just (o, d)
  isProjP _ = Nothing

instance IsProjP Expr where
  isProjP (Proj o ds)      = Just (o, ds)
  isProjP (ScopedExpr _ e) = isProjP e
  isProjP _ = Nothing

class MaybePostfixProjP a where
  maybePostfixProjP :: a -> Maybe (ProjOrigin, AmbiguousQName)

instance IsProjP e => MaybePostfixProjP (Pattern' e) where
  maybePostfixProjP (DotP _ _ e)  = isProjP e <&> \ (_o, d) -> (ProjPostfix, d)
  maybePostfixProjP (ProjP _ o d) = Just (o, d)
  maybePostfixProjP _ = Nothing

instance MaybePostfixProjP a => MaybePostfixProjP (Arg a) where
  maybePostfixProjP = maybePostfixProjP . unArg

instance MaybePostfixProjP a => MaybePostfixProjP (Named n a) where
  maybePostfixProjP = maybePostfixProjP . namedThing

{--------------------------------------------------------------------------
    Things we parse but are not part of the Agda file syntax
 --------------------------------------------------------------------------}

type HoleContent = C.HoleContent' Expr

{--------------------------------------------------------------------------
    Instances
 --------------------------------------------------------------------------}

-- | Does not compare 'ScopeInfo' fields.
--   Does not distinguish between prefix and postfix projections.

instance Eq Expr where
  ScopedExpr _ a1         == ScopedExpr _ a2         = a1 == a2

  Var a1                  == Var a2                  = a1 == a2
  Def a1                  == Def a2                  = a1 == a2
  Proj _ a1               == Proj _ a2               = a1 == a2
  Con a1                  == Con a2                  = a1 == a2
  PatternSyn a1           == PatternSyn a2           = a1 == a2
  Macro a1                == Macro a2                = a1 == a2
  Lit a1                  == Lit a2                  = a1 == a2
  QuestionMark a1 b1      == QuestionMark a2 b2      = (a1, b1) == (a2, b2)
  Underscore a1           == Underscore a2           = a1 == a2
  Dot r1 e1               == Dot r2 e2               = (r1, e1) == (r2, e2)
  App a1 b1 c1            == App a2 b2 c2            = (a1, b1, c1) == (a2, b2, c2)
  WithApp a1 b1 c1        == WithApp a2 b2 c2        = (a1, b1, c1) == (a2, b2, c2)
  Lam a1 b1 c1            == Lam a2 b2 c2            = (a1, b1, c1) == (a2, b2, c2)
  AbsurdLam a1 b1         == AbsurdLam a2 b2         = (a1, b1) == (a2, b2)
  ExtendedLam a1 b1 c1 d1 == ExtendedLam a2 b2 c2 d2 = (a1, b1, c1, d1) == (a2, b2, c2, d2)
  Pi a1 b1 c1             == Pi a2 b2 c2             = (a1, b1, c1) == (a2, b2, c2)
  Fun a1 b1 c1            == Fun a2 b2 c2            = (a1, b1, c1) == (a2, b2, c2)
  Set a1 b1               == Set a2 b2               = (a1, b1) == (a2, b2)
  Prop a1                 == Prop a2                 = a1 == a2
  Let a1 b1 c1            == Let a2 b2 c2            = (a1, b1, c1) == (a2, b2, c2)
  ETel a1                 == ETel a2                 = a1 == a2
  Rec a1 b1               == Rec a2 b2               = (a1, b1) == (a2, b2)
  RecUpdate a1 b1 c1      == RecUpdate a2 b2 c2      = (a1, b1, c1) == (a2, b2, c2)
  QuoteGoal a1 b1 c1      == QuoteGoal a2 b2 c2      = (a1, b1, c1) == (a2, b2, c2)
  QuoteContext a1         == QuoteContext a2         = a1 == a2
  Quote a1                == Quote a2                = a1 == a2
  QuoteTerm a1            == QuoteTerm a2            = a1 == a2
  Unquote a1              == Unquote a2              = a1 == a2
  Tactic a1 b1 c1 d1      == Tactic a2 b2 c2 d2      = (a1, b1, c1, d1) == (a2, b2, c2, d2)
  DontCare a1             == DontCare a2             = a1 == a2

  _                       == _                       = False

-- | Does not compare 'ScopeInfo' fields.

instance Eq Declaration where
  ScopedDecl _ a1                == ScopedDecl _ a2                = a1 == a2

  Axiom a1 b1 c1 d1 e1 f1        == Axiom a2 b2 c2 d2 e2 f2        = (a1, b1, c1, d1, e1, f1) == (a2, b2, c2, d2, e2, f2)
  Field a1 b1 c1                 == Field a2 b2 c2                 = (a1, b1, c1) == (a2, b2, c2)
  Primitive a1 b1 c1             == Primitive a2 b2 c2             = (a1, b1, c1) == (a2, b2, c2)
  Mutual a1 b1                   == Mutual a2 b2                   = (a1, b1) == (a2, b2)
  Section a1 b1 c1 d1            == Section a2 b2 c2 d2            = (a1, b1, c1, d1) == (a2, b2, c2, d2)
  Apply a1 b1 c1 d1 e1           == Apply a2 b2 c2 d2 e2           = (a1, b1, c1, d1, e1) == (a2, b2, c2, d2, e2)
  Import a1 b1 c1                == Import a2 b2 c2                = (a1, b1, c1) == (a2, b2, c2)
  Pragma a1 b1                   == Pragma a2 b2                   = (a1, b1) == (a2, b2)
  Open a1 b1 c1                  == Open a2 b2 c2                  = (a1, b1, c1) == (a2, b2, c2)
  FunDef a1 b1 c1 d1             == FunDef a2 b2 c2 d2             = (a1, b1, c1, d1) == (a2, b2, c2, d2)
  DataSig a1 b1 c1 d1            == DataSig a2 b2 c2 d2            = (a1, b1, c1, d1) == (a2, b2, c2, d2)
  DataDef a1 b1 c1 d1            == DataDef a2 b2 c2 d2            = (a1, b1, c1, d1) == (a2, b2, c2, d2)
  RecSig a1 b1 c1 d1             == RecSig a2 b2 c2 d2             = (a1, b1, c1, d1) == (a2, b2, c2, d2)
  RecDef a1 b1 c1 d1 e1 f1 g1 h1 == RecDef a2 b2 c2 d2 e2 f2 g2 h2 = (a1, b1, c1, d1, e1, f1, g1, h1) == (a2, b2, c2, d2, e2, f2, g2, h2)
  PatternSynDef a1 b1 c1         == PatternSynDef a2 b2 c2         = (a1, b1, c1) == (a2, b2, c2)
  UnquoteDecl a1 b1 c1 d1        == UnquoteDecl a2 b2 c2 d2        = (a1, b1, c1, d1) == (a2, b2, c2, d2)
  UnquoteDef a1 b1 c1            == UnquoteDef a2 b2 c2            = (a1, b1, c1) == (a2, b2, c2)

  _                              == _                              = False

instance Underscore Expr where
  underscore   = Underscore emptyMetaInfo
  isUnderscore = __IMPOSSIBLE__

instance LensHiding TypedBindings where
  getHiding   (TypedBindings _ a) = getHiding a
  mapHiding f (TypedBindings r a) = TypedBindings r $ mapHiding f a

instance LensHiding LamBinding where
  getHiding   (DomainFree ai _) = getHiding ai
  getHiding   (DomainFull tb)   = getHiding tb
  mapHiding f (DomainFree ai x) = mapHiding f ai `DomainFree` x
  mapHiding f (DomainFull tb)   = DomainFull $ mapHiding f tb

instance HasRange LamBinding where
    getRange (DomainFree _ x) = getRange x
    getRange (DomainFull b)   = getRange b

instance HasRange TypedBindings where
    getRange (TypedBindings r _) = r

instance HasRange TypedBinding where
    getRange (TBind r _ _) = r
    getRange (TLet r _)    = r

instance HasRange Expr where
    getRange (Var x)               = getRange x
    getRange (Def x)               = getRange x
    getRange (Proj _ x)            = getRange x
    getRange (Con x)               = getRange x
    getRange (Lit l)               = getRange l
    getRange (QuestionMark i _)    = getRange i
    getRange (Underscore  i)       = getRange i
    getRange (Dot i _)             = getRange i
    getRange (App i _ _)           = getRange i
    getRange (WithApp i _ _)       = getRange i
    getRange (Lam i _ _)           = getRange i
    getRange (AbsurdLam i _)       = getRange i
    getRange (ExtendedLam i _ _ _) = getRange i
    getRange (Pi i _ _)            = getRange i
    getRange (Fun i _ _)           = getRange i
    getRange (Set i _)             = getRange i
    getRange (Prop i)              = getRange i
    getRange (Let i _ _)           = getRange i
    getRange (Rec i _)             = getRange i
    getRange (RecUpdate i _ _)     = getRange i
    getRange (ETel tel)            = getRange tel
    getRange (ScopedExpr _ e)      = getRange e
    getRange (QuoteGoal _ _ e)     = getRange e
    getRange (QuoteContext i)      = getRange i
    getRange (Quote i)             = getRange i
    getRange (QuoteTerm i)         = getRange i
    getRange (Unquote i)           = getRange i
    getRange (Tactic i _ _ _)      = getRange i
    getRange (DontCare{})          = noRange
    getRange (PatternSyn x)        = getRange x
    getRange (Macro x)             = getRange x

instance HasRange Declaration where
    getRange (Axiom    _ i _ _ _ _  ) = getRange i
    getRange (Field      i _ _      ) = getRange i
    getRange (Mutual     i _        ) = getRange i
    getRange (Section    i _ _ _    ) = getRange i
    getRange (Apply      i _ _ _ _)   = getRange i
    getRange (Import     i _ _      ) = getRange i
    getRange (Primitive  i _ _      ) = getRange i
    getRange (Pragma     i _        ) = getRange i
    getRange (Open       i _ _      ) = getRange i
    getRange (ScopedDecl _ d        ) = getRange d
    getRange (FunDef     i _ _ _    ) = getRange i
    getRange (DataSig    i _ _ _    ) = getRange i
    getRange (DataDef    i _ _ _    ) = getRange i
    getRange (RecSig     i _ _ _    ) = getRange i
    getRange (RecDef   i _ _ _ _ _ _ _) = getRange i
    getRange (PatternSynDef x _ _   ) = getRange x
    getRange (UnquoteDecl _ i _ _)    = getRange i
    getRange (UnquoteDef i _ _)       = getRange i

instance HasRange (Pattern' e) where
    getRange (VarP x)           = getRange x
    getRange (ConP i _ _)        = getRange i
    getRange (ProjP i _ _)       = getRange i
    getRange (DefP i _ _)        = getRange i
    getRange (WildP i)           = getRange i
    getRange (AsP i _ _)        = getRange i
    getRange (DotP i _ _)        = getRange i
    getRange (AbsurdP i)         = getRange i
    getRange (LitP l)            = getRange l
    getRange (PatternSynP i _ _) = getRange i
    getRange (RecP i _)          = getRange i
    getRange (EqualP i _)        = getRange i
    getRange (WithAppP i _ _)    = getRange i

instance HasRange SpineLHS where
    getRange (SpineLHS i _ _ _)  = getRange i

instance HasRange LHS where
    getRange (LHS i _ _)   = getRange i

instance HasRange (LHSCore' e) where
    getRange (LHSHead f ps) = fuseRange f ps
    getRange (LHSProj d lhscore ps) = d `fuseRange` lhscore `fuseRange` ps

instance HasRange a => HasRange (Clause' a) where
    getRange (Clause lhs _ _ rhs ds catchall) = getRange (lhs, rhs, ds)

instance HasRange RHS where
    getRange AbsurdRHS                = noRange
    getRange (RHS e _)                = getRange e
    getRange (WithRHS _ e cs)         = fuseRange e cs
    getRange (RewriteRHS xes rhs wh)  = getRange (map snd xes, rhs, wh)

instance HasRange LetBinding where
    getRange (LetBind i _ _ _ _     ) = getRange i
    getRange (LetPatBind  i _ _      ) = getRange i
    getRange (LetApply i _ _ _ _     ) = getRange i
    getRange (LetOpen  i _ _         ) = getRange i
    getRange (LetDeclaredVariable x)  = getRange x

-- setRange for patterns applies the range to the outermost pattern constructor
instance SetRange (Pattern' a) where
    setRange r (VarP x)            = VarP (setRange r x)
    setRange r (ConP i ns as)       = ConP (setRange r i) ns as
    setRange r (ProjP _ o ns)       = ProjP (PatRange r) o ns
    setRange r (DefP _ ns as)       = DefP (PatRange r) ns as -- (setRange r n) as
    setRange r (WildP _)            = WildP (PatRange r)
    setRange r (AsP _ n p)         = AsP (PatRange r) (setRange r n) p
    setRange r (DotP _ o e)         = DotP (PatRange r) o e
    setRange r (AbsurdP _)          = AbsurdP (PatRange r)
    setRange r (LitP l)             = LitP (setRange r l)
    setRange r (PatternSynP _ n as) = PatternSynP (PatRange r) n as
    setRange r (RecP i as)          = RecP (PatRange r) as
    setRange r (EqualP _ es)        = EqualP (PatRange r) es
    setRange r (WithAppP i p ps)    = WithAppP (setRange r i) p ps

instance KillRange LamBinding where
  killRange (DomainFree info x) = killRange1 (DomainFree info) x
  killRange (DomainFull b)      = killRange1 DomainFull b

instance KillRange TypedBindings where
  killRange (TypedBindings r b) = TypedBindings (killRange r) (killRange b)

instance KillRange TypedBinding where
  killRange (TBind r xs e) = killRange3 TBind r xs e
  killRange (TLet r lbs)   = killRange2 TLet r lbs

instance KillRange Expr where
  killRange (Var x)                = killRange1 Var x
  killRange (Def x)                = killRange1 Def x
  killRange (Proj o x)             = killRange1 (Proj o) x
  killRange (Con x)                = killRange1 Con x
  killRange (Lit l)                = killRange1 Lit l
  killRange (QuestionMark i ii)    = killRange2 QuestionMark i ii
  killRange (Underscore  i)        = killRange1 Underscore i
  killRange (Dot i e)              = killRange2 Dot i e
  killRange (App i e1 e2)          = killRange3 App i e1 e2
  killRange (WithApp i e es)       = killRange3 WithApp i e es
  killRange (Lam i b e)            = killRange3 Lam i b e
  killRange (AbsurdLam i h)        = killRange2 AbsurdLam i h
  killRange (ExtendedLam i n d ps) = killRange4 ExtendedLam i n d ps
  killRange (Pi i a b)             = killRange3 Pi i a b
  killRange (Fun i a b)            = killRange3 Fun i a b
  killRange (Set i n)              = killRange2 Set i n
  killRange (Prop i)               = killRange1 Prop i
  killRange (Let i ds e)           = killRange3 Let i ds e
  killRange (Rec i fs)             = killRange2 Rec i fs
  killRange (RecUpdate i e fs)     = killRange3 RecUpdate i e fs
  killRange (ETel tel)             = killRange1 ETel tel
  killRange (ScopedExpr s e)       = killRange1 (ScopedExpr s) e
  killRange (QuoteGoal i x e)      = killRange3 QuoteGoal i x e
  killRange (QuoteContext i)       = killRange1 QuoteContext i
  killRange (Quote i)              = killRange1 Quote i
  killRange (QuoteTerm i)          = killRange1 QuoteTerm i
  killRange (Unquote i)            = killRange1 Unquote i
  killRange (Tactic i e xs ys)     = killRange4 Tactic i e xs ys
  killRange (DontCare e)           = killRange1 DontCare e
  killRange (PatternSyn x)         = killRange1 PatternSyn x
  killRange (Macro x)              = killRange1 Macro x

instance KillRange Declaration where
  killRange (Axiom    p i a b c d     ) = killRange4 (\i a c d -> Axiom p i a b c d) i a c d
  killRange (Field      i a b         ) = killRange3 Field      i a b
  killRange (Mutual     i a           ) = killRange2 Mutual     i a
  killRange (Section    i a b c       ) = killRange4 Section    i a b c
  killRange (Apply      i a b c d     ) = killRange5 Apply      i a b c d
  killRange (Import     i a b         ) = killRange3 Import     i a b
  killRange (Primitive  i a b         ) = killRange3 Primitive  i a b
  killRange (Pragma     i a           ) = Pragma (killRange i) a
  killRange (Open       i x dir       ) = killRange3 Open       i x dir
  killRange (ScopedDecl a d           ) = killRange1 (ScopedDecl a) d
  killRange (FunDef  i a b c          ) = killRange4 FunDef  i a b c
  killRange (DataSig i a b c          ) = killRange4 DataSig i a b c
  killRange (DataDef i a b c          ) = killRange4 DataDef i a b c
  killRange (RecSig  i a b c          ) = killRange4 RecSig  i a b c
  killRange (RecDef  i a b c d e f g  ) = killRange8 RecDef  i a b c d e f g
  killRange (PatternSynDef x xs p     ) = killRange3 PatternSynDef x xs p
  killRange (UnquoteDecl mi i x e     ) = killRange4 UnquoteDecl mi i x e
  killRange (UnquoteDef i x e         ) = killRange3 UnquoteDef i x e

instance KillRange ModuleApplication where
  killRange (SectionApp a b c  ) = killRange3 SectionApp a b c
  killRange (RecordModuleIFS a ) = killRange1 RecordModuleIFS a

instance KillRange ScopeCopyInfo where
  killRange (ScopeCopyInfo a b) = killRange2 ScopeCopyInfo a b

instance KillRange e => KillRange (Pattern' e) where
  killRange (VarP x)           = killRange1 VarP x
  killRange (ConP i a b)        = killRange3 ConP i a b
  killRange (ProjP i o a)       = killRange3 ProjP i o a
  killRange (DefP i a b)        = killRange3 DefP i a b
  killRange (WildP i)           = killRange1 WildP i
  killRange (AsP i a b)        = killRange3 AsP i a b
  killRange (DotP i o a)        = killRange3 DotP i o a
  killRange (AbsurdP i)         = killRange1 AbsurdP i
  killRange (LitP l)            = killRange1 LitP l
  killRange (PatternSynP i a p) = killRange3 PatternSynP i a p
  killRange (RecP i as)         = killRange2 RecP i as
  killRange (EqualP i es)       = killRange2 EqualP i es
  killRange (WithAppP i p ps)   = killRange3 WithAppP i p ps

instance KillRange SpineLHS where
  killRange (SpineLHS i a b c)  = killRange4 SpineLHS i a b c

instance KillRange LHS where
  killRange (LHS i a b)   = killRange3 LHS i a b

instance KillRange e => KillRange (LHSCore' e) where
  killRange (LHSHead a b)   = killRange2 LHSHead a b
  killRange (LHSProj a b c) = killRange3 LHSProj a b c

instance KillRange a => KillRange (Clause' a) where
  killRange (Clause lhs dots sdots rhs ds catchall) = killRange6 Clause lhs dots sdots rhs ds catchall

instance KillRange NamedDotPattern where
  killRange (NamedDot a b c) = killRange3 NamedDot a b c

instance KillRange StrippedDotPattern where
  killRange (StrippedDot a b c) = killRange3 StrippedDot a b c

instance KillRange RHS where
  killRange AbsurdRHS                = AbsurdRHS
  killRange (RHS e c)                = killRange2 RHS e c
  killRange (WithRHS q e cs)         = killRange3 WithRHS q e cs
  killRange (RewriteRHS xes rhs wh)  = killRange3 RewriteRHS xes rhs wh

instance KillRange LetBinding where
  killRange (LetBind   i info a b c) = killRange5 LetBind i info a b c
  killRange (LetPatBind i a b       ) = killRange3 LetPatBind i a b
  killRange (LetApply   i a b c d   ) = killRange5 LetApply i a b c d
  killRange (LetOpen    i x dir     ) = killRange3 LetOpen  i x dir
  killRange (LetDeclaredVariable x)  = killRange1 LetDeclaredVariable x

-- See Agda.Utils.GeniPlate:
-- Does not descend into ScopeInfo and renaming maps, for instance.

instanceUniverseBiT' [] [t| (Declaration, QName)          |]
instanceUniverseBiT' [] [t| (Declaration, AmbiguousQName) |]
instanceUniverseBiT' [] [t| (Declaration, Expr)           |]
instanceUniverseBiT' [] [t| (Declaration, LetBinding)     |]
instanceUniverseBiT' [] [t| (Declaration, LamBinding)     |]
instanceUniverseBiT' [] [t| (Declaration, TypedBinding)   |]
instanceUniverseBiT' [] [t| (Declaration, Pattern)        |]
instanceUniverseBiT' [] [t| (Declaration, Pattern' Void)  |]
instanceUniverseBiT' [] [t| (Declaration, Declaration)    |]
instanceUniverseBiT' [] [t| (Declaration, ModuleName)     |]
instanceUniverseBiT' [] [t| (Declaration, ModuleInfo)     |]
instanceUniverseBiT' [] [t| (Declaration, RString)        |]
  -- RString is not quite what you want but we put names on lots of things...

------------------------------------------------------------------------
-- Queries
------------------------------------------------------------------------

-- | Extracts all the names which are declared in a 'Declaration'.
-- This does not include open public or let expressions, but it does
-- include local modules, where clauses and the names of extended
-- lambdas.

class AllNames a where
  allNames :: a -> Seq QName

instance AllNames a => AllNames [a] where
  allNames = Fold.foldMap allNames

instance AllNames a => AllNames (Maybe a) where
  allNames = Fold.foldMap allNames

instance AllNames a => AllNames (Arg a) where
  allNames = Fold.foldMap allNames

instance AllNames a => AllNames (Named name a) where
  allNames = Fold.foldMap allNames

instance (AllNames a, AllNames b) => AllNames (a,b) where
  allNames (a,b) = allNames a >< allNames b

instance AllNames QName where
  allNames q = Seq.singleton q

instance AllNames Declaration where
  allNames (Axiom   _ _ _ _ q _)      = Seq.singleton q
  allNames (Field     _   q _)        = Seq.singleton q
  allNames (Primitive _   q _)        = Seq.singleton q
  allNames (Mutual     _ defs)        = allNames defs
  allNames (DataSig _ q _ _)          = Seq.singleton q
  allNames (DataDef _ q _ decls)      = q <| allNames decls
  allNames (RecSig _ q _ _)           = Seq.singleton q
  allNames (RecDef _ q _ _ c _ _ decls) = q <| allNames c >< allNames decls
  allNames (PatternSynDef q _ _)      = Seq.singleton q
  allNames (UnquoteDecl _ _ qs _)     = Seq.fromList qs
  allNames (UnquoteDef _ qs _)        = Seq.fromList qs
  allNames (FunDef _ q _ cls)         = q <| allNames cls
  allNames (Section _ _ _ decls)      = allNames decls
  allNames Apply{}                    = Seq.empty
  allNames Import{}                   = Seq.empty
  allNames Pragma{}                   = Seq.empty
  allNames Open{}                     = Seq.empty
  allNames (ScopedDecl _ decls)       = allNames decls

instance AllNames Clause where
  allNames cl = allNames (clauseRHS cl, clauseWhereDecls cl)

instance AllNames RHS where
  allNames (RHS e _)                 = allNames e
  allNames AbsurdRHS{}               = Seq.empty
  allNames (WithRHS q _ cls)         = q <| allNames cls
  allNames (RewriteRHS qes rhs cls) = Seq.fromList (map fst qes) >< allNames rhs >< allNames cls

instance AllNames Expr where
  allNames Var{}                   = Seq.empty
  allNames Def{}                   = Seq.empty
  allNames Proj{}                  = Seq.empty
  allNames Con{}                   = Seq.empty
  allNames Lit{}                   = Seq.empty
  allNames QuestionMark{}          = Seq.empty
  allNames Underscore{}            = Seq.empty
  allNames (Dot _ e)               = allNames e
  allNames (App _ e1 e2)           = allNames e1 >< allNames e2
  allNames (WithApp _ e es)        = allNames e >< allNames es
  allNames (Lam _ b e)             = allNames b >< allNames e
  allNames AbsurdLam{}             = Seq.empty
  allNames (ExtendedLam _ _ q cls) = q <| allNames cls
  allNames (Pi _ tel e)            = allNames tel >< allNames e
  allNames (Fun _ e1 e2)           = allNames e1 >< allNames e2
  allNames Set{}                   = Seq.empty
  allNames Prop{}                  = Seq.empty
  allNames (Let _ lbs e)           = allNames lbs >< allNames e
  allNames ETel{}                  = __IMPOSSIBLE__
  allNames (Rec _ fields)          = allNames [ a ^. exprFieldA | Left a <- fields ]
  allNames (RecUpdate _ e fs)      = allNames e >< allNames (map (view exprFieldA) fs)
  allNames (ScopedExpr _ e)        = allNames e
  allNames (QuoteGoal _ _ e)       = allNames e
  allNames (QuoteContext _)        = Seq.empty
  allNames Quote{}                 = Seq.empty
  allNames QuoteTerm{}             = Seq.empty
  allNames Unquote{}               = Seq.empty
  allNames (Tactic _ e xs ys)      = allNames e >< allNames xs >< allNames ys
  allNames DontCare{}              = Seq.empty
  allNames PatternSyn{}            = Seq.empty
  allNames Macro{}                 = Seq.empty

instance AllNames LamBinding where
  allNames DomainFree{}       = Seq.empty
  allNames (DomainFull binds) = allNames binds

instance AllNames TypedBindings where
  allNames (TypedBindings _ bs) = allNames bs

instance AllNames TypedBinding where
  allNames (TBind _ _ e) = allNames e
  allNames (TLet _ lbs)  = allNames lbs

instance AllNames LetBinding where
  allNames (LetBind _ _ _ e1 e2)  = allNames e1 >< allNames e2
  allNames (LetPatBind _ _ e)      = allNames e
  allNames (LetApply _ _ app _ _)  = allNames app
  allNames LetOpen{}               = Seq.empty
  allNames (LetDeclaredVariable _) = Seq.empty

instance AllNames ModuleApplication where
  allNames (SectionApp bindss _ es) = allNames bindss >< allNames es
  allNames RecordModuleIFS{}        = Seq.empty

-- | The name defined by the given axiom.
--
-- Precondition: The declaration has to be a (scoped) 'Axiom'.

axiomName :: Declaration -> QName
axiomName (Axiom _ _ _ _ q _)  = q
axiomName (ScopedDecl _ (d:_)) = axiomName d
axiomName _                    = __IMPOSSIBLE__

-- | Are we in an abstract block?
--
--   In that case some definition is abstract.
class AnyAbstract a where
  anyAbstract :: a -> Bool

instance AnyAbstract a => AnyAbstract [a] where
  anyAbstract = Fold.any anyAbstract

instance AnyAbstract Declaration where
  anyAbstract (Axiom _ i _ _ _ _)    = defAbstract i == AbstractDef
  anyAbstract (Field i _ _)          = defAbstract i == AbstractDef
  anyAbstract (Mutual     _ ds)      = anyAbstract ds
  anyAbstract (ScopedDecl _ ds)      = anyAbstract ds
  anyAbstract (Section _ _ _ ds)     = anyAbstract ds
  anyAbstract (FunDef i _ _ _)       = defAbstract i == AbstractDef
  anyAbstract (DataDef i _ _ _)      = defAbstract i == AbstractDef
  anyAbstract (RecDef i _ _ _ _ _ _ _) = defAbstract i == AbstractDef
  anyAbstract (DataSig i _ _ _)      = defAbstract i == AbstractDef
  anyAbstract (RecSig i _ _ _)       = defAbstract i == AbstractDef
  anyAbstract _                      = __IMPOSSIBLE__

class NameToExpr a where
  nameExpr :: a -> Expr

-- | Turn an 'AbstractName' to an expression.
instance NameToExpr AbstractName where
  nameExpr d = mk (anameKind d) $ anameName d
    where
    mk DefName        x = Def x
    mk FldName        x = Proj ProjSystem $ unambiguous x
    mk ConName        x = Con $ unambiguous x
    mk PatternSynName x = PatternSyn $ unambiguous x
    mk MacroName      x = Macro x
    mk QuotableName   x = App (defaultAppInfo r) (Quote i) (defaultNamedArg $ Def x)
      where i = ExprRange r
            r = getRange x

-- | Assumes name is not 'UnknownName'.
instance NameToExpr ResolvedName where
  nameExpr = \case
    VarName x _          -> Var x
    DefinedName _ x      -> nameExpr x  -- Can be 'DefName', 'MacroName', 'QuotableName'.
    FieldName xs         -> Proj ProjSystem . AmbQ . fmap anameName $ xs
    ConstructorName xs   -> Con . AmbQ . fmap anameName $ xs
    PatternSynResName xs -> PatternSyn . AmbQ . fmap anameName $ xs
    UnknownName          -> __IMPOSSIBLE__

app :: Expr -> [NamedArg Expr] -> Expr
app = foldl (App defaultAppInfo_)

mkLet :: ExprInfo -> [LetBinding] -> Expr -> Expr
mkLet i [] e = e
mkLet i ds e = Let i ds e

patternToExpr :: Pattern -> Expr
patternToExpr (VarP x)           = Var (unBind x)
patternToExpr (ConP _ c ps)       =
  Con c `app` map (fmap (fmap patternToExpr)) ps
patternToExpr (ProjP _ o ds)      = Proj o ds
patternToExpr (DefP _ fs ps) =
  Def (headAmbQ fs) `app` map (fmap (fmap patternToExpr)) ps
patternToExpr (WildP _)           = Underscore emptyMetaInfo
patternToExpr (AsP _ _ p)        = patternToExpr p
patternToExpr (DotP _ _ e)        = e
patternToExpr (AbsurdP _)         = Underscore emptyMetaInfo  -- TODO: could this happen?
patternToExpr (LitP l)            = Lit l
patternToExpr (PatternSynP _ c ps) = PatternSyn c `app` (map . fmap . fmap) patternToExpr ps
patternToExpr (RecP _ as)         = Rec exprNoRange $ map (Left . fmap patternToExpr) as
patternToExpr EqualP{}            = __IMPOSSIBLE__  -- Andrea TODO: where is this used?
patternToExpr (WithAppP r p ps)   = WithApp exprNoRange (patternToExpr p) (map patternToExpr ps)

type PatternSynDefn = ([Arg Name], Pattern' Void)
type PatternSynDefns = Map QName PatternSynDefn

lambdaLiftExpr :: [Name] -> Expr -> Expr
lambdaLiftExpr []     e = e
lambdaLiftExpr (n:ns) e = Lam exprNoRange (DomainFree defaultArgInfo $ BindName n) $
                            lambdaLiftExpr ns e


class SubstExpr a where
  substExpr :: [(Name, Expr)] -> a -> a

instance SubstExpr a => SubstExpr [a] where
  substExpr = fmap . substExpr

instance SubstExpr a => SubstExpr (Arg a) where
  substExpr = fmap . substExpr

instance SubstExpr a => SubstExpr (Named name a) where
  substExpr = fmap . substExpr

instance (SubstExpr a, SubstExpr b) => SubstExpr (a, b) where
  substExpr s (x, y) = (substExpr s x, substExpr s y)

instance (SubstExpr a, SubstExpr b) => SubstExpr (Either a b) where
  substExpr s (Left x)  = Left (substExpr s x)
  substExpr s (Right y) = Right (substExpr s y)

instance SubstExpr C.Name where
  substExpr _ = id

instance SubstExpr ModuleName where
  substExpr _ = id

instance SubstExpr Assign where
  substExpr s (FieldAssignment n x) = FieldAssignment n (substExpr s x)

instance SubstExpr Expr where
  substExpr s e = case e of
    Var n                 -> fromMaybe e (lookup n s)
    Def _                 -> e
    Proj{}                -> e
    Con _                 -> e
    Lit _                 -> e
    QuestionMark{}        -> e
    Underscore   _        -> e
    Dot i e               -> Dot i (substExpr s e)
    App  i e e'           -> App i (substExpr s e) (substExpr s e')
    WithApp i e es        -> WithApp i (substExpr s e) (substExpr s es)
    Lam  i lb e           -> Lam i lb (substExpr s e)
    AbsurdLam i h         -> e
    ExtendedLam i di n cs -> __IMPOSSIBLE__   -- Maybe later...
    Pi   i t e            -> Pi i (substExpr s t) (substExpr s e)
    Fun  i ae e           -> Fun i (substExpr s ae) (substExpr s e)
    Set  i n              -> e
    Prop i                -> e
    Let  i ls e           -> Let i (substExpr s ls) (substExpr s e)
    ETel t                -> e
    Rec  i nes            -> Rec i (substExpr s nes)
    RecUpdate i e nes     -> RecUpdate i (substExpr s e) (substExpr s nes)
    -- XXX: Do we need to do more with ScopedExprs?
    ScopedExpr si e       -> ScopedExpr si (substExpr s e)
    QuoteGoal i n e       -> QuoteGoal i n (substExpr s e)
    QuoteContext i        -> e
    Quote i               -> e
    QuoteTerm i           -> e
    Unquote i             -> e
    Tactic i e xs ys      -> Tactic i (substExpr s e) (substExpr s xs) (substExpr s ys)
    DontCare e            -> DontCare (substExpr s e)
    PatternSyn{}          -> e
    Macro{}               -> e

instance SubstExpr LetBinding where
  substExpr s lb = case lb of
    LetBind i r n e e' -> LetBind i r n (substExpr s e) (substExpr s e')
    LetPatBind i p e   -> LetPatBind i p (substExpr s e) -- Andreas, 2012-06-04: what about the pattern p
    _                  -> lb -- Nicolas, 2013-11-11: what about "LetApply" there is experessions in there

instance SubstExpr TypedBindings where
  substExpr s (TypedBindings r atb) = TypedBindings r (substExpr s atb)

instance SubstExpr TypedBinding where
  substExpr s tb = case tb of
    TBind r ns e -> TBind r ns $ substExpr s e
    TLet r lbs   -> TLet r $ substExpr s lbs

-- TODO: more informative failure
insertImplicitPatSynArgs :: HasRange a => (Range -> a) -> Range -> [Arg Name] -> [NamedArg a] ->
                            Maybe ([(Name, a)], [Arg Name])
insertImplicitPatSynArgs wild r ns as = matchArgs r ns as
  where
    matchNextArg r n as@(~(a : as'))
      | matchNext n as = return (namedArg a, as')
      | visible n      = Nothing
      | otherwise      = return (wild r, as)

    matchNext _ [] = False
    matchNext n (a:as) = sameHiding n a && matchName
      where
        x = unranged $ C.nameToRawName $ nameConcrete $ unArg n
        matchName = maybe True (== x) (nameOf $ unArg a)

    matchArgs r [] []     = return ([], [])
    matchArgs r [] as     = Nothing
    matchArgs r (n:ns) [] | visible n = return ([], n : ns)    -- under-applied
    matchArgs r (n:ns) as = do
      (p, as) <- matchNextArg r n as
      first ((unArg n, p) :) <$> matchArgs (getRange p) ns as<|MERGE_RESOLUTION|>--- conflicted
+++ resolved
@@ -13,12 +13,7 @@
     ) where
 
 import Prelude
-<<<<<<< HEAD
 import Control.Arrow (first, second, (***))
-import Control.Applicative
-=======
-import Control.Arrow (first, second)
->>>>>>> f5b1b959
 
 import Data.Foldable (Foldable)
 import qualified Data.Foldable as Fold
@@ -31,11 +26,7 @@
 import Data.Void
 
 import Data.Data (Data)
-<<<<<<< HEAD
-import Data.Typeable (Typeable)
 import Data.Monoid (mappend)
-=======
->>>>>>> f5b1b959
 
 import Agda.Syntax.Concrete.Name (NumHoles(..))
 import Agda.Syntax.Concrete (FieldAssignment'(..), exprFieldA, HoleContent'(..))
@@ -69,7 +60,7 @@
 -- names can have the same nameId but be semantically different,
 -- e.g. in "{_ : A} -> .." vs "{r : A} -> ..".
 newtype BindName = BindName { unBind :: Name }
-  deriving (Show,Data,Typeable,HasRange,SetRange,KillRange)
+  deriving (Show, Data, HasRange, SetRange, KillRange)
 
 instance Eq BindName where
   (BindName n) == (BindName m)
