--- conflicted
+++ resolved
@@ -10,11 +10,8 @@
 module Agda.Syntax.Fixity where
 
 import Data.Foldable
-<<<<<<< HEAD
+import Data.Function
 import Data.Hashable
-=======
-import Data.Function
->>>>>>> b0226497
 import Data.List as List
 import Data.Set (Set)
 import qualified Data.Set as Set
@@ -131,7 +128,7 @@
 -- | Precedence levels for operators.
 
 data PrecedenceLevel = Unrelated | Related Integer
-  deriving (Eq, Show, Typeable)
+  deriving (Eq, Ord, Show, Typeable)
 
 -- | Fixity of operators.
 
