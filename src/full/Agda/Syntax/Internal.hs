{-# LANGUAGE BangPatterns               #-}
{-# LANGUAGE CPP                        #-}
{-# LANGUAGE DeriveDataTypeable         #-}
{-# LANGUAGE GeneralizedNewtypeDeriving #-}
{-# LANGUAGE TemplateHaskell            #-}
{-# LANGUAGE UndecidableInstances       #-}  -- because of shortcomings of FunctionalDependencies

#if __GLASGOW_HASKELL__ <= 708
{-# LANGUAGE OverlappingInstances #-}
#endif

module Agda.Syntax.Internal
    ( module Agda.Syntax.Internal
    , module Agda.Syntax.Abstract.Name
    , module Agda.Utils.Pointer
    , MetaId(..)
    ) where

import Prelude hiding (foldr, mapM, null)

import Control.Applicative hiding (empty)
import Control.Monad.Identity hiding (mapM)
import Control.DeepSeq

import Data.Foldable ( Foldable, foldMap )
import Data.Function
import qualified Data.List as List
import Data.Maybe
import Data.Semigroup (Semigroup, Monoid, (<>), mempty, mappend, Sum(..))

import Data.Traversable
import Data.Data (Data)
import Data.Typeable (Typeable)

import Agda.Syntax.Position
import Agda.Syntax.Common
import Agda.Syntax.Literal
import Agda.Syntax.Concrete.Pretty (prettyHiding)
import Agda.Syntax.Abstract.Name

import Agda.Utils.Empty

import Agda.Utils.Functor
import Agda.Utils.Geniplate
import Agda.Utils.Lens
import Agda.Utils.List
import Agda.Utils.Maybe
import Agda.Utils.Null
import Agda.Utils.Permutation
import Agda.Utils.Pointer
import Agda.Utils.Size
import qualified Agda.Utils.Pretty as P
import Agda.Utils.Pretty hiding ((<>))
import Agda.Utils.Tuple

#include "undefined.h"
import Agda.Utils.Impossible

-- | Type of argument lists.
--
type Args       = [Arg Term]
type NamedArgs  = [NamedArg Term]

-- | Store the names of the record fields in the constructor.
--   This allows reduction of projection redexes outside of TCM.
--   For instance, during substitution and application.
data ConHead = ConHead
  { conName      :: QName     -- ^ The name of the constructor.
  , conInductive :: Induction -- ^ Record constructors can be coinductive.
  , conFields    :: [QName]   -- ^ The name of the record fields.
                              --   Empty list for data constructors.
                              --   'Arg' is not needed here since it
                              --   is stored in the constructor args.
  } deriving (Typeable, Data, Show)

instance Eq ConHead where
  (==) = (==) `on` conName

instance Ord ConHead where
  (<=) = (<=) `on` conName

instance Pretty ConHead where
  pretty = pretty . conName

instance HasRange ConHead where
  getRange = getRange . conName

instance SetRange ConHead where
  setRange r = mapConName (setRange r)

class LensConName a where
  getConName :: a -> QName
  setConName :: QName -> a -> a
  setConName = mapConName . const
  mapConName :: (QName -> QName) -> a -> a
  mapConName f a = setConName (f (getConName a)) a

instance LensConName ConHead where
  getConName = conName
  setConName c con = con { conName = c }


-- | Raw values.
--
--   @Def@ is used for both defined and undefined constants.
--   Assume there is a type declaration and a definition for
--     every constant, even if the definition is an empty
--     list of clauses.
--
data Term = Var {-# UNPACK #-} !Int Elims -- ^ @x es@ neutral
          | Lam ArgInfo (Abs Term)        -- ^ Terms are beta normal. Relevance is ignored
          | Lit Literal
          | Def QName Elims               -- ^ @f es@, possibly a delta/iota-redex
          | Con ConHead ConInfo Args      -- ^ @c vs@ or @record { fs = vs }@
          | Pi (Dom Type) (Abs Type)      -- ^ dependent or non-dependent function space
          | Sort Sort
          | Level Level
          | MetaV {-# UNPACK #-} !MetaId Elims
          | DontCare Term
            -- ^ Irrelevant stuff in relevant position, but created
            --   in an irrelevant context.  Basically, an internal
            --   version of the irrelevance axiom @.irrAx : .A -> A@.
          | Shared !(Ptr Term)
            -- ^ Explicit sharing
          | Let Substitution Term
            -- ^ Explicit substitution. Covers the entire context of the body. So, if
            --   @Γ ⊢ v : A@, and @Δ ⊢ ρ : Γ@, then @Δ ⊢ Let ρ v : Aρ@.
  deriving (Typeable, Data, Show)

type ConInfo = ConOrigin

-- | Eliminations, subsuming applications and projections.
--
data Elim' a
  = Apply (Arg a)         -- ^ Application.
  | Proj ProjOrigin QName -- ^ Projection.  'QName' is name of a record projection.
  deriving (Typeable, Data, Show, Functor, Foldable, Traversable)

type Elim = Elim' Term
type Elims = [Elim]  -- ^ eliminations ordered left-to-right.

-- | This instance cheats on 'Proj', use with care.
--   'Proj's are always assumed to be 'UserWritten', since they have no 'ArgInfo'.
instance LensOrigin (Elim' a) where
  getOrigin (Apply a)   = getOrigin a
  getOrigin Proj{}      = UserWritten
  mapOrigin f (Apply a) = Apply $ mapOrigin f a
  mapOrigin f e@Proj{}  = e

-- | Names in binders and arguments.
type ArgName = String

argNameToString :: ArgName -> String
argNameToString = id

stringToArgName :: String -> ArgName
stringToArgName = id

appendArgNames :: ArgName -> ArgName -> ArgName
appendArgNames = (++)

nameToArgName :: Name -> ArgName
nameToArgName = stringToArgName . prettyShow

-- | Binder.
--   'Abs': The bound variable might appear in the body.
--   'NoAbs' is pseudo-binder, it does not introduce a fresh variable,
--      similar to the @const@ of Haskell.
data Abs a = Abs   { absName :: ArgName, unAbs :: a }
               -- ^ The body has (at least) one free variable.
               --   Danger: 'unAbs' doesn't shift variables properly
           | NoAbs { absName :: ArgName, unAbs :: a }
  deriving (Typeable, Data, Functor, Foldable, Traversable)

instance Decoration Abs where
  traverseF f (Abs   x a) = Abs   x <$> f a
  traverseF f (NoAbs x a) = NoAbs x <$> f a

-- | Types are terms with a sort annotation.
--
data Type' a = El { _getSort :: Sort, unEl :: a }
  deriving (Typeable, Data, Show, Functor, Foldable, Traversable)

type Type = Type' Term

instance Decoration Type' where
  traverseF f (El s a) = El s <$> f a

class LensSort a where
  lensSort ::  Lens' Sort a
  getSort  :: a -> Sort
  getSort a = a ^. lensSort

instance LensSort (Type' a) where
  lensSort f (El s a) = f s <&> \ s' -> El s' a

-- General instance leads to overlapping instances.
-- instance (Decoration f, LensSort a) => LensSort (f a) where
instance LensSort a => LensSort (Dom a) where
  lensSort = traverseF . lensSort

instance LensSort a => LensSort (Abs a) where
  lensSort = traverseF . lensSort

-- | Sequence of types. An argument of the first type is bound in later types
--   and so on.
data Tele a = EmptyTel
            | ExtendTel a (Abs (Tele a))  -- ^ 'Abs' is never 'NoAbs'.
  deriving (Typeable, Data, Show, Functor, Foldable, Traversable)

type Telescope = Tele (Dom Type)

-- | Sorts.
--
data Sort
  = Type Level  -- ^ @Set ℓ@.
  | Prop        -- ^ Dummy sort.
  | Inf         -- ^ @Setω@.
  | SizeUniv    -- ^ @SizeUniv@, a sort inhabited by type @Size@.
  | DLub Sort (Abs Sort)
    -- ^ Dependent least upper bound.
    --   If the free variable occurs in the second sort,
    --   the whole thing should reduce to Inf,
    --   otherwise it's the normal lub.
  deriving (Typeable, Data, Show)

-- | A level is a maximum expression of 0..n 'PlusLevel' expressions
--   each of which is a number or an atom plus a number.
--
--   The empty maximum is the canonical representation for level 0.
newtype Level = Max [PlusLevel]
  deriving (Show, Typeable, Data)

data PlusLevel
  = ClosedLevel Integer     -- ^ @n@, to represent @Setₙ@.
  | Plus Integer LevelAtom  -- ^ @n + ℓ@.
  deriving (Show, Typeable, Data)

-- | An atomic term of type @Level@.
data LevelAtom
  = MetaLevel MetaId Elims
    -- ^ A meta variable targeting @Level@ under some eliminations.
  | BlockedLevel MetaId Term
    -- ^ A term of type @Level@ whose reduction is blocked by a meta.
  | NeutralLevel NotBlocked Term
    -- ^ A neutral term of type @Level@.
  | UnreducedLevel Term
    -- ^ Introduced by 'instantiate', removed by 'reduce'.
  deriving (Show, Typeable, Data)

---------------------------------------------------------------------------
-- * Blocked Terms
---------------------------------------------------------------------------

-- | Even if we are not stuck on a meta during reduction
--   we can fail to reduce a definition by pattern matching
--   for another reason.
data NotBlocked
  = StuckOn Elim
    -- ^ The 'Elim' is neutral and blocks a pattern match.
  | Underapplied
    -- ^ Not enough arguments were supplied to complete the matching.
  | AbsurdMatch
    -- ^ We matched an absurd clause, results in a neutral 'Def'.
  | MissingClauses
    -- ^ We ran out of clauses, all considered clauses
    --   produced an actual mismatch.
    --   This can happen when try to reduce a function application
    --   but we are still missing some function clauses.
    --   See "Agda.TypeChecking.Patterns.Match".
  | ReallyNotBlocked
    -- ^ Reduction was not blocked, we reached a whnf
    --   which can be anything but a stuck @'Def'@.
  deriving (Show, Typeable, Data)

-- | 'ReallyNotBlocked' is the unit.
--   'MissingClauses' is dominant.
--   @'StuckOn'{}@ should be propagated, if tied, we take the left.
instance Semigroup NotBlocked where
  ReallyNotBlocked <> b = b
  -- MissingClauses is dominant (absorptive)
  b@MissingClauses <> _ = b
  _ <> b@MissingClauses = b
  -- StuckOn is second strongest
  b@StuckOn{}      <> _ = b
  _ <> b@StuckOn{}      = b
  b <> _                = b

instance Monoid NotBlocked where
  -- ReallyNotBlocked is neutral
  mempty  = ReallyNotBlocked
  mappend = (<>)

-- | Something where a meta variable may block reduction.
data Blocked t
  = Blocked    { theBlockingMeta :: MetaId    , ignoreBlocking :: t }
  | NotBlocked { blockingStatus  :: NotBlocked, ignoreBlocking :: t }
  deriving (Typeable, Show, Functor, Foldable, Traversable)
  -- deriving (Typeable, Eq, Ord, Functor, Foldable, Traversable)

-- | Blocking by a meta is dominant.
instance Applicative Blocked where
  pure = notBlocked
  f <*> e = ((f $> ()) `mappend` (e $> ())) $> ignoreBlocking f (ignoreBlocking e)

-- -- | Blocking by a meta is dominant.
-- instance Applicative Blocked where
--   pure = notBlocked
--   Blocked x f     <*> e                = Blocked x $ f (ignoreBlocking e)
--   NotBlocked nb f <*> Blocked    x   e = Blocked x $ f e
--   NotBlocked nb f <*> NotBlocked nb' e = NotBlocked (nb `mappend` nb') $ f e

-- | @'Blocked' t@ without the @t@.
type Blocked_ = Blocked ()

instance Semigroup Blocked_ where
  b@Blocked{}    <> _              = b
  _              <> b@Blocked{}    = b
  NotBlocked x _ <> NotBlocked y _ = NotBlocked (x <> y) ()

instance Monoid Blocked_ where
  mempty = notBlocked ()
  mappend = (<>)

-- | When trying to reduce @f es@, on match failed on one
--   elimination @e ∈ es@ that came with info @r :: NotBlocked@.
--   @stuckOn e r@ produces the new @NotBlocked@ info.
--
--   'MissingClauses' must be propagated, as this is blockage
--   that can be lifted in the future (as more clauses are added).
--
--   @'StuckOn' e0@ is also propagated, since it provides more
--   precise information as @StuckOn e@ (as @e0@ is the original
--   reason why reduction got stuck and usually a subterm of @e@).
--   An information like @StuckOn (Apply (Arg info (Var i [])))@
--   (stuck on a variable) could be used by the lhs/coverage checker
--   to trigger a split on that (pattern) variable.
--
--   In the remaining cases for @r@, we are terminally stuck
--   due to @StuckOn e@.  Propagating @'AbsurdMatch'@ does not
--   seem useful.
--
--   'Underapplied' must not be propagated, as this would mean
--   that @f es@ is underapplied, which is not the case (it is stuck).
--   Note that 'Underapplied' can only arise when projection patterns were
--   missing to complete the original match (in @e@).
--   (Missing ordinary pattern would mean the @e@ is of function type,
--   but we cannot match against something of function type.)
stuckOn :: Elim -> NotBlocked -> NotBlocked
stuckOn e r =
  case r of
    MissingClauses   -> r
    StuckOn{}        -> r
    Underapplied     -> r'
    AbsurdMatch      -> r'
    ReallyNotBlocked -> r'
  where r' = StuckOn e

---------------------------------------------------------------------------
-- * Definitions
---------------------------------------------------------------------------

-- | A clause is a list of patterns and the clause body.
--
--  The telescope contains the types of the pattern variables and the
--  de Bruijn indices say how to get from the order the variables occur in
--  the patterns to the order they occur in the telescope. The body
--  binds the variables in the order they appear in the telescope.
--
--  @clauseTel ~ permute clausePerm (patternVars namedClausePats)@
--
--  Terms in dot patterns are valid in the clause telescope.
--
--  For the purpose of the permutation and the body dot patterns count
--  as variables. TODO: Change this!
data Clause = Clause
    { clauseLHSRange  :: Range
    , clauseFullRange :: Range
    , clauseTel       :: Telescope
      -- ^ @Δ@: The types of the pattern variables in dependency order.
    , namedClausePats :: [NamedArg DeBruijnPattern]
      -- ^ @Δ ⊢ ps@.  The de Bruijn indices refer to @Δ@.
    , clauseBody      :: Maybe Term
      -- ^ @Just v@ with @Δ ⊢ v@ for a regular clause, or @Nothing@ for an
      --   absurd one.
    , clauseType      :: Maybe (Arg Type)
      -- ^ @Δ ⊢ t@.  The type of the rhs under @clauseTel@.
      --   Used, e.g., by @TermCheck@.
      --   Can be 'Irrelevant' if we encountered an irrelevant projection
      --   pattern on the lhs.
    , clauseCatchall  :: Bool
      -- ^ Clause has been labelled as CATCHALL.
    }
  deriving (Typeable, Data, Show)

clausePats :: Clause -> [Arg DeBruijnPattern]
clausePats = map (fmap namedThing) . namedClausePats

instance HasRange Clause where
  getRange = clauseLHSRange

-- | Pattern variables.
type PatVarName = ArgName

patVarNameToString :: PatVarName -> String
patVarNameToString = argNameToString

nameToPatVarName :: Name -> PatVarName
nameToPatVarName = nameToArgName

-- | Patterns are variables, constructors, or wildcards.
--   @QName@ is used in @ConP@ rather than @Name@ since
--     a constructor might come from a particular namespace.
--     This also meshes well with the fact that values (i.e.
--     the arguments we are matching with) use @QName@.
--
data Pattern' x
  = VarP x
    -- ^ @x@
  | DotP Term
    -- ^ @.t@
  | ConP ConHead ConPatternInfo [NamedArg (Pattern' x)]
    -- ^ @c ps@
    --   The subpatterns do not contain any projection copatterns.
  | AbsurdP (Pattern' x)
    -- ^ @()@
    --   The argument is to keep track of the original pattern
    --   (before the absurd match).
  | LitP Literal
    -- ^ E.g. @5@, @"hello"@.
  | ProjP ProjOrigin QName
    -- ^ Projection copattern.  Can only appear by itself.
  deriving (Typeable, Data, Show, Functor, Foldable, Traversable)

type Pattern = Pattern' PatVarName
    -- ^ The @PatVarName@ is a name suggestion.

varP :: ArgName -> Pattern
varP = VarP

-- | Type used when numbering pattern variables.
data DBPatVar = DBPatVar
  { dbPatVarName  :: PatVarName
  , dbPatVarIndex :: Int
  } deriving (Typeable, Data, Show)

type DeBruijnPattern = Pattern' DBPatVar

namedVarP :: PatVarName -> Named_ Pattern
namedVarP x = Named named $ varP x
  where named = if isUnderscore x then Nothing else Just $ unranged x

namedDBVarP :: Int -> PatVarName -> Named_ DeBruijnPattern
namedDBVarP m = (fmap . fmap) (\x -> DBPatVar x m) . namedVarP

-- | The @ConPatternInfo@ states whether the constructor belongs to
--   a record type (@Just@) or data type (@Nothing@).
--   In the former case, the @Bool@ says whether the record pattern
--   orginates from the expansion of an implicit pattern.
--   The @Type@ is the type of the whole record pattern.
--   The scope used for the type is given by any outer scope
--   plus the clause's telescope ('clauseTel').
data ConPatternInfo = ConPatternInfo
  { conPRecord :: Maybe ConOrigin
    -- ^ @Nothing@ if data constructor.
    --   @Just@ if record constructor.
  , conPType   :: Maybe (Arg Type)
    -- ^ The type of the whole constructor pattern.
    --   Should be present (@Just@) if constructor pattern is
    --   is generated ordinarily by type-checking.
    --   Could be absent (@Nothing@) if pattern comes from some
    --   plugin (like Agsy).
    --   Needed e.g. for with-clause stripping.
  }
  deriving (Typeable, Data, Show)

noConPatternInfo :: ConPatternInfo
noConPatternInfo = ConPatternInfo Nothing Nothing

-- | Build partial 'ConPatternInfo' from 'ConInfo'
toConPatternInfo :: ConInfo -> ConPatternInfo
toConPatternInfo ConORec = ConPatternInfo (Just ConORec) Nothing
toConPatternInfo _ = noConPatternInfo

-- | Build 'ConInfo' from 'ConPatternInfo'.
fromConPatternInfo :: ConPatternInfo -> ConInfo
fromConPatternInfo = fromMaybe ConOSystem . conPRecord

-- | Extract pattern variables in left-to-right order.
--   A 'DotP' is also treated as variable (see docu for 'Clause').
class PatternVars a b | b -> a where
  patternVars :: b -> [Arg (Either a Term)]

instance PatternVars a (Arg (Pattern' a)) where
  -- patternVars :: Arg (Pattern' a) -> [Arg (Either a Term)]
  patternVars (Arg i (VarP x)     ) = [Arg i $ Left x]
  patternVars (Arg i (DotP t)     ) = [Arg i $ Right t]
  patternVars (Arg i (AbsurdP p)  ) = patternVars (Arg i p)
  patternVars (Arg _ (ConP _ _ ps)) = patternVars ps
  patternVars (Arg _ (LitP _)     ) = []
  patternVars (Arg _ ProjP{}      ) = []

instance PatternVars a (NamedArg (Pattern' a)) where
  patternVars = patternVars . fmap namedThing

instance PatternVars a b => PatternVars a [b] where
  patternVars = concatMap patternVars

-- | Does the pattern perform a match that could fail?
properlyMatching :: DeBruijnPattern -> Bool
properlyMatching (VarP x) = False
properlyMatching DotP{} = False
properlyMatching AbsurdP{} = True
properlyMatching LitP{} = True
properlyMatching (ConP _ ci ps) = isNothing (conPRecord ci) || -- not a record cons
  List.any (properlyMatching . namedArg) ps  -- or one of subpatterns is a proper m
properlyMatching ProjP{} = True

instance IsProjP (Pattern' a) where
  isProjP (ProjP o d) = Just (o, AmbQ [d])
  isProjP _ = Nothing

-----------------------------------------------------------------------------
-- * Explicit substitutions
-----------------------------------------------------------------------------

-- | Substitutions.

data Substitution' a

  = IdS
    -- ^ Identity substitution.
    --   @Γ ⊢ IdS : Γ@

  | EmptyS Empty
    -- ^ Empty substitution, lifts from the empty context. First argument is @__IMPOSSIBLE__@.
    --   Apply this to closed terms you want to use in a non-empty context.
    --   @Γ ⊢ EmptyS : ()@

  | a :# Substitution' a
    -- ^ Substitution extension, ``cons''.
    --   @
    --     Γ ⊢ u : Aρ   Γ ⊢ ρ : Δ
    --     ----------------------
    --     Γ ⊢ u :# ρ : Δ, A
    --   @

  | Strengthen Empty (Substitution' a)
    -- ^ Strengthening substitution.  First argument is @__IMPOSSIBLE__@.
    --   Apply this to a term which does not contain variable 0
    --   to lower all de Bruijn indices by one.
    --   @
    --             Γ ⊢ ρ : Δ
    --     ---------------------------
    --     Γ ⊢ Strengthen ρ : Δ, A
    --   @

  | Wk !Int (Substitution' a)
    -- ^ Weakning substitution, lifts to an extended context.
    --   @
    --         Γ ⊢ ρ : Δ
    --     -------------------
    --     Γ, Ψ ⊢ Wk |Ψ| ρ : Δ
    --   @


  | Lift !Int (Substitution' a)
    -- ^ Lifting substitution.  Use this to go under a binder.
    --   @Lift 1 ρ == var 0 :# Wk 1 ρ@.
    --   @
    --            Γ ⊢ ρ : Δ
    --     -------------------------
    --     Γ, Ψρ ⊢ Lift |Ψ| ρ : Δ, Ψ
    --   @

  deriving ( Show
           , Functor
           , Foldable
           , Traversable
           , Data
#if __GLASGOW_HASKELL__ <= 708
           , Typeable
#endif
           )

type Substitution = Substitution' Term
type PatternSubstitution = Substitution' DeBruijnPattern

infixr 4 :#

instance Null (Substitution' a) where
  empty = IdS
  null IdS = True
  null _   = False


---------------------------------------------------------------------------
-- * Views
---------------------------------------------------------------------------

-- | View type as equality type.

data EqualityView
  = EqualityType
    { eqtSort  :: Sort     -- ^ Sort of this type.
    , eqtName  :: QName    -- ^ Builtin EQUALITY.
    , eqtParams :: [Arg Term] -- ^ Hidden.  Empty or @Level@.
    , eqtType  :: Arg Term -- ^ Hidden
    , eqtLhs   :: Arg Term -- ^ NotHidden
    , eqtRhs   :: Arg Term -- ^ NotHidden
    }
  | OtherType Type -- ^ reduced

isEqualityType :: EqualityView -> Bool
isEqualityType EqualityType{} = True
isEqualityType OtherType{}    = False

-- | Revert the 'EqualityView'.
--
--   Postcondition: type is reduced.

equalityUnview :: EqualityView -> Type
equalityUnview (OtherType t) = t
equalityUnview (EqualityType s equality l t lhs rhs) =
  El s $ Def equality $ map Apply (l ++ [t, lhs, rhs])

instance Pretty EqualityView where
  prettyPrec p = prettyPrec p . equalityUnview

---------------------------------------------------------------------------
-- * Absurd Lambda
---------------------------------------------------------------------------

-- | Absurd lambdas are internally represented as identity
--   with variable name "()".
absurdBody :: Abs Term
absurdBody = Abs absurdPatternName $ Var 0 []

isAbsurdBody :: Abs Term -> Bool
isAbsurdBody (Abs x (Var 0 [])) = isAbsurdPatternName x
isAbsurdBody _                  = False

absurdPatternName :: PatVarName
absurdPatternName = "()"

isAbsurdPatternName :: PatVarName -> Bool
isAbsurdPatternName x = x == absurdPatternName

---------------------------------------------------------------------------
-- * Pointers and Sharing
---------------------------------------------------------------------------

-- | Remove top-level @Shared@ data constructors.
ignoreSharing' :: Term -> Term
ignoreSharing' (Shared p) = ignoreSharing' $ derefPtr p
ignoreSharing' v          = v

ignoreSharingType' :: Type -> Type
ignoreSharingType' = underEl ignoreSharing'

-- | Apply a function under 'El'
underEl :: (Term -> Term) -> Type -> Type
underEl f (El s v) = El s (f v)

-- | Introduce sharing.
shared_ :: Term -> Term
shared_ v@Shared{}   = v
shared_ v@(Var _ []) = v
shared_ v@(Con _ _ []) = v -- Issue 1691: sharing (zero : Nat) destroys constructorForm
shared_ v            = Shared (newPtr v)

-- | Typically m would be TCM and f would be Blocked.
updateSharedFM
#if __GLASGOW_HASKELL__ <= 708
  :: (Applicative m, Monad m, Traversable f)
#else
  :: (Monad m, Traversable f)
#endif
  => (Term -> m (f Term)) -> Term -> m (f Term)
updateSharedFM f v0@(Shared p) = do
  fv <- f (derefPtr p)
  flip traverse fv $ \v ->
    case derefPtr (setPtr v p) of
      Var _ [] -> return v
      _        -> return $! compressPointerChain v0
updateSharedFM f v = f v

updateSharedM :: Monad m => (Term -> m Term) -> Term -> m Term
updateSharedM f v0@(Shared p) = do
  v <- f (derefPtr p)
  case derefPtr (setPtr v p) of
    Var _ [] -> return v
    _        -> return $! compressPointerChain v0
updateSharedM f v = f v

updateShared :: (Term -> Term) -> Term -> Term
updateShared f v0@(Shared p) =
  case derefPtr (setPtr (f $ derefPtr p) p) of
    v@(Var _ []) -> v
    _            -> compressPointerChain v0
updateShared f v = f v

pointerChain :: Term -> [Ptr Term]
pointerChain (Shared p) = p : pointerChain (derefPtr p)
pointerChain _          = []

-- Redirect all top-level pointers to point to the last pointer. So, after
-- compression there are at most two top-level indirections. Then return the
-- inner-most pointer so we have only one pointer for the result.
compressPointerChain :: Term -> Term
compressPointerChain v =
  case reverse $ pointerChain v of
    p:_:ps@(_:_) -> setPointers (Shared p) ps
    p:_:_        -> (Shared p)
    _            -> v
  where
    setPointers u [] = u
    setPointers u (p : ps) =
      setPtr u p `seq` setPointers u ps

---------------------------------------------------------------------------
-- * Smart constructors
---------------------------------------------------------------------------

-- | An unapplied variable.
var :: Nat -> Term
var i | i >= 0    = Var i []
      | otherwise = __IMPOSSIBLE__

-- | A dummy type.
typeDontCare :: Type
typeDontCare = El Prop (Sort Prop)

-- | Top sort (Set\omega).
topSort :: Type
topSort = El Inf (Sort Inf)

sort :: Sort -> Type
sort s = El (sSuc s) $ Sort s

varSort :: Int -> Sort
varSort n = Type $ Max [Plus 0 $ NeutralLevel mempty $ var n]

-- | Get the next higher sort.
sSuc :: Sort -> Sort
sSuc Prop            = mkType 1
sSuc Inf             = Inf
sSuc SizeUniv        = SizeUniv
sSuc (DLub a b)      = DLub (sSuc a) (fmap sSuc b)
sSuc (Type l)        = Type $ levelSuc l

levelSuc :: Level -> Level
levelSuc (Max []) = Max [ClosedLevel 1]
levelSuc (Max as) = Max $ map inc as
  where inc (ClosedLevel n) = ClosedLevel (n + 1)
        inc (Plus n l)      = Plus (n + 1) l

mkType :: Integer -> Sort
mkType n = Type $ Max [ClosedLevel n | n > 0]

impossibleTerm :: String -> Int -> Term
impossibleTerm file line = Lit $ LitString noRange $ unlines
  [ "An internal error has occurred. Please report this as a bug."
  , "Location of the error: " ++ file ++ ":" ++ show line
  ]

hackReifyToMeta :: Term
hackReifyToMeta = DontCare $ Lit $ LitNat noRange (-42)

isHackReifyToMeta :: Term -> Bool
isHackReifyToMeta (DontCare (Lit (LitNat r (-42)))) = r == noRange
isHackReifyToMeta _ = False

---------------------------------------------------------------------------
-- * Telescopes.
---------------------------------------------------------------------------

-- | A traversal for the names in a telescope.
mapAbsNamesM :: Applicative m => (ArgName -> m ArgName) -> Tele a -> m (Tele a)
mapAbsNamesM f EmptyTel                  = pure EmptyTel
mapAbsNamesM f (ExtendTel a (  Abs x b)) = ExtendTel a <$> (  Abs <$> f x <*> mapAbsNamesM f b)
mapAbsNamesM f (ExtendTel a (NoAbs x b)) = ExtendTel a <$> (NoAbs <$> f x <*> mapAbsNamesM f b)
  -- Ulf, 2013-11-06: Last case is really impossible but I'd rather find out we
  --                  violated that invariant somewhere other than here.

mapAbsNames :: (ArgName -> ArgName) -> Tele a -> Tele a
mapAbsNames f = runIdentity . mapAbsNamesM (Identity . f)

-- Ulf, 2013-11-06
-- The record parameter is named "" inside the record module so we can avoid
-- printing it (issue 208), but we don't want that to show up in the type of
-- the functions in the module (issue 892). This function is used on the record
-- module telescope before adding it to a type in
-- TypeChecking.Monad.Signature.addConstant (to handle functions defined in
-- record modules) and TypeChecking.Rules.Record.checkProjection (to handle
-- record projections).
replaceEmptyName :: ArgName -> Tele a -> Tele a
replaceEmptyName x = mapAbsNames $ \ y -> if null y then x else y

-- | Telescope as list.
type ListTel' a = [Dom (a, Type)]
type ListTel = ListTel' ArgName

telFromList' :: (a -> ArgName) -> ListTel' a -> Telescope
telFromList' f = List.foldr extTel EmptyTel
  where
    extTel (Dom info (x, a)) = ExtendTel (Dom info a) . Abs (f x)

-- | Convert a list telescope to a telescope.
telFromList :: ListTel -> Telescope
telFromList = telFromList' id

-- | Convert a telescope to its list form.
telToList :: Telescope -> ListTel
telToList EmptyTel                    = []
telToList (ExtendTel arg (Abs x tel)) = fmap (x,) arg : telToList tel
telToList (ExtendTel _    NoAbs{}   ) = __IMPOSSIBLE__

-- | Drop the types from a telescope.
class TelToArgs a where
  telToArgs :: a -> [Arg ArgName]

instance TelToArgs ListTel where
  telToArgs = map $ \ dom -> Arg (domInfo dom) (fst $ unDom dom)

instance TelToArgs Telescope where
  telToArgs = telToArgs . telToList

-- | Constructing a singleton telescope.
class SgTel a where
  sgTel :: a -> Telescope

instance SgTel (ArgName, Dom Type) where
  sgTel (x, dom) = ExtendTel dom $ Abs x EmptyTel

instance SgTel (Dom (ArgName, Type)) where
  sgTel (Dom ai (x, t)) = ExtendTel (Dom ai t) $ Abs x EmptyTel

instance SgTel (Dom Type) where
  sgTel dom = sgTel (stringToArgName "_", dom)

---------------------------------------------------------------------------
-- * Handling blocked terms.
---------------------------------------------------------------------------

blockingMeta :: Blocked t -> Maybe MetaId
blockingMeta (Blocked m _) = Just m
blockingMeta NotBlocked{}  = Nothing

blocked :: MetaId -> a -> Blocked a
blocked x = Blocked x

notBlocked :: a -> Blocked a
notBlocked = NotBlocked ReallyNotBlocked

---------------------------------------------------------------------------
-- * Simple operations on terms and types.
---------------------------------------------------------------------------

-- | Make a name that is not in scope.
notInScopeName :: ArgName -> ArgName
notInScopeName = stringToArgName . ("." ++) . argNameToString

-- | Pick the better name suggestion, i.e., the one that is not just underscore.
class Suggest a b where
  suggest :: a -> b -> String

instance Suggest String String where
  suggest "_" y = y
  suggest  x  _ = x

instance Suggest (Abs a) (Abs b) where
  suggest b1 b2 = suggest (absName b1) (absName b2)

instance Suggest String (Abs b) where
  suggest x b = suggest x (absName b)

instance Suggest Name (Abs b) where
  suggest n b = suggest (nameToArgName n) (absName b)

---------------------------------------------------------------------------
-- * Eliminations.
---------------------------------------------------------------------------

<<<<<<< HEAD
=======
-- | Convert top-level postfix projections into prefix projections.
unSpine :: Term -> Term
unSpine = unSpine' $ const True

-- | Convert 'Proj' projection eliminations
--   according to their 'ProjOrigin' into
--   'Def' projection applications.
unSpine' :: (ProjOrigin -> Bool) -> Term -> Term
unSpine' p v =
  case hasElims v of
    Just (h, es) -> loop h [] es
    Nothing      -> v
  where
    loop :: (Elims -> Term) -> Elims -> Elims -> Term
    loop h res es =
      case es of
        []                   -> v
        Proj o f : es' | p o -> loop (Def f) [Apply (defaultArg v)] es'
        e        : es'       -> loop h (e : res) es'
      where v = h $ reverse res

-- | A view distinguishing the neutrals @Var@, @Def@, and @MetaV@ which
--   can be projected.
hasElims :: Term -> Maybe (Elims -> Term, Elims)
hasElims v =
  case ignoreSharing v of
    Var   i es -> Just (Var   i, es)
    Def   f es -> Just (Def   f, es)
    MetaV x es -> Just (MetaV x, es)
    Con{}      -> Nothing
    Lit{}      -> Nothing
    -- Andreas, 2016-04-13, Issue 1932: We convert λ x → x .f  into f
    Lam _ (Abs _ v)  -> case ignoreSharing v of
      Var 0 [Proj _o f] -> Just (Def f, [])
      _ -> Nothing
    Lam{}      -> Nothing
    Pi{}       -> Nothing
    Sort{}     -> Nothing
    Level{}    -> Nothing
    DontCare{} -> Nothing
    Shared{}   -> __IMPOSSIBLE__

>>>>>>> 7750254e
-- | Drop 'Apply' constructor. (Unsafe!)
argFromElim :: Elim' a -> Arg a
argFromElim (Apply u) = u
argFromElim Proj{}    = __IMPOSSIBLE__

-- | Drop 'Apply' constructor. (Safe)
isApplyElim :: Elim' a -> Maybe (Arg a)
isApplyElim (Apply u) = Just u
isApplyElim Proj{}    = Nothing

-- | Drop 'Apply' constructors. (Safe)
allApplyElims :: [Elim' a] -> Maybe [Arg a]
allApplyElims = mapM isApplyElim

-- | Split at first non-'Apply'
splitApplyElims :: [Elim' a] -> ([Arg a], [Elim' a])
splitApplyElims (Apply u : es) = mapFst (u :) $ splitApplyElims es
splitApplyElims es             = ([], es)

class IsProjElim e where
  isProjElim  :: e -> Maybe (ProjOrigin, QName)

instance IsProjElim Elim where
  isProjElim (Proj o d) = Just (o, d)
  isProjElim Apply{}    = Nothing

-- | Discard @Proj f@ entries.
dropProjElims :: IsProjElim e => [e] -> [e]
dropProjElims = filter (isNothing . isProjElim)

-- | Discards @Proj f@ entries.
argsFromElims :: Elims -> Args
argsFromElims = map argFromElim . dropProjElims

-- | Drop 'Proj' constructors. (Safe)
allProjElims :: Elims -> Maybe [(ProjOrigin, QName)]
allProjElims = mapM isProjElim

---------------------------------------------------------------------------
-- * Null instances.
---------------------------------------------------------------------------

instance Null (Tele a) where
  empty = EmptyTel
  null EmptyTel    = True
  null ExtendTel{} = False

-- | A 'null' clause is one with no patterns and no rhs.
--   Should not exist in practice.
instance Null Clause where
  empty = Clause empty empty empty empty empty empty False
  null (Clause _ _ tel pats body _ _)
    =  null tel
    && null pats
    && null body


---------------------------------------------------------------------------
-- * Show instances.
---------------------------------------------------------------------------

instance Show a => Show (Abs a) where
  showsPrec p (Abs x a) = showParen (p > 0) $
    showString "Abs " . shows x . showString " " . showsPrec 10 a
  showsPrec p (NoAbs x a) = showParen (p > 0) $
    showString "NoAbs " . shows x . showString " " . showsPrec 10 a

-- instance Show t => Show (Blocked t) where
--   showsPrec p (Blocked m x) = showParen (p > 0) $
--     showString "Blocked " . shows m . showString " " . showsPrec 10 x
--   showsPrec p (NotBlocked x) = showsPrec p x

---------------------------------------------------------------------------
-- * Sized instances and TermSize.
---------------------------------------------------------------------------

-- | The size of a telescope is its length (as a list).
instance Sized (Tele a) where
  size  EmptyTel         = 0
  size (ExtendTel _ tel) = 1 + size tel

instance Sized a => Sized (Abs a) where
  size = size . unAbs

-- | The size of a term is roughly the number of nodes in its
--   syntax tree.  This number need not be precise for logical
--   correctness of Agda, it is only used for reporting
--   (and maybe decisions regarding performance).
--
--   Not counting towards the term size are:
--
--     * sort and color annotations,
--     * projections.
--
class TermSize a where
  termSize :: a -> Int
  termSize = getSum . tsize

  tsize :: a -> Sum Int

#if __GLASGOW_HASKELL__ >= 710
instance {-# OVERLAPPABLE #-} (Foldable t, TermSize a) => TermSize (t a) where
#else
instance (Foldable t, TermSize a) => TermSize (t a) where
#endif
  tsize = foldMap tsize

instance TermSize Term where
  tsize v = case v of
    Var _ vs    -> 1 + tsize vs
    Def _ vs    -> 1 + tsize vs
    Con _ _ vs    -> 1 + tsize vs
    MetaV _ vs  -> 1 + tsize vs
    Level l     -> tsize l
    Lam _ f     -> 1 + tsize f
    Lit _       -> 1
    Pi a b      -> 1 + tsize a + tsize b
    Sort s      -> tsize s
    DontCare mv -> tsize mv
    Shared p    -> tsize (derefPtr p)
    Let s v     -> 1 + tsize s + tsize v

instance TermSize Sort where
  tsize s = case s of
    Type l    -> 1 + tsize l
    Prop      -> 1
    Inf       -> 1
    SizeUniv  -> 1
    DLub s s' -> 1 + tsize s + tsize s'

instance TermSize Level where
  tsize (Max as) = 1 + tsize as

instance TermSize PlusLevel where
  tsize (ClosedLevel _) = 1
  tsize (Plus _ a)      = tsize a

instance TermSize LevelAtom where
  tsize (MetaLevel _   vs) = 1 + tsize vs
  tsize (BlockedLevel _ v) = tsize v
  tsize (NeutralLevel _ v) = tsize v
  tsize (UnreducedLevel v) = tsize v

instance TermSize a => TermSize (Substitution' a) where
  tsize IdS                = 1
  tsize (EmptyS _)         = 1
  tsize (Wk _ rho)         = 1 + tsize rho
  tsize (t :# rho)         = 1 + tsize t + tsize rho
  tsize (Strengthen _ rho) = 1 + tsize rho
  tsize (Lift _ rho)       = 1 + tsize rho

---------------------------------------------------------------------------
-- * KillRange instances.
---------------------------------------------------------------------------

instance KillRange ConHead where
  killRange (ConHead c i fs) = killRange3 ConHead c i fs

instance KillRange Term where
  killRange v = case v of
    Var i vs    -> killRange1 (Var i) vs
    Def c vs    -> killRange2 Def c vs
    Con c ci vs -> killRange3 Con c ci vs
    MetaV m vs  -> killRange1 (MetaV m) vs
    Lam i f     -> killRange2 Lam i f
    Lit l       -> killRange1 Lit l
    Level l     -> killRange1 Level l
    Pi a b      -> killRange2 Pi a b
    Sort s      -> killRange1 Sort s
    DontCare mv -> killRange1 DontCare mv
    Let rho v   -> killRange2 Let rho v
    Shared p    -> Shared $ updatePtr killRange p

instance KillRange Level where
  killRange (Max as) = killRange1 Max as

instance KillRange PlusLevel where
  killRange l@ClosedLevel{} = l
  killRange (Plus n l) = killRange1 (Plus n) l

instance KillRange LevelAtom where
  killRange (MetaLevel n as)   = killRange1 (MetaLevel n) as
  killRange (BlockedLevel m v) = killRange1 (BlockedLevel m) v
  killRange (NeutralLevel r v) = killRange1 (NeutralLevel r) v
  killRange (UnreducedLevel v) = killRange1 UnreducedLevel v

instance (KillRange a) => KillRange (Type' a) where
  killRange (El s v) = killRange2 El s v

instance KillRange Sort where
  killRange s = case s of
    Prop       -> Prop
    Inf        -> Inf
    SizeUniv   -> SizeUniv
    Type a     -> killRange1 Type a
    DLub s1 s2 -> killRange2 DLub s1 s2

instance KillRange Substitution where
  killRange IdS                  = IdS
  killRange (EmptyS err)         = EmptyS err
  killRange (Wk n rho)           = killRange1 (Wk n) rho
  killRange (t :# rho)           = killRange2 (:#) t rho
  killRange (Strengthen err rho) = killRange1 (Strengthen err) rho
  killRange (Lift n rho)         = killRange1 (Lift n) rho

instance KillRange ConPatternInfo where
  killRange (ConPatternInfo mr mt) = killRange1 (ConPatternInfo mr) mt

instance KillRange DBPatVar where
  killRange (DBPatVar x i) = killRange2 DBPatVar x i

instance KillRange a => KillRange (Pattern' a) where
  killRange p =
    case p of
      VarP x           -> killRange1 VarP x
      DotP v           -> killRange1 DotP v
      AbsurdP p        -> killRange1 AbsurdP p
      ConP con info ps -> killRange3 ConP con info ps
      LitP l           -> killRange1 LitP l
      ProjP o q        -> killRange1 (ProjP o) q

instance KillRange Clause where
  killRange (Clause rl rf tel ps body t catchall) =
    killRange7 Clause rl rf tel ps body t catchall

instance KillRange a => KillRange (Tele a) where
  killRange = fmap killRange

instance KillRange a => KillRange (Blocked a) where
  killRange = fmap killRange

instance KillRange a => KillRange (Abs a) where
  killRange = fmap killRange

instance KillRange a => KillRange (Elim' a) where
  killRange = fmap killRange

---------------------------------------------------------------------------
-- * UniverseBi instances.
---------------------------------------------------------------------------

instanceUniverseBiT' [] [t| (([Type], [Clause]), Pattern) |]
instanceUniverseBiT' [] [t| (Args, Pattern)               |]
instanceUniverseBiT' [] [t| (Elims, Pattern)              |] -- ?
instanceUniverseBiT' [] [t| (([Type], [Clause]), Term)    |]
instanceUniverseBiT' [] [t| (Args, Term)                  |]
instanceUniverseBiT' [] [t| (Elims, Term)                 |] -- ?
instanceUniverseBiT' [] [t| ([Term], Term)                |]

-----------------------------------------------------------------------------
-- * Simple pretty printing
-----------------------------------------------------------------------------

instance Pretty a => Pretty (Substitution' a) where
  prettyPrec p rho = pr p rho
    where
    pr p rho = case rho of
      IdS              -> text "idS"
      EmptyS err       -> text "emptyS"
      t :# rho         -> mparens (p > 2) $ sep [ pr 2 rho P.<> text ",", prettyPrec 3 t ]
      Strengthen _ rho -> mparens (p > 9) $ text "strS" <+> pr 10 rho
      Wk n rho         -> mparens (p > 9) $ text ("wkS " ++ show n) <+> pr 10 rho
      Lift n rho       -> mparens (p > 9) $ text ("liftS " ++ show n) <+> pr 10 rho

instance Pretty Term where
  prettyPrec p v =
    case ignoreSharing' v of
      Var x els -> text ("@" ++ show x) `pApp` els
      Lam ai b   ->
        mparens (p > 0) $
        sep [ text "λ" <+> prettyHiding ai id (text . absName $ b) <+> text "->"
            , nest 2 $ pretty (unAbs b) ]
      Lit l                -> pretty l
      Def q els            -> pretty q `pApp` els
      Con c ci vs          -> pretty (conName c) `pApp` map Apply vs
      Pi a (NoAbs _ b)     -> mparens (p > 0) $
        sep [ prettyPrec 1 (unDom a) <+> text "->"
            , nest 2 $ pretty b ]
      Pi a b               -> mparens (p > 0) $
        sep [ pDom (domInfo a) (text (absName b) <+> text ":" <+> pretty (unDom a)) <+> text "->"
            , nest 2 $ pretty (unAbs b) ]
      Sort s      -> prettyPrec p s
      Level l     -> prettyPrec p l
      MetaV x els -> pretty x `pApp` els
      DontCare v  -> prettyPrec p v
      Let rho v   -> mparens (p > 0) $
                      sep [ text "let" <+> prettyPrec 1 rho
                          , text "in" <+> pretty v ]
      Shared{}    -> __IMPOSSIBLE__
    where
      pApp d els = mparens (not (null els) && p > 9) $
                   sep [d, nest 2 $ fsep (map (prettyPrec 10) els)]

pDom :: LensHiding a => a -> Doc -> Doc
pDom i =
  case getHiding i of
    NotHidden  -> parens
    Hidden     -> braces
    Instance{} -> braces . braces

instance Pretty Clause where
  pretty Clause{clauseTel = tel, namedClausePats = ps, clauseBody = b, clauseType = t} =
    sep [ pretty tel <+> text "|-"
        , nest 2 $ sep [ fsep (map (prettyPrec 10) ps) <+> text "="
                       , nest 2 $ pBody b t ] ]
    where
      pBody Nothing _ = text "(absurd)"
      pBody (Just b) Nothing  = pretty b
      pBody (Just b) (Just t) = sep [ pretty b <+> text ":", nest 2 $ pretty t ]

instance Pretty a => Pretty (Tele (Dom a)) where
  pretty tel = fsep [ pDom a (text x <+> text ":" <+> pretty (unDom a)) | (x, a) <- telToList tel ]
    where
      telToList EmptyTel = []
      telToList (ExtendTel a tel) = (absName tel, a) : telToList (unAbs tel)

instance Pretty Level where
  prettyPrec p (Max as) =
    case as of
      []  -> prettyPrec p (ClosedLevel 0)
      [a] -> prettyPrec p a
      _   -> mparens (p > 9) $ List.foldr1 (\a b -> text "lub" <+> a <+> b) $ map (prettyPrec 10) as

instance Pretty PlusLevel where
  prettyPrec p l =
    case l of
      ClosedLevel n -> sucs p n $ \_ -> text "lzero"
      Plus n a      -> sucs p n $ \p -> prettyPrec p a
    where
      sucs p 0 d = d p
      sucs p n d = mparens (p > 9) $ text "lsuc" <+> sucs 10 (n - 1) d

instance Pretty LevelAtom where
  prettyPrec p a =
    case a of
      MetaLevel x els  -> prettyPrec p (MetaV x els)
      BlockedLevel _ v -> prettyPrec p v
      NeutralLevel _ v -> prettyPrec p v
      UnreducedLevel v -> prettyPrec p v

instance Pretty Sort where
  prettyPrec p s =
    case s of
      Type (Max []) -> text "Set"
      Type (Max [ClosedLevel n]) -> text $ "Set" ++ show n
      Type l -> mparens (p > 9) $ text "Set" <+> prettyPrec 10 l
      Prop -> text "Prop"
      Inf -> text "Setω"
      SizeUniv -> text "SizeUniv"
      DLub s b -> mparens (p > 9) $
        text "dlub" <+> prettyPrec 10 s
                    <+> parens (sep [ text ("λ " ++ absName b ++ " ->")
                                    , nest 2 $ pretty (unAbs b) ])

instance Pretty Type where
  prettyPrec p (El _ a) = prettyPrec p a

instance Pretty tm => Pretty (Elim' tm) where
  prettyPrec p (Apply v)    = prettyPrec p v
  prettyPrec _ (Proj _o x)  = text ("." ++ prettyShow x)

instance Pretty DBPatVar where
  prettyPrec _ x = text $ patVarNameToString (dbPatVarName x) ++ "@" ++ show (dbPatVarIndex x)

instance Pretty a => Pretty (Pattern' a) where
  prettyPrec n (VarP x)      = prettyPrec n x
  prettyPrec _ (DotP t)      = text "." P.<> prettyPrec 10 t
  prettyPrec _ (AbsurdP _)   = text "()"
  prettyPrec n (ConP c i nps)= mparens (n > 0) $
    pretty (conName c) <+> fsep (map pretty ps)
    where ps = map (fmap namedThing) nps
  -- -- Version with printing record type:
  -- prettyPrec _ (ConP c i ps) = (if b then braces else parens) $ prTy $
  --   text (show $ conName c) <+> fsep (map (pretty . namedArg) ps)
  --   where
  --     b = maybe False (== ConOSystem) $ conPRecord i
  --     prTy d = caseMaybe (conPType i) d $ \ t -> d  <+> text ":" <+> pretty t
  prettyPrec _ (LitP l)      = pretty l
  prettyPrec _ (ProjP _o q)  = text ("." ++ prettyShow q)

-----------------------------------------------------------------------------
-- * NFData instances
-----------------------------------------------------------------------------

-- Note: only strict in the shape of the terms.

instance NFData Term where
  rnf v = case v of
    Var _ es   -> rnf es
    Lam _ b    -> rnf (unAbs b)
    Lit l      -> rnf l
    Def _ es   -> rnf es
    Con _ _ vs -> rnf vs
    Pi a b     -> rnf (unDom a, unAbs b)
    Sort s     -> rnf s
    Level l    -> rnf l
    MetaV _ es -> rnf es
    DontCare v -> rnf v
    Let s v    -> rnf (s, v)
    Shared{}   -> ()

instance NFData Type where
  rnf (El s v) = rnf (s, v)

instance NFData Sort where
  rnf s = case s of
    Type l   -> rnf l
    Prop     -> ()
    Inf      -> ()
    SizeUniv -> ()
    DLub a b -> rnf (a, unAbs b)

instance NFData Level where
  rnf (Max as) = rnf as

instance NFData PlusLevel where
  rnf (ClosedLevel n) = rnf n
  rnf (Plus n l) = rnf (n, l)

instance NFData LevelAtom where
  rnf (MetaLevel _ es)   = rnf es
  rnf (BlockedLevel _ v) = rnf v
  rnf (NeutralLevel _ v) = rnf v
  rnf (UnreducedLevel v) = rnf v

instance NFData a => NFData (Elim' a) where
  rnf (Apply x) = rnf x
  rnf Proj{}    = ()

instance NFData a => NFData (Substitution' a) where
  rnf s = case s of
    IdS              -> ()
    EmptyS           -> ()
    t :# rho         -> rnf (t, rho)
    Strengthen _ rho -> rnf rho
    Wk n rho         -> rnf (n, rho)
    Lift n rho       -> rnf (n, rho)<|MERGE_RESOLUTION|>--- conflicted
+++ resolved
@@ -882,51 +882,6 @@
 -- * Eliminations.
 ---------------------------------------------------------------------------
 
-<<<<<<< HEAD
-=======
--- | Convert top-level postfix projections into prefix projections.
-unSpine :: Term -> Term
-unSpine = unSpine' $ const True
-
--- | Convert 'Proj' projection eliminations
---   according to their 'ProjOrigin' into
---   'Def' projection applications.
-unSpine' :: (ProjOrigin -> Bool) -> Term -> Term
-unSpine' p v =
-  case hasElims v of
-    Just (h, es) -> loop h [] es
-    Nothing      -> v
-  where
-    loop :: (Elims -> Term) -> Elims -> Elims -> Term
-    loop h res es =
-      case es of
-        []                   -> v
-        Proj o f : es' | p o -> loop (Def f) [Apply (defaultArg v)] es'
-        e        : es'       -> loop h (e : res) es'
-      where v = h $ reverse res
-
--- | A view distinguishing the neutrals @Var@, @Def@, and @MetaV@ which
---   can be projected.
-hasElims :: Term -> Maybe (Elims -> Term, Elims)
-hasElims v =
-  case ignoreSharing v of
-    Var   i es -> Just (Var   i, es)
-    Def   f es -> Just (Def   f, es)
-    MetaV x es -> Just (MetaV x, es)
-    Con{}      -> Nothing
-    Lit{}      -> Nothing
-    -- Andreas, 2016-04-13, Issue 1932: We convert λ x → x .f  into f
-    Lam _ (Abs _ v)  -> case ignoreSharing v of
-      Var 0 [Proj _o f] -> Just (Def f, [])
-      _ -> Nothing
-    Lam{}      -> Nothing
-    Pi{}       -> Nothing
-    Sort{}     -> Nothing
-    Level{}    -> Nothing
-    DontCare{} -> Nothing
-    Shared{}   -> __IMPOSSIBLE__
-
->>>>>>> 7750254e
 -- | Drop 'Apply' constructor. (Unsafe!)
 argFromElim :: Elim' a -> Arg a
 argFromElim (Apply u) = u
@@ -1359,7 +1314,7 @@
 instance NFData a => NFData (Substitution' a) where
   rnf s = case s of
     IdS              -> ()
-    EmptyS           -> ()
+    EmptyS _         -> ()
     t :# rho         -> rnf (t, rho)
     Strengthen _ rho -> rnf rho
     Wk n rho         -> rnf (n, rho)
