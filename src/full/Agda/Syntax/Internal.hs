--- conflicted
+++ resolved
@@ -127,14 +127,10 @@
             --   version of the irrelevance axiom @.irrAx : .A -> A@.
           | Shared !(Ptr Term)
             -- ^ Explicit sharing
-<<<<<<< HEAD
           | Let Substitution Term
             -- ^ Explicit substitution. Covers the entire context of the body. So, if
             --   @Γ ⊢ v : A@, and @Δ ⊢ ρ : Γ@, then @Δ ⊢ Let ρ v : Aρ@.
-  deriving (Typeable, Show)
-=======
   deriving (Typeable, Data, Show)
->>>>>>> c6f78bb4
 
 type ConInfo = ConOrigin
 
