{-# LANGUAGE BangPatterns               #-}
{-# LANGUAGE CPP                        #-}
{-# LANGUAGE DeriveDataTypeable         #-}
{-# LANGUAGE DeriveFoldable             #-}
{-# LANGUAGE DeriveFunctor              #-}
{-# LANGUAGE DeriveTraversable          #-}
{-# LANGUAGE FlexibleInstances          #-}
{-# LANGUAGE GeneralizedNewtypeDeriving #-}
{-# LANGUAGE MultiParamTypeClasses      #-}
{-# LANGUAGE StandaloneDeriving         #-}
{-# LANGUAGE TemplateHaskell            #-}
#if __GLASGOW_HASKELL__ <= 708
{-# LANGUAGE OverlappingInstances #-}
#endif

module Agda.Syntax.Internal
    ( module Agda.Syntax.Internal
    , module Agda.Syntax.Abstract.Name
    , module Agda.Utils.Pointer
    ) where

import Prelude hiding (foldr, mapM, null)

import Control.Applicative hiding (empty)
import Control.Monad.Identity hiding (mapM)

import Data.Foldable ( Foldable, foldMap )
import Data.Function
import qualified Data.List as List
import Data.Maybe
import Data.Monoid

-- base-4.7 defines the Num instance for Sum
#if !(MIN_VERSION_base(4,7,0))
import Data.Orphans             ()
#endif

import Data.Traversable
import Data.Typeable (Typeable)

import Agda.Syntax.Position
import Agda.Syntax.Common hiding (Arg, Dom, NamedArg, ArgInfo)
import qualified Agda.Syntax.Common as Common
import Agda.Syntax.Literal
import Agda.Syntax.Abstract (IsProjP(..))
import Agda.Syntax.Abstract.Name

import Agda.Utils.Empty

-- See Issue 1593.
#if !MIN_VERSION_transformers(0,4,1)
import Agda.Utils.Except ( Error(noMsg) )
#endif

import Agda.Utils.Functor
import Agda.Utils.Geniplate
import Agda.Utils.Lens
import Agda.Utils.Null
import Agda.Utils.Permutation
import Agda.Utils.Pointer
import Agda.Utils.Size
import Agda.Utils.Pretty
import Agda.Utils.Tuple

#include "undefined.h"
import Agda.Utils.Impossible

type Color      = Term
type ArgInfo    = Common.ArgInfo Color
type Arg a      = Common.Arg Color a
type Dom a      = Common.Dom Color a
type NamedArg a = Common.NamedArg Color a

-- | Type of argument lists.
--
type Args       = [Arg Term]
type NamedArgs  = [NamedArg Term]

-- | Store the names of the record fields in the constructor.
--   This allows reduction of projection redexes outside of TCM.
--   For instance, during substitution and application.
data ConHead = ConHead
  { conName      :: QName     -- ^ The name of the constructor.
  , conInductive :: Induction -- ^ Record constructors can be coinductive.
  , conFields    :: [QName]   -- ^ The name of the record fields.
                              --   Empty list for data constructors.
                              --   'Arg' is not needed here since it
                              --   is stored in the constructor args.
  } deriving (Typeable)

instance Eq ConHead where
  (==) = (==) `on` conName

instance Ord ConHead where
  (<=) = (<=) `on` conName

instance Show ConHead where
  show (ConHead c i fs) = show c ++ "(" ++ show i ++ ")" ++ show fs

instance HasRange ConHead where
  getRange = getRange . conName

instance SetRange ConHead where
  setRange r = mapConName (setRange r)

class LensConName a where
  getConName :: a -> QName
  setConName :: QName -> a -> a
  setConName = mapConName . const
  mapConName :: (QName -> QName) -> a -> a
  mapConName f a = setConName (f (getConName a)) a

instance LensConName ConHead where
  getConName = conName
  setConName c con = con { conName = c }


-- | Raw values.
--
--   @Def@ is used for both defined and undefined constants.
--   Assume there is a type declaration and a definition for
--     every constant, even if the definition is an empty
--     list of clauses.
--
data Term = Var {-# UNPACK #-} !Int Elims -- ^ @x es@ neutral
          | Lam ArgInfo (Abs Term)        -- ^ Terms are beta normal. Relevance is ignored
          | Lit Literal
          | Def QName Elims               -- ^ @f es@, possibly a delta/iota-redex
          | Con ConHead Args              -- ^ @c vs@
          | Pi (Dom Type) (Abs Type)      -- ^ dependent or non-dependent function space
          | Sort Sort
          | Level Level
          | MetaV {-# UNPACK #-} !MetaId Elims
          | DontCare Term
            -- ^ Irrelevant stuff in relevant position, but created
            --   in an irrelevant context.  Basically, an internal
            --   version of the irrelevance axiom @.irrAx : .A -> A@.
          | Shared !(Ptr Term)
            -- ^ Explicit sharing
  deriving (Typeable, Show)

-- | Eliminations, subsuming applications and projections.
--
data Elim' a = Apply (Arg a) | Proj QName -- ^ name of a record projection
  deriving (Typeable, Show, Functor, Foldable, Traversable)

type Elim = Elim' Term
type Elims = [Elim]  -- ^ eliminations ordered left-to-right.

-- | Names in binders and arguments.
type ArgName = String

argNameToString :: ArgName -> String
argNameToString = id

stringToArgName :: String -> ArgName
stringToArgName = id

appendArgNames :: ArgName -> ArgName -> ArgName
appendArgNames = (++)

nameToArgName :: Name -> ArgName
nameToArgName = stringToArgName . prettyShow

-- | Binder.
--   'Abs': The bound variable might appear in the body.
--   'NoAbs' is pseudo-binder, it does not introduce a fresh variable,
--      similar to the @const@ of Haskell.
data Abs a = Abs   { absName :: ArgName, unAbs :: a }
               -- ^ The body has (at least) one free variable.
               --   Danger: 'unAbs' doesn't shift variables properly
           | NoAbs { absName :: ArgName, unAbs :: a }
  deriving (Typeable, Functor, Foldable, Traversable)

instance Decoration Abs where
  traverseF f (Abs   x a) = Abs   x <$> f a
  traverseF f (NoAbs x a) = NoAbs x <$> f a

-- | Types are terms with a sort annotation.
--
data Type' a = El { _getSort :: Sort, unEl :: a }
  deriving (Typeable, Show, Functor, Foldable, Traversable)

type Type = Type' Term

instance Decoration Type' where
  traverseF f (El s a) = El s <$> f a

class LensSort a where
  lensSort ::  Lens' Sort a
  getSort  :: a -> Sort
  getSort a = a ^. lensSort

instance LensSort (Type' a) where
  lensSort f (El s a) = f s <&> \ s' -> El s' a

-- General instance leads to overlapping instances.
-- instance (Decoration f, LensSort a) => LensSort (f a) where
instance LensSort a => LensSort (Common.Dom c a) where
  lensSort = traverseF . lensSort

instance LensSort a => LensSort (Abs a) where
  lensSort = traverseF . lensSort

-- | Sequence of types. An argument of the first type is bound in later types
--   and so on.
data Tele a = EmptyTel
            | ExtendTel a (Abs (Tele a))  -- ^ 'Abs' is never 'NoAbs'.
  deriving (Typeable, Show, Functor, Foldable, Traversable)

type Telescope = Tele (Dom Type)

-- | A traversal for the names in a telescope.
mapAbsNamesM :: Applicative m => (ArgName -> m ArgName) -> Tele a -> m (Tele a)
mapAbsNamesM f EmptyTel                  = pure EmptyTel
mapAbsNamesM f (ExtendTel a (  Abs x b)) = ExtendTel a <$> (  Abs <$> f x <*> mapAbsNamesM f b)
mapAbsNamesM f (ExtendTel a (NoAbs x b)) = ExtendTel a <$> (NoAbs <$> f x <*> mapAbsNamesM f b)
  -- Ulf, 2013-11-06: Last case is really impossible but I'd rather find out we
  --                  violated that invariant somewhere other than here.

mapAbsNames :: (ArgName -> ArgName) -> Tele a -> Tele a
mapAbsNames f = runIdentity . mapAbsNamesM (Identity . f)

-- Ulf, 2013-11-06
-- The record parameter is named "" inside the record module so we can avoid
-- printing it (issue 208), but we don't want that to show up in the type of
-- the functions in the module (issue 892). This function is used on the record
-- module telescope before adding it to a type in
-- TypeChecking.Monad.Signature.addConstant (to handle functions defined in
-- record modules) and TypeChecking.Rules.Record.checkProjection (to handle
-- record projections).
replaceEmptyName :: ArgName -> Tele a -> Tele a
replaceEmptyName x = mapAbsNames $ \ y -> if null y then x else y

-- | Sorts.
--
data Sort
  = Type Level  -- ^ @Set ℓ@.
  | Prop        -- ^ Dummy sort.
  | Inf         -- ^ @Setω@.
  | SizeUniv    -- ^ @SizeUniv@, a sort inhabited by type @Size@.
  | DLub Sort (Abs Sort)
    -- ^ Dependent least upper bound.
    --   If the free variable occurs in the second sort,
    --   the whole thing should reduce to Inf,
    --   otherwise it's the normal lub.
  deriving (Typeable, Show)

-- | A level is a maximum expression of 0..n 'PlusLevel' expressions
--   each of which is a number or an atom plus a number.
--
--   The empty maximum is the canonical representation for level 0.
newtype Level = Max [PlusLevel]
  deriving (Show, Typeable)

data PlusLevel
  = ClosedLevel Integer     -- ^ @n@, to represent @Setₙ@.
  | Plus Integer LevelAtom  -- ^ @n + ℓ@.
  deriving (Show, Typeable)

-- | An atomic term of type @Level@.
data LevelAtom
  = MetaLevel MetaId Elims
    -- ^ A meta variable targeting @Level@ under some eliminations.
  | BlockedLevel MetaId Term
    -- ^ A term of type @Level@ whose reduction is blocked by a meta.
  | NeutralLevel NotBlocked Term
    -- ^ A neutral term of type @Level@.
  | UnreducedLevel Term
    -- ^ Introduced by 'instantiate', removed by 'reduce'.
  deriving (Show, Typeable)

-- | A meta variable identifier is just a natural number.
--
newtype MetaId = MetaId { metaId :: Nat }
    deriving (Eq, Ord, Num, Real, Enum, Integral, Typeable)

-- | Even if we are not stuck on a meta during reduction
--   we can fail to reduce a definition by pattern matching
--   for another reason.
data NotBlocked
  = StuckOn Elim
    -- ^ The 'Elim' is neutral and blocks a pattern match.
  | Underapplied
    -- ^ Not enough arguments were supplied to complete the matching.
  | AbsurdMatch
    -- ^ We matched an absurd clause, results in a neutral 'Def'.
  | MissingClauses
    -- ^ We ran out of clauses, all considered clauses
    --   produced an actual mismatch.
    --   This can happen when try to reduce a function application
    --   but we are still missing some function clauses.
    --   See "Agda.TypeChecking.Patterns.Match".
  | ReallyNotBlocked
    -- ^ Reduction was not blocked, we reached a whnf
    --   which can be anything but a stuck @'Def'@.
  deriving (Show, Typeable)

-- | 'ReallyNotBlocked' is the unit.
--   'MissingClauses' is dominant.
--   @'StuckOn'{}@ should be propagated, if tied, we take the left.
instance Monoid NotBlocked where
  -- ReallyNotBlocked is neutral
  mempty                       = ReallyNotBlocked
  ReallyNotBlocked `mappend` b = b
  -- MissingClauses is dominant (absorptive)
  b@MissingClauses `mappend` _ = b
  _ `mappend` b@MissingClauses = b
  -- StuckOn is second strongest
  b@StuckOn{}      `mappend` _ = b
  _ `mappend` b@StuckOn{}      = b
  b `mappend` _                = b

-- | Something where a meta variable may block reduction.
data Blocked t
  = Blocked    { theBlockingMeta :: MetaId    , ignoreBlocking :: t }
  | NotBlocked { blockingStatus  :: NotBlocked, ignoreBlocking :: t }
  deriving (Typeable, Show, Functor, Foldable, Traversable)
  -- deriving (Typeable, Eq, Ord, Functor, Foldable, Traversable)

-- | Blocking by a meta is dominant.
instance Applicative Blocked where
  pure = notBlocked
  f <*> e = ((f $> ()) `mappend` (e $> ())) $> ignoreBlocking f (ignoreBlocking e)

-- -- | Blocking by a meta is dominant.
-- instance Applicative Blocked where
--   pure = notBlocked
--   Blocked x f     <*> e                = Blocked x $ f (ignoreBlocking e)
--   NotBlocked nb f <*> Blocked    x   e = Blocked x $ f e
--   NotBlocked nb f <*> NotBlocked nb' e = NotBlocked (nb `mappend` nb') $ f e

-- | @'Blocked' t@ without the @t@.
type Blocked_ = Blocked ()

instance Monoid Blocked_ where
  mempty = notBlocked ()
  b@Blocked{}    `mappend` _              = b
  _              `mappend` b@Blocked{}    = b
  NotBlocked x _ `mappend` NotBlocked y _ = NotBlocked (x `mappend` y) ()

-- See Issue 1573.
#if !MIN_VERSION_transformers(0,4,1)
instance Error Blocked_ where
  noMsg = __IMPOSSIBLE__
#endif

-- | When trying to reduce @f es@, on match failed on one
--   elimination @e ∈ es@ that came with info @r :: NotBlocked@.
--   @stuckOn e r@ produces the new @NotBlocked@ info.
--
--   'MissingClauses' must be propagated, as this is blockage
--   that can be lifted in the future (as more clauses are added).
--
--   @'StuckOn' e0@ is also propagated, since it provides more
--   precise information as @StuckOn e@ (as @e0@ is the original
--   reason why reduction got stuck and usually a subterm of @e@).
--   An information like @StuckOn (Apply (Arg info (Var i [])))@
--   (stuck on a variable) could be used by the lhs/coverage checker
--   to trigger a split on that (pattern) variable.
--
--   In the remaining cases for @r@, we are terminally stuck
--   due to @StuckOn e@.  Propagating @'AbsurdMatch'@ does not
--   seem useful.
--
--   'Underapplied' must not be propagated, as this would mean
--   that @f es@ is underapplied, which is not the case (it is stuck).
--   Note that 'Underapplied' can only arise when projection patterns were
--   missing to complete the original match (in @e@).
--   (Missing ordinary pattern would mean the @e@ is of function type,
--   but we cannot match against something of function type.)
stuckOn :: Elim -> NotBlocked -> NotBlocked
stuckOn e r =
  case r of
    MissingClauses   -> r
    StuckOn{}        -> r
    Underapplied     -> r'
    AbsurdMatch      -> r'
    ReallyNotBlocked -> r'
  where r' = StuckOn e

---------------------------------------------------------------------------
-- * Definitions
---------------------------------------------------------------------------

-- | A clause is a list of patterns and the clause body should @Bind@.
--
--  The telescope contains the types of the pattern variables and the
--  permutation is how to get from the order the variables occur in
--  the patterns to the order they occur in the telescope. The body
--  binds the variables in the order they appear in the patterns.
--
--  @clauseTel ~ permute clausePerm (patternVars namedClausePats)@
--
--  Terms in dot patterns are valid in the clause telescope.
--
--  For the purpose of the permutation and the body dot patterns count
--  as variables. TODO: Change this!
data Clause = Clause
    { clauseRange     :: Range
    , clauseTel       :: Telescope
      -- ^ @Δ@: The types of the pattern variables.
    , clausePerm      :: Permutation
      -- ^ @π@ with @Γ ⊢ renamingR π : Δ@, which means @Δ ⊢ renaming π : Γ@.
    , namedClausePats :: [NamedArg Pattern]
      -- ^ @let Γ = patternVars namedClausePats@
    , clauseBody      :: ClauseBody
      -- ^ @λΓ.v@
    , clauseType      :: Maybe (Arg Type)
      -- ^ @Δ ⊢ t@.  The type of the rhs under @clauseTel@.
      --   Used, e.g., by @TermCheck@.
      --   Can be 'Irrelevant' if we encountered an irrelevant projection
      --   pattern on the lhs.
    , clauseCatchall  :: Bool
    }
  deriving (Typeable, Show)

clausePats :: Clause -> [Arg Pattern]
clausePats = map (fmap namedThing) . namedClausePats

data ClauseBodyF a = Body a
                   | Bind (Abs (ClauseBodyF a))
                   | NoBody    -- ^ for absurd clauses.
  deriving (Typeable, Show, Functor, Foldable, Traversable)

type ClauseBody = ClauseBodyF Term

imapClauseBody :: (Nat -> a -> b) -> ClauseBodyF a -> ClauseBodyF b
imapClauseBody f b = go 0 b
  where
    go i  (Body x)  = Body (f i x)
    go _   NoBody   = NoBody
    go !i (Bind b)  = Bind $ go (i + 1) <$> b

instance HasRange Clause where
  getRange = clauseRange

-- | Pattern variables.
type PatVarName = ArgName

patVarNameToString :: PatVarName -> String
patVarNameToString = argNameToString

nameToPatVarName :: Name -> PatVarName
nameToPatVarName = nameToArgName

-- | Patterns are variables, constructors, or wildcards.
--   @QName@ is used in @ConP@ rather than @Name@ since
--     a constructor might come from a particular namespace.
--     This also meshes well with the fact that values (i.e.
--     the arguments we are matching with) use @QName@.
--
data Pattern' x
  = VarP x
    -- ^ @x@
  | DotP Term
    -- ^ @.t@
  | ConP ConHead ConPatternInfo [NamedArg (Pattern' x)]
    -- ^ @c ps@
    --   The subpatterns do not contain any projection copatterns.
  | LitP Literal
    -- ^ E.g. @5@, @"hello"@.
  | ProjP QName
    -- ^ Projection copattern.  Can only appear by itself.
  deriving (Typeable, Show, Functor, Foldable, Traversable)

type Pattern = Pattern' PatVarName
    -- ^ The @PatVarName@ is a name suggestion.

-- | Type used when numbering pattern variables.
type DeBruijnPattern = Pattern' (Int, PatVarName)

namedVarP :: PatVarName -> Named (Ranged PatVarName) Pattern
namedVarP x = Named named $ VarP x
  where named = if isUnderscore x then Nothing else Just $ unranged x

-- | The @ConPatternInfo@ states whether the constructor belongs to
--   a record type (@Just@) or data type (@Nothing@).
--   In the former case, the @Bool@ says whether the record pattern
--   orginates from the expansion of an implicit pattern.
--   The @Type@ is the type of the whole record pattern.
--   The scope used for the type is given by any outer scope
--   plus the clause's telescope ('clauseTel').
data ConPatternInfo = ConPatternInfo
  { conPRecord :: Maybe ConPOrigin
    -- ^ @Nothing@ if data constructor.
    --   @Just@ if record constructor.
  , conPType   :: Maybe (Arg Type)
    -- ^ The type of the whole constructor pattern.
    --   Should be present (@Just@) if constructor pattern is
    --   is generated ordinarily by type-checking.
    --   Could be absent (@Nothing@) if pattern comes from some
    --   plugin (like Agsy).
    --   Needed e.g. for with-clause stripping.
  }
  deriving (Typeable, Show)

noConPatternInfo :: ConPatternInfo
noConPatternInfo = ConPatternInfo Nothing Nothing

-- | Extract pattern variables in left-to-right order.
--   A 'DotP' is also treated as variable (see docu for 'Clause').
patternVars :: Arg Pattern -> [Arg (Either PatVarName Term)]
patternVars (Common.Arg i (VarP x)     ) = [Common.Arg i $ Left x]
patternVars (Common.Arg i (DotP t)     ) = [Common.Arg i $ Right t]
patternVars (Common.Arg i (ConP _ _ ps)) = List.concat $ map (patternVars . fmap namedThing) ps
patternVars (Common.Arg i (LitP l)     ) = []
patternVars (Common.Arg i ProjP{}      ) = []

-- | Does the pattern perform a match that could fail?
properlyMatching :: Pattern -> Bool
properlyMatching VarP{} = False
properlyMatching DotP{} = False
properlyMatching LitP{} = True
properlyMatching (ConP _ ci ps) = isNothing (conPRecord ci) || -- not a record cons
  List.any (properlyMatching . namedArg) ps  -- or one of subpatterns is a proper m
properlyMatching ProjP{} = True

instance IsProjP Pattern where
  isProjP (ProjP d) = Just d
  isProjP _         = Nothing

-----------------------------------------------------------------------------
-- * Explicit substitutions
-----------------------------------------------------------------------------

-- | Substitutions.

data Substitution' a

  = IdS
    -- ^ Identity substitution.
    --   @Γ ⊢ IdS : Γ@

  | EmptyS
    -- ^ Empty substitution, lifts from the empty context.
    --   Apply this to closed terms you want to use in a non-empty context.
    --   @Γ ⊢ EmptyS : ()@

  | a :# Substitution' a
    -- ^ Substitution extension, ``cons''.
    --   @
    --     Γ ⊢ u : Aρ   Γ ⊢ ρ : Δ
    --     ----------------------
    --     Γ ⊢ u :# ρ : Δ, A
    --   @

  | Strengthen Empty (Substitution' a)
    -- ^ Strengthening substitution.  First argument is @__IMPOSSIBLE__@.
    --   Apply this to a term which does not contain variable 0
    --   to lower all de Bruijn indices by one.
    --   @
    --             Γ ⊢ ρ : Δ
    --     ---------------------------
    --     Γ ⊢ Strengthen ρ : Δ, A
    --   @

  | Wk !Int (Substitution' a)
    -- ^ Weakning substitution, lifts to an extended context.
    --   @
    --         Γ ⊢ ρ : Δ
    --     -------------------
    --     Γ, Ψ ⊢ Wk |Ψ| ρ : Δ
    --   @


  | Lift !Int (Substitution' a)
    -- ^ Lifting substitution.  Use this to go under a binder.
    --   @Lift 1 ρ == var 0 :# Wk 1 ρ@.
    --   @
    --            Γ ⊢ ρ : Δ
    --     -------------------------
    --     Γ, Ψρ ⊢ Lift |Ψ| ρ : Δ, Ψ
    --   @

<<<<<<< HEAD
  deriving (Show)
=======
  deriving (Show, Functor, Foldable, Traversable)

type Substitution = Substitution' Term
>>>>>>> 8c1f3577

infixr 4 :#

---------------------------------------------------------------------------
-- * Absurd Lambda
---------------------------------------------------------------------------

-- | Absurd lambdas are internally represented as identity
--   with variable name "()".
absurdBody :: Abs Term
absurdBody = Abs absurdPatternName $ Var 0 []

isAbsurdBody :: Abs Term -> Bool
isAbsurdBody (Abs x (Var 0 [])) = isAbsurdPatternName x
isAbsurdBody _                  = False

absurdPatternName :: PatVarName
absurdPatternName = "()"

isAbsurdPatternName :: PatVarName -> Bool
isAbsurdPatternName x = x == absurdPatternName

---------------------------------------------------------------------------
-- * Pointers and Sharing
---------------------------------------------------------------------------

-- | Remove top-level @Shared@ data constructors.
ignoreSharing :: Term -> Term
ignoreSharing (Shared p) = ignoreSharing $ derefPtr p
ignoreSharing v          = v

ignoreSharingType :: Type -> Type
ignoreSharingType (El s v) = El s (ignoreSharing v)
-- ignoreSharingType v = v

-- | Introduce sharing.
shared_ :: Term -> Term
shared_ v@Shared{}   = v
shared_ v@(Var _ []) = v
shared_ v            = Shared (newPtr v)

-- | Typically m would be TCM and f would be Blocked.
updateSharedFM :: (Monad m, Applicative m, Traversable f) => (Term -> m (f Term)) -> Term -> m (f Term)
updateSharedFM f v0@(Shared p) = do
  fv <- f (derefPtr p)
  flip traverse fv $ \v ->
    case derefPtr (setPtr v p) of
      Var _ [] -> return v
      _        -> return $! compressPointerChain v0
updateSharedFM f v = f v

updateSharedM :: Monad m => (Term -> m Term) -> Term -> m Term
updateSharedM f v0@(Shared p) = do
  v <- f (derefPtr p)
  case derefPtr (setPtr v p) of
    Var _ [] -> return v
    _        -> return $! compressPointerChain v0
updateSharedM f v = f v

updateShared :: (Term -> Term) -> Term -> Term
updateShared f v0@(Shared p) =
  case derefPtr (setPtr (f $ derefPtr p) p) of
    v@(Var _ []) -> v
    _            -> compressPointerChain v0
updateShared f v = f v

pointerChain :: Term -> [Ptr Term]
pointerChain (Shared p) = p : pointerChain (derefPtr p)
pointerChain _          = []

-- Redirect all top-level pointers to point to the last pointer. So, after
-- compression there are at most two top-level indirections. Then return the
-- inner-most pointer so we have only one pointer for the result.
compressPointerChain :: Term -> Term
compressPointerChain v =
  case reverse $ pointerChain v of
    p:_:ps@(_:_) -> setPointers (Shared p) ps
    p:_:_        -> (Shared p)
    _            -> v
  where
    setPointers u [] = u
    setPointers u (p : ps) =
      setPtr u p `seq` setPointers u ps

---------------------------------------------------------------------------
-- * Smart constructors
---------------------------------------------------------------------------

-- | An unapplied variable.
var :: Nat -> Term
var i | i >= 0    = Var i []
      | otherwise = __IMPOSSIBLE__

-- | Add 'DontCare' is it is not already a @DontCare@.
dontCare :: Term -> Term
dontCare v =
  case ignoreSharing v of
    DontCare{} -> v
    _          -> DontCare v

-- | A dummy type.
typeDontCare :: Type
typeDontCare = El Prop (Sort Prop)

-- | Top sort (Set\omega).
topSort :: Type
topSort = El Inf (Sort Inf)

sort :: Sort -> Type
sort s = El (sSuc s) $ Sort s

varSort :: Int -> Sort
varSort n = Type $ Max [Plus 0 $ NeutralLevel mempty $ var n]

-- | Get the next higher sort.
sSuc :: Sort -> Sort
sSuc Prop            = mkType 1
sSuc Inf             = Inf
sSuc SizeUniv        = SizeUniv
sSuc (DLub a b)      = DLub (sSuc a) (fmap sSuc b)
sSuc (Type l)        = Type $ levelSuc l

levelSuc :: Level -> Level
levelSuc (Max []) = Max [ClosedLevel 1]
levelSuc (Max as) = Max $ map inc as
  where inc (ClosedLevel n) = ClosedLevel (n + 1)
        inc (Plus n l)      = Plus (n + 1) l

mkType :: Integer -> Sort
mkType n = Type $ Max [ClosedLevel n | n > 0]

impossibleTerm :: String -> Int -> Term
impossibleTerm file line = Lit $ LitString noRange $ unlines
  [ "An internal error has occurred. Please report this as a bug."
  , "Location of the error: " ++ file ++ ":" ++ show line
  ]

-- | Constructing a singleton telescope.
class SgTel a where
  sgTel :: a -> Telescope

instance SgTel (ArgName, Dom Type) where
  sgTel (x, dom) = ExtendTel dom $ Abs x EmptyTel

instance SgTel (Dom (ArgName, Type)) where
  sgTel (Common.Dom ai (x, t)) = ExtendTel (Common.Dom ai t) $ Abs x EmptyTel

instance SgTel (Dom Type) where
  sgTel dom = sgTel (stringToArgName "_", dom)

hackReifyToMeta :: Term
hackReifyToMeta = DontCare $ Lit $ LitInt noRange (-42)

isHackReifyToMeta :: Term -> Bool
isHackReifyToMeta (DontCare (Lit (LitInt r (-42)))) = r == noRange
isHackReifyToMeta _ = False

---------------------------------------------------------------------------
-- * Handling blocked terms.
---------------------------------------------------------------------------

blockingMeta :: Blocked t -> Maybe MetaId
blockingMeta (Blocked m _) = Just m
blockingMeta NotBlocked{}  = Nothing

blocked :: MetaId -> a -> Blocked a
blocked x = Blocked x

notBlocked :: a -> Blocked a
notBlocked = NotBlocked ReallyNotBlocked

---------------------------------------------------------------------------
-- * Simple operations on terms and types.
---------------------------------------------------------------------------

-- | Removing a topmost 'DontCare' constructor.
stripDontCare :: Term -> Term
stripDontCare v = case ignoreSharing v of
  DontCare v -> v
  _          -> v

-- | Doesn't do any reduction.
arity :: Type -> Nat
arity t = case ignoreSharing $ unEl t of
  Pi  _ b -> 1 + arity (unAbs b)
  _       -> 0

-- | Make a name that is not in scope.
notInScopeName :: ArgName -> ArgName
notInScopeName = stringToArgName . ("." ++) . argNameToString

-- | Pick the better name suggestion, i.e., the one that is not just underscore.
class Suggest a b where
  suggest :: a -> b -> String

instance Suggest String String where
  suggest "_" y = y
  suggest  x  _ = x

instance Suggest (Abs a) (Abs b) where
  suggest b1 b2 = suggest (absName b1) (absName b2)

instance Suggest String (Abs b) where
  suggest x b = suggest x (absName b)

instance Suggest Name (Abs b) where
  suggest n b = suggest (nameToArgName n) (absName b)

---------------------------------------------------------------------------
-- * Eliminations.
---------------------------------------------------------------------------

-- | Convert top-level postfix projections into prefix projections.
unSpine :: Term -> Term
unSpine v =
  case hasElims v of
    Just (h, es) -> unSpine' h [] es
    Nothing      -> v
  where
    unSpine' :: (Elims -> Term) -> Elims -> Elims -> Term
    unSpine' h res es =
      case es of
        []                -> v
        e@(Apply a) : es' -> unSpine' h (e : res) es'
        Proj f      : es' -> unSpine' (Def f) [Apply (defaultArg v)] es'
      where v = h $ reverse res

-- | A view distinguishing the neutrals @Var@, @Def@, and @MetaV@ which
--   can be projected.
hasElims :: Term -> Maybe (Elims -> Term, Elims)
hasElims v =
  case ignoreSharing v of
    Var   i es -> Just (Var   i, es)
    Def   f es -> Just (Def   f, es)
    MetaV x es -> Just (MetaV x, es)
    Con{}      -> Nothing
    Lit{}      -> Nothing
    Lam{}      -> Nothing
    Pi{}       -> Nothing
    Sort{}     -> Nothing
    Level{}    -> Nothing
    DontCare{} -> Nothing
    Shared{}   -> __IMPOSSIBLE__

{- PROBABLY USELESS
getElims :: Term -> (Elims -> Term, Elims)
getElims v = maybe default id $ hasElims v
  where
    default = (\ [] -> v, [])
-}

-- | Drop 'Apply' constructor. (Unsafe!)
argFromElim :: Elim -> Arg Term
argFromElim (Apply u) = u
argFromElim Proj{}    = __IMPOSSIBLE__

-- | Drop 'Apply' constructor. (Safe)
isApplyElim :: Elim -> Maybe (Arg Term)
isApplyElim (Apply u) = Just u
isApplyElim Proj{}    = Nothing

-- | Drop 'Apply' constructors. (Safe)
allApplyElims :: Elims -> Maybe Args
allApplyElims = mapM isApplyElim

-- | Split at first non-'Apply'
splitApplyElims :: Elims -> (Args, Elims)
splitApplyElims (Apply u : es) = mapFst (u :) $ splitApplyElims es
splitApplyElims es             = ([], es)

class IsProjElim e where
  isProjElim  :: e -> Maybe QName

instance IsProjElim Elim where
  isProjElim (Proj d) = Just d
  isProjElim Apply{}  = Nothing

-- | Discard @Proj f@ entries.
dropProjElims :: IsProjElim e => [e] -> [e]
dropProjElims = filter (isNothing . isProjElim)

-- | Discards @Proj f@ entries.
argsFromElims :: Elims -> Args
argsFromElims = map argFromElim . dropProjElims

{- NOTE: Elim' already contains Arg.

-- | Commute functors 'Arg' and 'Elim\''.
swapArgElim :: Common.Arg c (Elim' a) -> Elim' (Common.Arg c a)

swapArgElim (Common.Arg ai (Apply a)) = Apply (Common.Arg ai a)
swapArgElim (Common.Arg ai (Proj  d)) = Proj  d

-- IMPOSSIBLE TO DEFINE
swapElimArg :: Elim' (Common.Arg c a) -> Common.Arg c (Elim' a)
swapElimArg (Apply (Common.Arg ai a)) = Common.Arg ai (Apply a)
swapElimArg (Proj  d) = defaultArg (Proj  d)
-}

---------------------------------------------------------------------------
-- * Null instances.
---------------------------------------------------------------------------

instance Null (Tele a) where
  empty = EmptyTel
  null EmptyTel    = True
  null ExtendTel{} = False

instance Null ClauseBody where
  empty = NoBody
  null NoBody = True
  null _      = False

-- | A 'null' clause is one with no patterns and no rhs.
--   Should not exist in practice.
instance Null Clause where
  empty = Clause empty empty empty empty empty empty False
  null (Clause r tel perm pats body t catchall)
    =  null tel
    && null pats
    && null body


---------------------------------------------------------------------------
-- * Show instances.
---------------------------------------------------------------------------

instance Show a => Show (Abs a) where
  showsPrec p (Abs x a) = showParen (p > 0) $
    showString "Abs " . shows x . showString " " . showsPrec 10 a
  showsPrec p (NoAbs x a) = showParen (p > 0) $
    showString "NoAbs " . shows x . showString " " . showsPrec 10 a

-- | Show non-record version of this newtype.
instance Show MetaId where
  showsPrec p (MetaId n) = showParen (p > 0) $
    showString "MetaId " . shows n

-- instance Show t => Show (Blocked t) where
--   showsPrec p (Blocked m x) = showParen (p > 0) $
--     showString "Blocked " . shows m . showString " " . showsPrec 10 x
--   showsPrec p (NotBlocked x) = showsPrec p x

---------------------------------------------------------------------------
-- * Sized instances and TermSize.
---------------------------------------------------------------------------

-- | The size of a telescope is its length (as a list).
instance Sized (Tele a) where
  size  EmptyTel         = 0
  size (ExtendTel _ tel) = 1 + size tel

instance Sized a => Sized (Abs a) where
  size = size . unAbs

-- | The size of a term is roughly the number of nodes in its
--   syntax tree.  This number need not be precise for logical
--   correctness of Agda, it is only used for reporting
--   (and maybe decisions regarding performance).
--
--   Not counting towards the term size are:
--
--     * sort and color annotations,
--     * projections.
--
class TermSize a where
  termSize :: a -> Int
  termSize = getSum . tsize

  tsize :: a -> Sum Int

#if __GLASGOW_HASKELL__ >= 710
instance {-# OVERLAPPABLE #-} (Foldable t, TermSize a) => TermSize (t a) where
#else
instance (Foldable t, TermSize a) => TermSize (t a) where
#endif
  tsize = foldMap tsize

instance TermSize Term where
  tsize v = case v of
    Var _ vs    -> 1 + tsize vs
    Def _ vs    -> 1 + tsize vs
    Con _ vs    -> 1 + tsize vs
    MetaV _ vs  -> 1 + tsize vs
    Level l     -> tsize l
    Lam _ f     -> 1 + tsize f
    Lit _       -> 1
    Pi a b      -> 1 + tsize a + tsize b
    Sort s      -> tsize s
    DontCare mv -> tsize mv
    Shared p    -> tsize (derefPtr p)

instance TermSize Sort where
  tsize s = case s of
    Type l    -> 1 + tsize l
    Prop      -> 1
    Inf       -> 1
    SizeUniv  -> 1
    DLub s s' -> 1 + tsize s + tsize s'

instance TermSize Level where
  tsize (Max as) = 1 + tsize as

instance TermSize PlusLevel where
  tsize (ClosedLevel _) = 1
  tsize (Plus _ a)      = tsize a

instance TermSize LevelAtom where
  tsize (MetaLevel _   vs) = 1 + tsize vs
  tsize (BlockedLevel _ v) = tsize v
  tsize (NeutralLevel _ v) = tsize v
  tsize (UnreducedLevel v) = tsize v

instance TermSize a => TermSize (Substitution' a) where
  tsize IdS                = 1
  tsize EmptyS             = 1
  tsize (Wk _ rho)         = 1 + tsize rho
  tsize (t :# rho)         = 1 + tsize t + tsize rho
  tsize (Strengthen _ rho) = 1 + tsize rho
  tsize (Lift _ rho)       = 1 + tsize rho

---------------------------------------------------------------------------
-- * KillRange instances.
---------------------------------------------------------------------------

instance KillRange ConHead where
  killRange (ConHead c i fs) = killRange3 ConHead c i fs

instance KillRange Term where
  killRange v = case v of
    Var i vs    -> killRange1 (Var i) vs
    Def c vs    -> killRange2 Def c vs
    Con c vs    -> killRange2 Con c vs
    MetaV m vs  -> killRange1 (MetaV m) vs
    Lam i f     -> killRange2 Lam i f
    Lit l       -> killRange1 Lit l
    Level l     -> killRange1 Level l
    Pi a b      -> killRange2 Pi a b
    Sort s      -> killRange1 Sort s
    DontCare mv -> killRange1 DontCare mv
    Shared p    -> Shared $ updatePtr killRange p

instance KillRange Level where
  killRange (Max as) = killRange1 Max as

instance KillRange PlusLevel where
  killRange l@ClosedLevel{} = l
  killRange (Plus n l) = killRange1 (Plus n) l

instance KillRange LevelAtom where
  killRange (MetaLevel n as)   = killRange1 (MetaLevel n) as
  killRange (BlockedLevel m v) = killRange1 (BlockedLevel m) v
  killRange (NeutralLevel r v) = killRange1 (NeutralLevel r) v
  killRange (UnreducedLevel v) = killRange1 UnreducedLevel v

instance (KillRange a) => KillRange (Type' a) where
  killRange (El s v) = killRange2 El s v

instance KillRange Sort where
  killRange s = case s of
    Prop       -> Prop
    Inf        -> Inf
    SizeUniv   -> SizeUniv
    Type a     -> killRange1 Type a
    DLub s1 s2 -> killRange2 DLub s1 s2

instance KillRange Substitution where
  killRange IdS                  = IdS
  killRange EmptyS               = EmptyS
  killRange (Wk n rho)           = killRange1 (Wk n) rho
  killRange (t :# rho)           = killRange2 (:#) t rho
  killRange (Strengthen err rho) = killRange1 (Strengthen err) rho
  killRange (Lift n rho)         = killRange1 (Lift n) rho

instance KillRange ConPatternInfo where
  killRange (ConPatternInfo mr mt) = killRange1 (ConPatternInfo mr) mt

instance KillRange Pattern where
  killRange p =
    case p of
      VarP{}           -> p
      DotP v           -> killRange1 DotP v
      ConP con info ps -> killRange3 ConP con info ps
      LitP l           -> killRange1 LitP l
      ProjP q          -> killRange1 ProjP q

instance KillRange Clause where
  killRange (Clause r tel perm ps body t catchall) = killRange7 Clause r tel perm ps body t catchall

instance KillRange a => KillRange (ClauseBodyF a) where
  killRange = fmap killRange

instance KillRange a => KillRange (Tele a) where
  killRange = fmap killRange

instance KillRange a => KillRange (Blocked a) where
  killRange = fmap killRange

instance KillRange a => KillRange (Abs a) where
  killRange = fmap killRange

instance KillRange a => KillRange (Elim' a) where
  killRange = fmap killRange

---------------------------------------------------------------------------
-- * UniverseBi instances.
---------------------------------------------------------------------------

instanceUniverseBiT' [] [t| (([Type], [Clause]), Pattern) |]
instanceUniverseBiT' [] [t| (Args, Pattern)               |]
instanceUniverseBiT' [] [t| (Elims, Pattern)              |] -- ?
instanceUniverseBiT' [] [t| (([Type], [Clause]), Term)    |]
instanceUniverseBiT' [] [t| (Args, Term)                  |]
instanceUniverseBiT' [] [t| (Elims, Term)                 |] -- ?
instanceUniverseBiT' [] [t| ([Term], Term)                |]

-----------------------------------------------------------------------------
-- * Simple pretty printing
-----------------------------------------------------------------------------

instance Pretty MetaId where
  pretty (MetaId n) = text $ "_" ++ show n

instance Pretty Substitution where
  prettyPrec p rho = brackets $ pr rho
    where
    pr rho = case rho of
      IdS              -> text "idS"
      EmptyS           -> text "ε"
      t :# rho         -> prettyPrec 1 t <+> text ":#" <+> pr rho
      Strengthen _ rho -> text "↓" <+> pr rho
      Wk n rho         -> text ("↑" ++ show n) <+> pr rho
      Lift n rho       -> text ("⇑" ++ show n) <+> pr rho

instance Pretty Term where
  prettyPrec p v =
    case ignoreSharing v of
      Var x els -> text ("@" ++ show x) `pApp` els
      Lam _ b   ->
        mparens (p > 0) $
        sep [ text ("λ " ++ show (absName b) ++ " ->")
            , nest 2 $ pretty (unAbs b) ]
      Lit l                -> pretty l
      Def q els            -> text (show q) `pApp` els
      Con c vs             -> text (show $ conName c) `pApp` map Apply vs
      Pi a (NoAbs _ b)     -> mparens (p > 0) $
        sep [ prettyPrec 1 (unDom a) <+> text "->"
            , nest 2 $ pretty b ]
      Pi a b               -> mparens (p > 0) $
        sep [ pDom (domInfo a) (text (absName b) <+> text ":" <+> pretty (unDom a)) <+> text "->"
            , nest 2 $ pretty (unAbs b) ]
      Sort s      -> pretty s
      Level l     -> pretty l
      MetaV x els -> pretty x `pApp` els
      DontCare v  -> pretty v
      Shared{}    -> __IMPOSSIBLE__
    where
      pApp d els = mparens (not (null els) && p > 9) $
                   d <+> fsep (map (prettyPrec 10) els)

      pDom i =
        case getHiding i of
          NotHidden -> parens
          Hidden    -> braces
          Instance  -> braces . braces

instance Pretty Level where
  prettyPrec p (Max as) =
    case as of
      []  -> prettyPrec p (ClosedLevel 0)
      [a] -> prettyPrec p a
      _   -> mparens (p > 9) $ List.foldr1 (\a b -> text "lub" <+> a <+> b) $ map (prettyPrec 10) as

instance Pretty PlusLevel where
  prettyPrec p l =
    case l of
      ClosedLevel n -> sucs p n $ \_ -> text "lzero"
      Plus n a      -> sucs p n $ \p -> prettyPrec p a
    where
      sucs p 0 d = d p
      sucs p n d = mparens (p > 9) $ text "lsuc" <+> sucs 10 (n - 1) d

instance Pretty LevelAtom where
  prettyPrec p a =
    case a of
      MetaLevel x els  -> prettyPrec p (MetaV x els)
      BlockedLevel _ v -> prettyPrec p v
      NeutralLevel _ v -> prettyPrec p v
      UnreducedLevel v -> prettyPrec p v

instance Pretty Sort where
  prettyPrec p s =
    case s of
      Type (Max []) -> text "Set"
      Type (Max [ClosedLevel n]) -> text $ "Set" ++ show n
      Type l -> mparens (p > 9) $ text "Set" <+> prettyPrec 10 l
      Prop -> text "Prop"
      Inf -> text "Setω"
      SizeUniv -> text "SizeUniv"
      DLub s b -> mparens (p > 9) $
        text "dlub" <+> prettyPrec 10 s
                    <+> parens (sep [ text ("λ " ++ show (absName b) ++ " ->")
                                    , nest 2 $ pretty (unAbs b) ])

instance Pretty Type where
  prettyPrec p (El _ a) = prettyPrec p a

instance Pretty Elim where
  prettyPrec p (Apply v) = prettyPrec p v
  prettyPrec _ (Proj x)  = text ("." ++ show x)

instance Pretty a => Pretty (Arg a) where
  prettyPrec p a =
    ($ unArg a) $
    case getHiding a of
      NotHidden -> prettyPrec p
      Hidden    -> braces . pretty
      Instance  -> braces . braces . pretty<|MERGE_RESOLUTION|>--- conflicted
+++ resolved
@@ -573,13 +573,9 @@
     --     Γ, Ψρ ⊢ Lift |Ψ| ρ : Δ, Ψ
     --   @
 
-<<<<<<< HEAD
-  deriving (Show)
-=======
   deriving (Show, Functor, Foldable, Traversable)
 
 type Substitution = Substitution' Term
->>>>>>> 8c1f3577
 
 infixr 4 :#
 
