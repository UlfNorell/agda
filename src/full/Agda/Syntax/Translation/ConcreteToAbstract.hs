--- conflicted
+++ resolved
@@ -2086,20 +2086,11 @@
 resolvePatternIdentifier r x ns = do
   px <- toAbstract (PatName x ns)
   case px of
-<<<<<<< HEAD
     VarPatName y        -> return $ VarP $ A.BindName y
-    ConPatName ds       -> return $ ConP (ConPatInfo ConOCon $ PatRange r)
-                                         (AmbQ $ map anameName ds)
-                                         []
-    PatternSynPatName d -> return $ PatternSynP (PatRange r)
-                                                (anameName d) []
-=======
-    VarPatName y         -> return $ VarP y
     ConPatName ds        -> return $ ConP (ConPatInfo ConOCon $ PatRange r)
                                           (AmbQ $ map anameName ds) []
     PatternSynPatName ds -> return $ PatternSynP (PatRange r)
                                                  (AmbQ $ map anameName ds) []
->>>>>>> 9b2062bc
 
 instance ToAbstract C.Pattern (A.Pattern' C.Expr) where
 
