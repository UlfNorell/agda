{-# LANGUAGE CPP                    #-}
{-# LANGUAGE ScopedTypeVariables    #-}
{-# LANGUAGE UndecidableInstances   #-}

#if __GLASGOW_HASKELL__ <= 708
{-# LANGUAGE OverlappingInstances #-}
#endif

{-| Translation from "Agda.Syntax.Concrete" to "Agda.Syntax.Abstract". Involves scope analysis,
    figuring out infix operator precedences and tidying up definitions.
-}
module Agda.Syntax.Translation.ConcreteToAbstract
    ( ToAbstract(..), localToAbstract
    , concreteToAbstract_
    , concreteToAbstract
    , NewModuleQName(..)
    , OldName(..)
    , TopLevel(..)
    , TopLevelInfo(..)
    , topLevelModuleName
    , AbstractRHS
    , NewModuleName, OldModuleName
    , NewName, OldQName
    , LeftHandSide, RightHandSide
    , PatName, APatName, LetDef, LetDefs
    ) where

import Prelude hiding (mapM, null)
import Control.Applicative
import Control.Monad.Reader hiding (mapM)

import Data.Foldable (Foldable, traverse_)
import Data.Traversable (mapM, traverse)
import Data.List ((\\), nub, foldl')
import Data.Set (Set)
import qualified Data.Set as Set
import qualified Data.Map as Map
import Data.Maybe
import Data.Void

import Agda.Syntax.Concrete as C hiding (topLevelModuleName)
import Agda.Syntax.Concrete.Generic
import Agda.Syntax.Concrete.Operators
import Agda.Syntax.Abstract as A
import Agda.Syntax.Abstract.Pretty
import qualified Agda.Syntax.Internal as I
import Agda.Syntax.Position
import Agda.Syntax.Literal
import Agda.Syntax.Common
import Agda.Syntax.Info
import Agda.Syntax.Concrete.Definitions as C
import Agda.Syntax.Fixity
import Agda.Syntax.Notation
import Agda.Syntax.Scope.Base
import Agda.Syntax.Scope.Monad
import Agda.Syntax.Translation.AbstractToConcrete (ToConcrete)
import Agda.Syntax.IdiomBrackets

import Agda.TypeChecking.Monad.Base hiding (ModuleInfo, MetaInfo)
import qualified Agda.TypeChecking.Monad.Benchmark as Bench
import Agda.TypeChecking.Monad.Builtin
import Agda.TypeChecking.Monad.Trace (traceCall, setCurrentRange)
import Agda.TypeChecking.Monad.State
import Agda.TypeChecking.Monad.MetaVars (registerInteractionPoint)
import Agda.TypeChecking.Monad.Options
import Agda.TypeChecking.Monad.Env (insideDotPattern, isInsideDotPattern)
import Agda.TypeChecking.Rules.Builtin (isUntypedBuiltin, bindUntypedBuiltin)

import Agda.TypeChecking.Patterns.Abstract (expandPatternSynonyms)
import Agda.TypeChecking.Pretty hiding (pretty, prettyA)

import Agda.Interaction.FindFile (checkModuleName)
-- import Agda.Interaction.Imports  -- for type-checking in ghci
import {-# SOURCE #-} Agda.Interaction.Imports (scopeCheckImport)
import Agda.Interaction.Options

import Agda.Utils.Either
import Agda.Utils.Except ( MonadError(catchError, throwError) )
import Agda.Utils.FileName
import Agda.Utils.Functor
import Agda.Utils.Lens
import Agda.Utils.List
import Agda.Utils.Maybe
import Agda.Utils.Monad
import Agda.Utils.Null
import qualified Agda.Utils.Pretty as P
import Agda.Utils.Pretty (render, Pretty, pretty, prettyShow)
import Agda.Utils.Tuple
import Agda.Interaction.FindFile ( rootNameModule )

#include "undefined.h"
import Agda.Utils.Impossible
import Agda.ImpossibleTest (impossibleTest)

{--------------------------------------------------------------------------
    Exceptions
 --------------------------------------------------------------------------}

-- notAModuleExpr e = typeError $ NotAModuleExpr e

notAnExpression :: C.Expr -> ScopeM A.Expr
notAnExpression e = typeError $ NotAnExpression e

nothingAppliedToHiddenArg :: C.Expr -> ScopeM A.Expr
nothingAppliedToHiddenArg e = typeError $ NothingAppliedToHiddenArg e

nothingAppliedToInstanceArg :: C.Expr -> ScopeM A.Expr
nothingAppliedToInstanceArg e = typeError $ NothingAppliedToInstanceArg e

notAValidLetBinding :: NiceDeclaration -> ScopeM a
notAValidLetBinding d = typeError $ NotAValidLetBinding d

-- Debugging

printLocals :: Int -> String -> ScopeM ()
printLocals v s = verboseS "scope.top" v $ do
  locals <- getLocalVars
  reportSLn "scope.top" v $ s ++ " " ++ show locals

{--------------------------------------------------------------------------
    Helpers
 --------------------------------------------------------------------------}

annotateDecl :: ScopeM A.Declaration -> ScopeM A.Declaration
annotateDecl m = annotateDecls $ (:[]) <$> m

annotateDecls :: ScopeM [A.Declaration] -> ScopeM A.Declaration
annotateDecls m = do
  ds <- m
  s  <- getScope
  return $ ScopedDecl s ds

annotateExpr :: ScopeM A.Expr -> ScopeM A.Expr
annotateExpr m = do
  e <- m
  s <- getScope
  return $ ScopedExpr s e

-- | Make sure that each variable occurs only once.
checkPatternLinearity :: [A.Pattern' e] -> ScopeM ()
checkPatternLinearity ps = do
  unlessNull (duplicates $ map nameConcrete $ patternVars ps) $ \ ys -> do
    typeError $ RepeatedVariablesInPattern ys

class PatternVars a where
  patternVars :: a -> [A.Name]

instance PatternVars a => PatternVars [a] where
  patternVars = concatMap patternVars

instance PatternVars a => PatternVars (Arg a) where
  patternVars = patternVars . unArg

instance PatternVars a => PatternVars (Named n a) where
  patternVars = patternVars . namedThing

instance PatternVars a => PatternVars (C.FieldAssignment' a) where
  patternVars = patternVars . (^. exprFieldA)

instance PatternVars (A.Pattern' e) where
  patternVars p = case p of
      A.VarP x               -> [x]
      A.ConP _ _ args        -> patternVars args
      A.ProjP _ _ _          -> []
      A.WildP _              -> []
      A.AsP _ x p            -> x : patternVars p
      A.DotP _ _ _           -> []
      A.AbsurdP _            -> []
      A.LitP _               -> []
      A.DefP _ _ args        -> patternVars args
        -- Projection pattern, @args@ should be empty unless we have
        -- indexed records.
      A.PatternSynP _ _ args -> patternVars args
      A.RecP _ fs            -> patternVars fs
      A.EqualP{}             -> []

-- | Make sure that there are no dot patterns (called on pattern synonyms).
noDotorEqPattern :: String -> A.Pattern' e -> ScopeM (A.Pattern' Void)
noDotorEqPattern err = dot
  where
    dot :: A.Pattern' e -> ScopeM (A.Pattern' Void)
    dot p = case p of
      A.VarP x               -> pure $ A.VarP x
      A.ConP i c args        -> A.ConP i c <$> (traverse $ traverse $ traverse dot) args
      A.ProjP i o d          -> pure $ A.ProjP i o d
      A.WildP i              -> pure $ A.WildP i
      A.AsP i x p            -> A.AsP i x <$> dot p
      A.DotP{}               -> typeError $ GenericError err
      A.EqualP{}             -> typeError $ GenericError err   -- Andrea: so we also disallow = patterns, reasonable?
      A.AbsurdP i            -> pure $ A.AbsurdP i
      A.LitP l               -> pure $ A.LitP l
      A.DefP i f args        -> A.DefP i f <$> (traverse $ traverse $ traverse dot) args
      A.PatternSynP i c args -> A.PatternSynP i c <$> (traverse $ traverse $ traverse dot) args
      A.RecP i fs            -> A.RecP i <$> (traverse $ traverse dot) fs

-- | Compute the type of the record constructor (with bogus target type)
recordConstructorType :: [NiceDeclaration] -> ScopeM C.Expr
recordConstructorType fields = build <$> mapM validForLet fs
  where
    -- drop all declarations after the last field declaration
    fs = reverse $ dropWhile notField $ reverse fields

    notField NiceField{} = False
    notField _           = True

    -- | Check that declarations before last field can be handled
    --   by current translation into let.
    --
    --   Sometimes a declaration is valid with minor modifications.
    validForLet :: NiceDeclaration -> ScopeM NiceDeclaration
    validForLet d = do
      let failure = traceCall (SetRange $ getRange d) $
            typeError $ NotValidBeforeField d
      case d of

        -- Andreas, 2013-11-08
        -- Turn @open public@ into just @open@, since we cannot have an
        -- @open public@ in a @let@.  Fixes issue #532.
        C.NiceOpen r m dir ->
          return $ C.NiceOpen r m dir{ publicOpen = False }

        C.NiceModuleMacro r p x modapp open dir ->
          return $ C.NiceModuleMacro r p x modapp open dir{ publicOpen = False }

        C.NiceField{} ->
          return d

        C.NiceMutual _ _ _
          [ C.FunSig _ _ _ _ _instanc macro _info _ _ _
          , C.FunDef _ _ _ abstract _ _
             [ C.Clause _top _catchall (C.LHS _p [] [] []) (C.RHS _rhs) NoWhere [] ]
          ] | abstract /= AbstractDef && macro /= MacroDef ->
          -- TODO: this is still too generous, we also need to check that _p
          -- is only variable patterns.
          return d

        C.NiceMutual{}        -> failure
        -- TODO: some of these cases might be __IMPOSSIBLE__
        C.Axiom{}             -> failure
        C.PrimitiveFunction{} -> failure
        C.NiceModule{}        -> failure
        C.NiceImport{}        -> failure
        C.NicePragma{}        -> failure
        C.NiceRecSig{}        -> failure
        C.NiceDataSig{}       -> failure
        C.NiceFunClause{}     -> failure
        C.FunSig{}            -> failure  -- Note: these are bundled with FunDef in NiceMutual
        C.FunDef{}            -> failure
        C.DataDef{}           -> failure
        C.RecDef{}            -> failure
        C.NicePatternSyn{}    -> failure
        C.NiceUnquoteDecl{}   -> failure
        C.NiceUnquoteDef{}    -> failure

    build fs =
      let (ds1, ds2) = span notField fs
      in  lets (concatMap notSoNiceDeclarations ds1) $ fld ds2

    -- Turn a field declaration into a the domain of a Pi-type
    fld [] = C.SetN noRange 0 -- todo: nicer
    fld (NiceField r f _ _ _ x (Arg info e) : fs) =
        C.Pi [C.TypedBindings r $ Arg info (C.TBind r [pure $ mkBoundName x f] e)] $ build fs
      where r = getRange x
    fld _ = __IMPOSSIBLE__

    -- Turn non-field declarations into a let binding.
    -- Smart constructor for C.Let:
    lets [] c = c
    lets ds c = C.Let (getRange ds) ds c

checkModuleApplication
  :: C.ModuleApplication
  -> ModuleName
  -> C.Name
  -> C.ImportDirective
  -> ScopeM (A.ModuleApplication, ScopeCopyInfo, A.ImportDirective)

checkModuleApplication (C.SectionApp _ tel e) m0 x dir' = do
  reportSDoc "scope.decl" 70 $ vcat $
    [ text $ "scope checking ModuleApplication " ++ prettyShow x
    ]

  -- For the following, set the current module to be m0.
  withCurrentModule m0 $ do
    -- Check that expression @e@ is of the form @m args@.
    (m, args) <- parseModuleApplication e
    -- Scope check the telescope (introduces bindings!).
    tel' <- toAbstract tel
    -- Scope check the old module name and the module args.
    (m1, args') <- toAbstract (OldModuleName m, args)
    -- Drop constructors (OnlyQualified) if there are arguments. The record constructor
    -- isn't properly in the record module, so copying it will lead to badness.
    let noRecConstr | null args = id
                    | otherwise = removeOnlyQualified
    -- Copy the scope associated with m and take the parts actually imported.
    (adir, s) <- applyImportDirectiveM (C.QName x) dir' =<< getNamedScope m1
    (s', copyInfo) <- copyScope m m0 (noRecConstr s)
    -- Set the current scope to @s'@
    modifyCurrentScope $ const s'
    printScope "mod.inst" 20 "copied source module"
    reportSLn "scope.mod.inst" 30 $ show (pretty copyInfo)
    let amodapp = A.SectionApp tel' m1 args'
    reportSDoc "scope.decl" 70 $ vcat $
      [ text $ "scope checked ModuleApplication " ++ prettyShow x
      ]
    reportSDoc "scope.decl" 70 $ vcat $
      [ nest 2 $ prettyA amodapp
      ]
    return (amodapp, copyInfo, adir)

checkModuleApplication (C.RecordModuleIFS _ recN) m0 x dir' =
  withCurrentModule m0 $ do
    m1 <- toAbstract $ OldModuleName recN
    s <- getNamedScope m1
    (adir, s) <- applyImportDirectiveM recN dir' s
    (s', copyInfo) <- copyScope recN m0 (removeOnlyQualified s)
    modifyCurrentScope $ const s'

    printScope "mod.inst" 20 "copied record module"
    return (A.RecordModuleIFS m1, copyInfo, adir)

-- | @checkModuleMacro mkApply range access concreteName modapp open dir@
--
--   Preserves local variables.

checkModuleMacro
  :: (Pretty c, ToConcrete a c)
  => (ModuleInfo
      -> ModuleName
      -> A.ModuleApplication
      -> ScopeCopyInfo
      -> A.ImportDirective
      -> a)
  -> Range
  -> Access
  -> C.Name
  -> C.ModuleApplication
  -> OpenShortHand
  -> C.ImportDirective
  -> ScopeM [a]
checkModuleMacro apply r p x modapp open dir = do
    reportSDoc "scope.decl" 70 $ vcat $
      [ text $ "scope checking ModuleMacro " ++ prettyShow x
      ]
    notPublicWithoutOpen open dir

    m0 <- toAbstract (NewModuleName x)
    reportSDoc "scope.decl" 90 $ text "NewModuleName: m0 =" <+> prettyA m0

    printScope "mod.inst" 20 "module macro"

    -- If we're opening a /named/ module, the import directive is
    -- applied to the "open", otherwise to the module itself. However,
    -- "public" is always applied to the "open".
    let (moduleDir, openDir) = case (open, isNoName x) of
          (DoOpen,   False) -> (defaultImportDir, dir)
          (DoOpen,   True)  -> ( dir { publicOpen = False }
                               , defaultImportDir { publicOpen = publicOpen dir }
                               )
          (DontOpen, _)     -> (dir, defaultImportDir)

    -- Restore the locals after module application has been checked.
    (modapp', copyInfo, adir') <- withLocalVars $ checkModuleApplication modapp m0 x moduleDir
    printScope "mod.inst.app" 20 "checkModuleMacro, after checkModuleApplication"

    reportSDoc "scope.decl" 90 $ text "after mod app: trying to print m0 ..."
    reportSDoc "scope.decl" 90 $ text "after mod app: m0 =" <+> prettyA m0

    bindModule p x m0
    reportSDoc "scope.decl" 90 $ text "after bindMod: m0 =" <+> prettyA m0

    printScope "mod.inst.copy.after" 20 "after copying"

    -- Open the module if DoOpen.
    -- Andreas, 2014-09-02 openModule_ might shadow some locals!
    adir <- case open of
      DontOpen -> return adir'
      DoOpen   -> openModule_ (C.QName x) openDir
    printScope "mod.inst" 20 $ show open
    reportSDoc "scope.decl" 90 $ text "after open   : m0 =" <+> prettyA m0

    stripNoNames
    printScope "mod.inst" 10 $ "after stripping"
    reportSDoc "scope.decl" 90 $ text "after stripNo: m0 =" <+> prettyA m0

    let m      = m0 `withRangesOf` [x]
        adecls = [ apply info m modapp' copyInfo adir ]

    reportSDoc "scope.decl" 70 $ vcat $
      [ text $ "scope checked ModuleMacro " ++ prettyShow x
      ]
    reportSLn  "scope.decl" 90 $ "info    = " ++ show info
    reportSLn  "scope.decl" 90 $ "m       = " ++ show m
    reportSLn  "scope.decl" 90 $ "modapp' = " ++ show modapp'
    reportSLn  "scope.decl" 90 $ show $ pretty copyInfo
    reportSDoc "scope.decl" 70 $ vcat $
      map (nest 2 . prettyA) adecls
    return adecls
  where
    info = ModuleInfo
             { minfoRange  = r
             , minfoAsName = Nothing
             , minfoAsTo   = renamingRange dir
             , minfoOpenShort = Just open
             , minfoDirective = Just dir
             }

-- | The @public@ keyword must only be used together with @open@.

notPublicWithoutOpen :: OpenShortHand -> C.ImportDirective -> ScopeM ()
notPublicWithoutOpen DoOpen   dir = return ()
notPublicWithoutOpen DontOpen dir = when (publicOpen dir) $ typeError $
  GenericError
    "The public keyword must only be used together with the open keyword"

-- | Computes the range of all the \"to\" keywords used in a renaming
-- directive.

renamingRange :: C.ImportDirective -> Range
renamingRange = getRange . map renToRange . impRenaming

-- | Scope check a 'NiceOpen'.
checkOpen
  :: Range -> C.QName -> C.ImportDirective                -- ^ Arguments of 'NiceOpen'
  -> ScopeM (ModuleInfo, A.ModuleName, A.ImportDirective) -- ^ Arguments of 'A.Open'
checkOpen r x dir = do
  reportSDoc "scope.decl" 70 $ vcat $
    [ text $ "scope checking NiceOpen " ++ prettyShow x
    ]

  m <- toAbstract (OldModuleName x)
  printScope "open" 20 $ "opening " ++ show x
  adir <- openModule_ x dir
  printScope "open" 20 $ "result:"
  let minfo = ModuleInfo
        { minfoRange     = r
        , minfoAsName    = Nothing
        , minfoAsTo      = renamingRange dir
        , minfoOpenShort = Nothing
        , minfoDirective = Just dir
        }
  let adecls = [A.Open minfo m adir]
  reportSDoc "scope.decl" 70 $ vcat $
    [ text $ "scope checked NiceOpen " ++ prettyShow x
    ] ++ map (nest 2 . prettyA) adecls
  return (minfo, m, adir)

{--------------------------------------------------------------------------
    Translation
 --------------------------------------------------------------------------}

concreteToAbstract_ :: ToAbstract c a => c -> ScopeM a
concreteToAbstract_ x = toAbstract x

concreteToAbstract :: ToAbstract c a => ScopeInfo -> c -> ScopeM a
concreteToAbstract scope x = withScope_ scope (toAbstract x)

-- | Things that can be translated to abstract syntax are instances of this
--   class.
class ToAbstract concrete abstract | concrete -> abstract where
    toAbstract :: concrete -> ScopeM abstract

-- | This function should be used instead of 'toAbstract' for things that need
--   to keep track of precedences to make sure that we don't forget about it.
toAbstractCtx :: ToAbstract concrete abstract =>
                 Precedence -> concrete -> ScopeM abstract
toAbstractCtx ctx c = withContextPrecedence ctx $ toAbstract c

toAbstractTopCtx :: ToAbstract c a => c -> ScopeM a
toAbstractTopCtx = toAbstractCtx TopCtx

toAbstractHiding :: (LensHiding h, ToAbstract c a) => h -> c -> ScopeM a
toAbstractHiding h = toAbstractCtx $ hiddenArgumentCtx $ getHiding h

setContextCPS :: Precedence -> (a -> ScopeM b) ->
                 ((a -> ScopeM b) -> ScopeM b) -> ScopeM b
setContextCPS p ret f = do
  p' <- getContextPrecedence
  withContextPrecedence p $ f $ withContextPrecedence p' . ret

localToAbstractCtx :: ToAbstract concrete abstract =>
                     Precedence -> concrete -> (abstract -> ScopeM a) -> ScopeM a
localToAbstractCtx ctx c ret = setContextCPS ctx ret (localToAbstract c)

-- | This operation does not affect the scope, i.e. the original scope
--   is restored upon completion.
localToAbstract :: ToAbstract c a => c -> (a -> ScopeM b) -> ScopeM b
localToAbstract x ret = fst <$> localToAbstract' x ret

-- | Like 'localToAbstract' but returns the scope after the completion of the
--   second argument.
localToAbstract' :: ToAbstract c a => c -> (a -> ScopeM b) -> ScopeM (b, ScopeInfo)
localToAbstract' x ret = do
  scope <- getScope
  withScope scope $ ret =<< toAbstract x

instance (ToAbstract c1 a1, ToAbstract c2 a2) => ToAbstract (c1,c2) (a1,a2) where
  toAbstract (x,y) = (,) <$> toAbstract x <*> toAbstract y

instance (ToAbstract c1 a1, ToAbstract c2 a2, ToAbstract c3 a3) =>
         ToAbstract (c1,c2,c3) (a1,a2,a3) where
    toAbstract (x,y,z) = flatten <$> toAbstract (x,(y,z))
        where
            flatten (x,(y,z)) = (x,y,z)

#if __GLASGOW_HASKELL__ >= 710
instance {-# OVERLAPPABLE #-} ToAbstract c a => ToAbstract [c] [a] where
#else
instance ToAbstract c a => ToAbstract [c] [a] where
#endif
  toAbstract = mapM toAbstract

instance (ToAbstract c1 a1, ToAbstract c2 a2) =>
         ToAbstract (Either c1 c2) (Either a1 a2) where
    toAbstract = traverseEither toAbstract toAbstract

instance ToAbstract c a => ToAbstract (Maybe c) (Maybe a) where
  toAbstract = traverse toAbstract

-- Names ------------------------------------------------------------------

newtype NewName a = NewName a
data OldQName     = OldQName C.QName (Maybe (Set A.Name))
  -- ^ If a set is given, then the first name must correspond to one
  -- of the names in the set.
newtype OldName a = OldName a
data PatName      = PatName C.QName (Maybe (Set A.Name))
  -- ^ If a set is given, then the first name must correspond to one
  -- of the names in the set.

instance ToAbstract (NewName C.Name) A.Name where
  toAbstract (NewName x) = do
    y <- freshAbstractName_ x
    bindVariable x y
    return y

instance ToAbstract (NewName C.BoundName) A.Name where
  toAbstract (NewName BName{ boundName = x, bnameFixity = fx }) = do
    y <- freshAbstractName fx x
    bindVariable x y
    return y

instance ToAbstract OldQName A.Expr where
  toAbstract (OldQName x ns) = do
    qx <- resolveName' allKindsOfNames ns x
    reportSLn "scope.name" 10 $ "resolved " ++ show x ++ ": " ++ show qx
    case qx of
      VarName x'          -> return $ A.Var x'
      DefinedName _ d     -> return $ nameExpr d
      FieldName     ds    -> return $ A.Proj ProjPrefix $ AmbQ (map anameName ds)
      ConstructorName ds  -> return $ A.Con $ AmbQ (map anameName ds)
      UnknownName         -> notInScope x
      PatternSynResName d -> return $ nameExpr d

data APatName = VarPatName A.Name
              | ConPatName [AbstractName]
              | PatternSynPatName AbstractName

instance ToAbstract PatName APatName where
  toAbstract (PatName x ns) = do
    reportSLn "scope.pat" 10 $ "checking pattern name: " ++ show x
    rx <- resolveName' [ConName, PatternSynName] ns x
          -- Andreas, 2013-03-21 ignore conflicting names which cannot
          -- be meant since we are in a pattern
    z  <- case (rx, x) of
      -- TODO: warn about shadowing
      (VarName y,       C.QName x)                          -> return $ Left x -- typeError $ RepeatedVariableInPattern y x
      (FieldName d,     C.QName x)                          -> return $ Left x
      (DefinedName _ d, C.QName x) | DefName == anameKind d -> return $ Left x
      (UnknownName,     C.QName x)                          -> return $ Left x
      (ConstructorName ds, _)                               -> return $ Right (Left ds)
      (PatternSynResName d, _)                              -> return $ Right (Right d)
      _ -> genericError $ "Cannot pattern match on non-constructor " ++ prettyShow x
    case z of
      Left x  -> do
        reportSLn "scope.pat" 10 $ "it was a var: " ++ show x
        p <- VarPatName <$> toAbstract (NewName x)
        printLocals 10 "bound it:"
        return p
      Right (Left ds) -> do
        reportSLn "scope.pat" 10 $ "it was a con: " ++ show (map anameName ds)
        return $ ConPatName ds
      Right (Right d) -> do
        reportSLn "scope.pat" 10 $ "it was a pat syn: " ++ show (anameName d)
        return $ PatternSynPatName d

class ToQName a where
  toQName :: a -> C.QName

instance ToQName C.Name  where toQName = C.QName
instance ToQName C.QName where toQName = id

-- Should be a defined name.
instance (Show a, ToQName a) => ToAbstract (OldName a) A.QName where
  toAbstract (OldName x) = do
    rx <- resolveName (toQName x)
    case rx of
      DefinedName _ d     -> return $ anameName d
      -- We can get the cases below for DISPLAY pragmas
      ConstructorName (d : _) -> return $ anameName d   -- We'll throw out this one, so it doesn't matter which one we pick
      ConstructorName []      -> __IMPOSSIBLE__
      FieldName (d:_)         -> return $ anameName d
      FieldName []            -> __IMPOSSIBLE__
      PatternSynResName d     -> return $ anameName d
      VarName x               -> typeError $ GenericError $ "Not a defined name: " ++ show x
      UnknownName             -> notInScope (toQName x)

newtype NewModuleName      = NewModuleName      C.Name
newtype NewModuleQName     = NewModuleQName     C.QName
newtype OldModuleName      = OldModuleName      C.QName

freshQModule :: A.ModuleName -> C.Name -> ScopeM A.ModuleName
freshQModule m x = A.qualifyM m . mnameFromList . (:[]) <$> freshAbstractName_ x

checkForModuleClash :: C.Name -> ScopeM ()
checkForModuleClash x = do
  ms <- scopeLookup (C.QName x) <$> getScope
  unless (null ms) $ do
    reportSLn "scope.clash" 20 $ "clashing modules ms = " ++ show ms
    setCurrentRange x $
      typeError $ ShadowedModule x $
                map ((`withRangeOf` x) . amodName) ms

instance ToAbstract NewModuleName A.ModuleName where
  toAbstract (NewModuleName x) = do
    checkForModuleClash x
    m <- getCurrentModule
    y <- freshQModule m x
    createModule False y
    return y

instance ToAbstract NewModuleQName A.ModuleName where
  toAbstract (NewModuleQName m) = toAbs noModuleName m
    where
      toAbs m (C.QName x)  = do
        y <- freshQModule m x
        createModule False y
        return y
      toAbs m (C.Qual x q) = do
        m' <- freshQModule m x
        toAbs m' q

instance ToAbstract OldModuleName A.ModuleName where
  toAbstract (OldModuleName q) = setCurrentRange q $ do
    amodName <$> resolveModule q

-- Expressions ------------------------------------------------------------

-- | Peel off 'C.HiddenArg' and represent it as an 'NamedArg'.
mkNamedArg :: C.Expr -> NamedArg C.Expr
mkNamedArg (C.HiddenArg   _ e) = Arg (setHiding Hidden defaultArgInfo) e
mkNamedArg (C.InstanceArg _ e) = Arg (setHiding Instance defaultArgInfo) e
mkNamedArg e                   = Arg defaultArgInfo $ unnamed e

-- | Peel off 'C.HiddenArg' and represent it as an 'Arg', throwing away any name.
mkArg' :: ArgInfo -> C.Expr -> Arg C.Expr
mkArg' info (C.HiddenArg   _ e) = Arg (setHiding Hidden info) $ namedThing e
mkArg' info (C.InstanceArg _ e) = Arg (setHiding Instance info) $ namedThing e
mkArg' info e                   = Arg (setHiding NotHidden info) e

-- | By default, arguments are @Relevant@.
mkArg :: C.Expr -> Arg C.Expr
mkArg e = mkArg' defaultArgInfo e


-- | Parse a possibly dotted C.Expr as A.Expr.  Bool = True if dotted.
toAbstractDot :: Precedence -> C.Expr -> ScopeM (A.Expr, Bool)
toAbstractDot prec e = do
    reportSLn "scope.irrelevance" 100 $ "toAbstractDot: " ++ (render $ pretty e)
    traceCall (ScopeCheckExpr e) $ case e of

      C.Dot _ e -> do
        e <- toAbstractCtx prec e
        return (e, True)

      C.RawApp r es -> do
        e <- parseApplication es
        toAbstractDot prec e

      C.Paren _ e -> toAbstractDot TopCtx e

      e -> do
        e <- toAbstractCtx prec e
        return (e, False)

-- | Translate concrete expression under at least one binder into nested
--   lambda abstraction in abstract syntax.
toAbstractLam :: Range -> [C.LamBinding] -> C.Expr -> Precedence -> ScopeM A.Expr
toAbstractLam r bs e ctx = do
  -- Translate the binders
  localToAbstract (map (C.DomainFull . makeDomainFull) bs) $ \ bs -> do
    -- Translate the body
    e <- toAbstractCtx ctx e
    -- We have at least one binder.  Get first @b@ and rest @bs@.
    caseList bs __IMPOSSIBLE__ $ \ b bs -> do
      return $ A.Lam (ExprRange r) b $ foldr mkLam e bs
  where
    mkLam b e = A.Lam (ExprRange $ fuseRange b e) b e

-- | Scope check extended lambda expression.
scopeCheckExtendedLam :: Range -> [(C.LHS, C.RHS, WhereClause, Bool)] -> ScopeM A.Expr
scopeCheckExtendedLam r cs = do
  whenM isInsideDotPattern $
    genericError "Extended lambdas are not allowed in dot patterns"

  -- Find an unused name for the extended lambda definition.
  cname <- nextlamname r 0 extendedLambdaName
  name  <- freshAbstractName_ cname
  reportSLn "scope.extendedLambda" 10 $ "new extended lambda name: " ++ show name
  qname <- qualifyName_ name
  bindName (PrivateAccess Inserted) DefName cname qname

  -- Compose a function definition an scope check it.
  a <- aModeToDef <$> asks envAbstractMode
  let
    insertApp (C.RawAppP r es) = C.RawAppP r $ IdentP (C.QName cname) : es
    insertApp (C.IdentP q    ) = C.RawAppP r $ IdentP (C.QName cname) : [C.IdentP q]
      where r = getRange q
    insertApp _ = __IMPOSSIBLE__
    d = C.FunDef r [] noFixity' {-'-} a __IMPOSSIBLE__ cname $
          for cs $ \ (lhs, rhs, wh, ca) -> -- wh == NoWhere, see parser for more info
            C.Clause cname ca (mapLhsOriginalPattern insertApp lhs) rhs wh []
  scdef <- toAbstract d

  -- Create the abstract syntax for the extended lambda.
  case scdef of
    A.ScopedDecl si [A.FunDef di qname' NotDelayed cs] -> do
      setScope si  -- This turns into an A.ScopedExpr si $ A.ExtendedLam...
      return $ A.ExtendedLam (ExprRange r) di qname' cs
    _ -> __IMPOSSIBLE__

  where
    -- Get a concrete name that is not yet in scope.
    nextlamname :: Range -> Int -> String -> ScopeM C.Name
    nextlamname r i s = do
      let cname = C.Name r [Id $ stringToRawName $ s ++ show i]
      rn <- resolveName $ C.QName cname
      case rn of
        UnknownName -> return cname
        _           -> nextlamname r (i+1) s



instance ToAbstract C.Expr A.Expr where
  toAbstract e =
    traceCall (ScopeCheckExpr e) $ annotateExpr $ case e of

  -- Names
      Ident x -> toAbstract (OldQName x Nothing)

  -- Literals
      C.Lit l@(LitNat r n) -> do
        let builtin | n < 0     = Just <$> primFromNeg    -- negative literals are only allowed if FROMNEG is defined
                    | otherwise = getBuiltin' builtinFromNat
            l'   = LitNat r (abs n)
            info = ExprRange r
        conv <- builtin
        case conv of
          Just (I.Def q _) -> return $ A.App info (A.Def q) $ defaultNamedArg (A.Lit l')
          _                -> return $ A.Lit l

      C.Lit l@(LitString r s) -> do
        conv <- getBuiltin' builtinFromString
        let info = ExprRange r
        case conv of
          Just (I.Def q _) -> return $ A.App info (A.Def q) $ defaultNamedArg (A.Lit l)
          _                -> return $ A.Lit l

      C.Lit l -> return $ A.Lit l

  -- Meta variables
      C.QuestionMark r n -> do
        scope <- getScope
        -- Andreas, 2014-04-06 create interaction point.
        ii <- registerInteractionPoint True r n
        let info = MetaInfo
             { metaRange  = r
             , metaScope  = scope
             , metaNumber = Nothing
             , metaNameSuggestion = ""
             }
        return $ A.QuestionMark info ii
      C.Underscore r n -> do
        scope <- getScope
        return $ A.Underscore $ MetaInfo
                    { metaRange  = r
                    , metaScope  = scope
                    , metaNumber = maybe Nothing __IMPOSSIBLE__ n
                    , metaNameSuggestion = fromMaybe "" n
                    }

  -- Raw application
      C.RawApp r es -> do
        e <- parseApplication es
        toAbstract e

  -- Application
      C.App r e1 e2 -> do
        e1 <- toAbstractCtx FunctionCtx e1
        e2 <- toAbstractCtx ArgumentCtx e2
        return $ A.App (ExprRange r) e1 e2

  -- Operator application
      C.OpApp r op ns es -> toAbstractOpApp op ns es

  -- With application
      C.WithApp r e es -> do
        e  <- toAbstractCtx WithFunCtx e
        es <- mapM (toAbstractCtx WithArgCtx) es
        return $ A.WithApp (ExprRange r) e es

  -- Misplaced hidden argument
      C.HiddenArg _ _ -> nothingAppliedToHiddenArg e
      C.InstanceArg _ _ -> nothingAppliedToInstanceArg e

  -- Lambda
      C.AbsurdLam r h -> return $ A.AbsurdLam (ExprRange r) h

      C.Lam r bs e -> toAbstractLam r bs e TopCtx

  -- Extended Lambda
      C.ExtendedLam r cs -> scopeCheckExtendedLam r cs

  -- Relevant and irrelevant non-dependent function type
      C.Fun r e1 e2 -> do
        Arg info (e0, dotted) <- traverse (toAbstractDot FunctionSpaceDomainCtx) $ mkArg e1
        let e1 = Arg ((if dotted then setRelevance Irrelevant else id) info) e0
        e2 <- toAbstractCtx TopCtx e2
        return $ A.Fun (ExprRange r) e1 e2

  -- Dependent function type
      e0@(C.Pi tel e) ->
        localToAbstract tel $ \tel -> do
        e    <- toAbstractCtx TopCtx e
        let info = ExprRange (getRange e0)
        return $ A.Pi info tel e

  -- Sorts
      C.Set _    -> return $ A.Set (ExprRange $ getRange e) 0
      C.SetN _ n -> return $ A.Set (ExprRange $ getRange e) n
      C.Prop _   -> return $ A.Prop $ ExprRange $ getRange e

  -- Let
      e0@(C.Let _ ds e) ->
        ifM isInsideDotPattern (genericError $ "Let-expressions are not allowed in dot patterns") $
        localToAbstract (LetDefs ds) $ \ds' -> do
          e <- toAbstractCtx TopCtx e
          let info = ExprRange (getRange e0)
          return $ A.Let info ds' e

  -- Record construction
      C.Rec r fs  -> do
        fs' <- toAbstractCtx TopCtx fs
        let ds'  = [ d | Right (_, ds) <- fs', d <- ds ]
            fs'' = map (mapRight fst) fs'
            i    = ExprRange r
        return $ A.mkLet i ds' (A.Rec i fs'')

  -- Record update
      C.RecUpdate r e fs -> do
        A.RecUpdate (ExprRange r) <$> toAbstract e <*> toAbstractCtx TopCtx fs

  -- Parenthesis
      C.Paren _ e -> toAbstractCtx TopCtx e

  -- Idiom brackets
      C.IdiomBrackets r e ->
        toAbstractCtx TopCtx =<< parseIdiomBrackets r e

  -- Post-fix projections
      C.Dot r e  -> A.Dot (ExprRange r) <$> toAbstract e

  -- Pattern things
      C.As _ _ _ -> notAnExpression e
      C.Absurd _ -> notAnExpression e

  -- Impossible things
      C.ETel _  -> __IMPOSSIBLE__
      C.Equal{} -> genericError "Parse error: unexpected '='"

  -- Quoting
      C.QuoteGoal _ x e -> do
        x' <- toAbstract (NewName x)
        e' <- toAbstract e
        return $ A.QuoteGoal (ExprRange $ getRange e) x' e'
      C.QuoteContext r -> return $ A.QuoteContext (ExprRange r)
      C.Quote r -> return $ A.Quote (ExprRange r)
      C.QuoteTerm r -> return $ A.QuoteTerm (ExprRange r)
      C.Unquote r -> return $ A.Unquote (ExprRange r)

      C.Tactic r e es -> do
        let AppView e' args = appView e
        e' : es <- toAbstract (e' : es)
        args    <- toAbstract args
        return $ A.Tactic (ExprRange r) e' args (map defaultNamedArg es)

  -- DontCare
      C.DontCare e -> A.DontCare <$> toAbstract e

instance ToAbstract C.ModuleAssignment (A.ModuleName, [A.LetBinding]) where
  toAbstract (C.ModuleAssignment m es i)
    | null es && isDefaultImportDir i = (\x-> (x, [])) <$> toAbstract (OldModuleName m)
    | otherwise = do
        x <- C.NoName (getRange m) <$> fresh
        r <- checkModuleMacro LetApply (getRange (m, es, i)) PublicAccess x
                          (C.SectionApp (getRange (m , es)) [] (RawApp (fuseRange m es) (Ident m : es)))
                          DontOpen i
        case r of
          (LetApply _ m' _ _ _ : _) -> return (m', r)
          _ -> __IMPOSSIBLE__

instance ToAbstract c a => ToAbstract (FieldAssignment' c) (FieldAssignment' a) where
  toAbstract = traverse toAbstract

instance ToAbstract C.LamBinding A.LamBinding where
  toAbstract (C.DomainFree info x) = A.DomainFree info <$> toAbstract (NewName x)
  toAbstract (C.DomainFull tb)     = A.DomainFull <$> toAbstract tb

makeDomainFull :: C.LamBinding -> C.TypedBindings
makeDomainFull (C.DomainFull b)      = b
makeDomainFull (C.DomainFree info x) =
  C.TypedBindings r $ Arg info $ C.TBind r [pure x] $ C.Underscore r Nothing
  where r = getRange x

instance ToAbstract C.TypedBindings A.TypedBindings where
  toAbstract (C.TypedBindings r bs) = A.TypedBindings r <$> toAbstract bs

instance ToAbstract C.TypedBinding A.TypedBinding where
  toAbstract (C.TBind r xs t) = do
    t' <- toAbstractCtx TopCtx t
    xs' <- toAbstract $ map (fmap NewName) xs
    return $ A.TBind r xs' t'
  toAbstract (C.TLet r ds) = A.TLet r <$> toAbstract (LetDefs ds)

-- | Scope check a module (top level function).
--
scopeCheckNiceModule
  :: Range
  -> Access
  -> C.Name
  -> C.Telescope
  -> ScopeM [A.Declaration]
  -> ScopeM [A.Declaration]
scopeCheckNiceModule r p name tel checkDs
  | telHasOpenStmsOrModuleMacros tel = do
      -- Andreas, 2013-12-10:
      -- If the module telescope contains open statements
      -- or module macros (Issue 1299),
      -- add an extra anonymous module around the current one.
      -- Otherwise, the open statements would create
      -- identifiers in the parent scope of the current module.
      -- But open statements in the module telescope should
      -- only affect the current module!
      scopeCheckNiceModule noRange p noName_ [] $
        scopeCheckNiceModule_

  | otherwise = do
        scopeCheckNiceModule_
  where
    -- The actual workhorse:
    scopeCheckNiceModule_ = do

      -- Check whether we are dealing with an anonymous module.
      -- This corresponds to a Coq/LEGO section.
      (name, p', open) <- do
        if isNoName name then do
          (i :: NameId) <- fresh
          return (C.NoName (getRange name) i, PrivateAccess Inserted, True)
         else return (name, p, False)

      -- Check and bind the module, using the supplied check for its contents.
      aname <- toAbstract (NewModuleName name)
      ds <- snd <$> do
        scopeCheckModule r (C.QName name) aname tel checkDs
      bindModule p' name aname

      -- If the module was anonymous open it public
      -- unless it's private, in which case we just open it (#2099)
      when open $
       void $ -- We can discard the returned default A.ImportDirective.
        openModule_ (C.QName name) $
          defaultImportDir { publicOpen = p == PublicAccess }
      return ds

-- | Check whether a telescope has open declarations or module macros.
telHasOpenStmsOrModuleMacros :: C.Telescope -> Bool
telHasOpenStmsOrModuleMacros = any yesBinds
  where
    yesBinds (C.TypedBindings _ tb) = yesBind $ unArg tb
    yesBind C.TBind{}     = False
    yesBind (C.TLet _ ds) = any yes ds
    yes C.ModuleMacro{}   = True
    yes C.Open{}          = True
    yes C.Import{}        = True -- not __IMPOSSIBLE__, see Issue #1718
      -- However, it does not matter what we return here, as this will
      -- become an error later: "Not a valid let-declaration".
      -- (Andreas, 2015-11-17)
    yes (C.Mutual   _ ds) = any yes ds
    yes (C.Abstract _ ds) = any yes ds
    yes (C.Private _ _ ds) = any yes ds
    yes _                 = False

{- UNUSED
telHasLetStms :: C.Telescope -> Bool
telHasLetStms = any isLetBinds
  where
    isLetBinds (C.TypedBindings _ tb) = isLetBind $ unArg tb
    isLetBind C.TBind{} = False
    isLetBind C.TLet{}  = True
-}

-- | We for now disallow let-bindings in @data@ and @record@ telescopes.
--   This due "nested datatypes"; there is no easy interpretation of
--   @
--      data D (A : Set) (open M A) (b : B) : Set where
--        c : D (A × A) b → D A b
--   @
--   where @B@ is brought in scope by @open M A@.

class EnsureNoLetStms a where
  ensureNoLetStms :: a -> ScopeM ()

{- From ghc 7.2, there is LANGUAGE DefaultSignatures
  default ensureNoLetStms :: Foldable t => t a -> ScopeM ()
  ensureNoLetStms = traverse_ ensureNoLetStms
-}

instance EnsureNoLetStms C.TypedBinding where
  ensureNoLetStms tb =
    case tb of
      C.TLet{}  -> typeError $ IllegalLetInTelescope tb
      C.TBind{} -> return ()

instance EnsureNoLetStms a => EnsureNoLetStms (LamBinding' a) where
  ensureNoLetStms = traverse_ ensureNoLetStms

instance EnsureNoLetStms a => EnsureNoLetStms (TypedBindings' a) where
  ensureNoLetStms = traverse_ ensureNoLetStms

instance EnsureNoLetStms a => EnsureNoLetStms [a] where
  ensureNoLetStms = traverse_ ensureNoLetStms


-- | Returns the scope inside the checked module.
scopeCheckModule
  :: Range
  -> C.QName                 -- ^ The concrete name of the module.
  -> A.ModuleName            -- ^ The abstract name of the module.
  -> C.Telescope             -- ^ The module telescope.
  -> ScopeM [A.Declaration]  -- ^ The code for checking the module contents.
  -> ScopeM (ScopeInfo, [A.Declaration])
scopeCheckModule r x qm tel checkDs = do
  printScope "module" 20 $ "checking module " ++ show x
  -- Andreas, 2013-12-10: Telescope does not live in the new module
  -- but its parent, so check it before entering the new module.
  -- This is important for Nicolas Pouillard's open parametrized modules
  -- statements inside telescopes.
  res <- withLocalVars $ do
    tel <- toAbstract tel
    withCurrentModule qm $ do
      -- pushScope m
      -- qm <- getCurrentModule
      printScope "module" 20 $ "inside module " ++ show x
      ds    <- checkDs
      scope <- getScope
      return (scope, [ A.Section info (qm `withRangesOfQ` x) tel ds ])

  -- Binding is done by the caller
  printScope "module" 20 $ "after module " ++ show x
  return res
  where
    info = ModuleInfo r noRange Nothing Nothing Nothing

-- | Temporary data type to scope check a file.
data TopLevel a = TopLevel
  { topLevelPath           :: AbsolutePath
    -- ^ The file path from which we loaded this module.
  , topLevelExpectedName   :: C.TopLevelModuleName
    -- ^ The expected module name
    --   (coming from the import statement that triggered scope checking this file).
  , topLevelTheThing       :: a
    -- ^ The file content.
  }

data TopLevelInfo = TopLevelInfo
        { topLevelDecls :: [A.Declaration]
        , topLevelScope :: ScopeInfo  -- ^ as seen from inside the module
        }

-- | The top-level module name.

topLevelModuleName :: TopLevelInfo -> A.ModuleName
topLevelModuleName topLevel = scopeCurrent (topLevelScope topLevel)

-- | Top-level declarations are always
--   @
--     (import|open)*         -- a bunch of possibly opened imports
--     module ThisModule ...  -- the top-level module of this file
--   @
instance ToAbstract (TopLevel [C.Declaration]) TopLevelInfo where
    toAbstract (TopLevel file expectedMName ds) =
      -- A file is a bunch of preliminary decls (imports etc.)
      -- plus a single module decl.
      case C.spanAllowedBeforeModule ds of

        -- If there are declarations after the top-level module
        -- we have to report a parse error here.
        (_, C.Module{} : d : _) -> traceCall (SetRange $ getRange d) $
          genericError $ "No declarations allowed after top-level module."

        -- Otherwise, proceed.
        (outsideDecls, [ C.Module r m0 tel insideDecls ]) -> do
          -- If the module name is _ compute the name from the file path
          m <- if isNoName m0
                then return $ C.QName $ C.Name noRange [Id $ stringToRawName $ rootNameModule file]
                -- Andreas, 2016-07-12, ALTERNATIVE:
                -- -- We assign an anonymous file module the name expected from
                -- -- its import.  For flat file structures, this is the same.
                -- -- For hierarchical file structures, this reverses the behavior:
                -- -- Loading the file by itself will fail, but it can be imported.
                -- -- The previous behavior is: it can be loaded by itself, but not
                -- -- be imported
                -- then return $ C.fromTopLevelModuleName expectedMName
                else do
                -- Andreas, 2014-03-28  Issue 1078
                -- We need to check the module name against the file name here.
                -- Otherwise one could sneak in a lie and confuse the scope
                -- checker.
                  checkModuleName (C.toTopLevelModuleName m0) file $ Just expectedMName
                  return m0
          setTopLevelModule m
          am           <- toAbstract (NewModuleQName m)
          -- Scope check the declarations outside
          outsideDecls <- toAbstract outsideDecls
          (insideScope, insideDecls) <- scopeCheckModule r m am tel $
             toAbstract insideDecls
          let scope = mapScopeInfo (restrictLocalPrivate am) insideScope
          setScope scope
          return $ TopLevelInfo (outsideDecls ++ insideDecls) scope

        -- We already inserted the missing top-level module, see
        -- 'Agda.Syntax.Parser.Parser.figureOutTopLevelModule',
        -- thus, this case is impossible:
        _ -> __IMPOSSIBLE__

-- | runs Syntax.Concrete.Definitions.niceDeclarations on main module
niceDecls :: [C.Declaration] -> ScopeM [NiceDeclaration]
niceDecls ds = case runNice $ niceDeclarations ds of
  Left e   -> throwError $ Exception (getRange e) $ pretty e
  Right ds -> return ds

#if __GLASGOW_HASKELL__ >= 710
instance {-# OVERLAPPING #-} ToAbstract [C.Declaration] [A.Declaration] where
#else
instance ToAbstract [C.Declaration] [A.Declaration] where
#endif
  toAbstract ds = do
    -- When --safe is active the termination checker (Issue 586) and
    -- positivity checker (Issue 1614) may not be switched off, and
    -- polarities may not be assigned.
    ds <- ifM (optSafe <$> commandLineOptions)
              (mapM (noNoTermCheck >=> noNoPositivityCheck >=> noPolarity) ds)
              (return ds)
    toAbstract =<< niceDecls ds
   where
    -- ASR (31 December 2015). We don't pattern-match on
    -- @NoTerminationCheck@ because the @NO_TERMINATION_CHECK@ pragma
    -- was removed. See Issue 1763.
    noNoTermCheck :: C.Declaration -> TCM C.Declaration
    noNoTermCheck (C.Pragma (C.TerminationCheckPragma r NonTerminating)) =
      typeError $ SafeFlagNonTerminating
    noNoTermCheck (C.Pragma (C.TerminationCheckPragma r Terminating)) =
      typeError $ SafeFlagTerminating
    noNoTermCheck d = return d

    noNoPositivityCheck :: C.Declaration -> TCM C.Declaration
    noNoPositivityCheck (C.Pragma (C.NoPositivityCheckPragma _)) =
      typeError $ SafeFlagNoPositivityCheck
    noNoPositivityCheck d = return d

    noPolarity :: C.Declaration -> TCM C.Declaration
    noPolarity (C.Pragma C.PolarityPragma{}) = typeError SafeFlagPolarity
    noPolarity d                             = return d

newtype LetDefs = LetDefs [C.Declaration]
newtype LetDef = LetDef NiceDeclaration

instance ToAbstract LetDefs [A.LetBinding] where
  toAbstract (LetDefs ds) =
    concat <$> (toAbstract =<< map LetDef <$> niceDecls ds)

instance ToAbstract LetDef [A.LetBinding] where
  toAbstract (LetDef d) =
    case d of
      NiceMutual _ _ _ d@[C.FunSig _ fx _ _ instanc macro info _ x t, C.FunDef _ _ _ abstract _ _ [cl]] ->
          do  when (abstract == AbstractDef) $ do
                genericError $ "abstract not allowed in let expressions"
              when (macro == MacroDef) $ do
                genericError $ "Macros cannot be defined in a let expression."
              (x', e) <- letToAbstract cl
              t <- toAbstract t
              x <- toAbstract (NewName $ mkBoundName x fx)
              -- If InstanceDef set info to Instance
              let info' | instanc == InstanceDef = setHiding Instance info
                        | otherwise              = info
              -- There are sometimes two instances of the
              -- let-bound variable, one declaration and one
              -- definition. The first list element below is
              -- used to highlight the declared instance in the
              -- right way (see Issue 1618).
              return [ A.LetDeclaredVariable (setRange (getRange x') x)
                     , A.LetBind (LetRange $ getRange d) info' x t e
                     ]

      -- irrefutable let binding, like  (x , y) = rhs
      NiceFunClause r PublicAccess ConcreteDef termCheck catchall d@(C.FunClause lhs@(C.LHS p [] [] []) (C.RHS rhs) NoWhere ca) -> do
        mp  <- setCurrentRange p $
                 (Right <$> parsePattern p)
                   `catchError`
                 (return . Left)
        case mp of
          Right p -> do
            rhs <- toAbstract rhs
            p   <- toAbstract p
            checkPatternLinearity [p]
            p   <- toAbstract p
            return [ A.LetPatBind (LetRange r) p rhs ]
          -- It's not a record pattern, so it should be a prefix left-hand side
          Left err ->
            case definedName p of
              Nothing -> throwError err
              Just x  -> toAbstract $ LetDef $ NiceMutual r termCheck True
                [ C.FunSig r noFixity' PublicAccess ConcreteDef NotInstanceDef NotMacroDef defaultArgInfo termCheck x (C.Underscore (getRange x) Nothing)
                , C.FunDef r __IMPOSSIBLE__ __IMPOSSIBLE__ ConcreteDef __IMPOSSIBLE__ __IMPOSSIBLE__
                  [C.Clause x (ca || catchall) lhs (C.RHS rhs) NoWhere []]
                ]
            where
              definedName (C.IdentP (C.QName x)) = Just x
              definedName C.IdentP{}             = Nothing
              definedName (C.RawAppP _ (p : _))  = definedName p
              definedName (C.ParenP _ p)         = definedName p
              definedName C.WildP{}              = Nothing   -- for instance let _ + x = x in ... (not allowed)
              definedName C.AbsurdP{}            = Nothing
              definedName C.AsP{}                = Nothing
              definedName C.DotP{}               = Nothing
              definedName C.EqualP{}             = Nothing
              definedName C.LitP{}               = Nothing
              definedName C.RecP{}               = Nothing
              definedName C.QuoteP{}             = Nothing
              definedName C.HiddenP{}            = Nothing -- Not impossible, see issue #2291
              definedName C.InstanceP{}          = Nothing
              definedName C.RawAppP{}            = __IMPOSSIBLE__
              definedName C.AppP{}               = __IMPOSSIBLE__
              definedName C.OpAppP{}             = __IMPOSSIBLE__

      -- You can't open public in a let
      NiceOpen r x dirs | not (publicOpen dirs) -> do
        m    <- toAbstract (OldModuleName x)
        adir <- openModule_ x dirs
        let minfo = ModuleInfo
              { minfoRange  = r
              , minfoAsName = Nothing
              , minfoAsTo   = renamingRange dirs
              , minfoOpenShort = Nothing
              , minfoDirective = Just dirs
              }
        return [A.LetOpen minfo m adir]

      NiceModuleMacro r p x modapp open dir | not (publicOpen dir) ->
        -- Andreas, 2014-10-09, Issue 1299: module macros in lets need
        -- to be private
        checkModuleMacro LetApply r (PrivateAccess Inserted) x modapp open dir

      _   -> notAValidLetBinding d
    where
        letToAbstract (C.Clause top catchall clhs@(C.LHS p [] [] []) (C.RHS rhs) NoWhere []) = do
{-
            p    <- parseLHS top p
            localToAbstract (snd $ lhsArgs p) $ \args ->
-}
            (x, args) <- do
              res <- setCurrentRange p $ parseLHS (C.QName top) p
              case res of
                C.LHSHead x args -> return (x, args)
                C.LHSProj{} -> genericError $ "copatterns not allowed in let bindings"

            e <- localToAbstract args $ \args ->
                do  rhs <- toAbstract rhs
                    foldM lambda rhs (reverse args)  -- just reverse because these DomainFree
            return (x, e)
        letToAbstract _ = notAValidLetBinding d

        -- Named patterns not allowed in let definitions
        lambda e (Arg info (Named Nothing (A.VarP x))) =
                return $ A.Lam i (A.DomainFree info x) e
            where
                i = ExprRange (fuseRange x e)
        lambda e (Arg info (Named Nothing (A.WildP i))) =
            do  x <- freshNoName (getRange i)
                return $ A.Lam i' (A.DomainFree info x) e
            where
                i' = ExprRange (fuseRange i e)
        lambda _ _ = notAValidLetBinding d

newtype Blind a = Blind { unBlind :: a }

instance ToAbstract (Blind a) (Blind a) where
  toAbstract = return

-- The only reason why we return a list is that open declarations disappears.
-- For every other declaration we get a singleton list.
instance ToAbstract NiceDeclaration A.Declaration where

  toAbstract d = annotateDecls $
    traceCall (ScopeCheckDeclaration d) $
    -- Andreas, 2015-10-05, Issue 1677:
    -- We record in the environment whether we are scope checking an
    -- abstract definition.  This way, we can propagate this attribute
    -- the extended lambdas.
    caseMaybe (niceHasAbstract d) id (\ a -> local $ \ e -> e { envAbstractMode = aDefToMode a }) $
    case d of

  -- Axiom (actual postulate)
    C.Axiom r f p a i rel _ x t -> do
      -- check that we do not postulate in --safe mode
      clo <- commandLineOptions
      when (optSafe clo) (typeError (SafeFlagPostulate x))
      -- check the postulate
      toAbstractNiceAxiom A.NoFunSig NotMacroDef d

  -- Fields
    C.NiceField r f p a i x t -> do
      unless (p == PublicAccess) $ genericError "Record fields can not be private"
      -- Interaction points for record fields have already been introduced
      -- when checking the type of the record constructor.
      -- To avoid introducing interaction points (IP) twice, we turn
      -- all question marks to underscores.  (See issue 1138.)
      let maskIP (C.QuestionMark r _) = C.Underscore r Nothing
          maskIP e                     = e
      t' <- toAbstractCtx TopCtx $ mapExpr maskIP t
      y  <- freshAbstractQName f x
      irrProj <- optIrrelevantProjections <$> pragmaOptions
      unless (isIrrelevant t && not irrProj) $
        -- Andreas, 2010-09-24: irrelevant fields are not in scope
        -- this ensures that projections out of irrelevant fields cannot occur
        -- Ulf: unless you turn on --irrelevant-projections
        bindName p FldName x y
      when (getHiding t /= Instance && argInfoOverlappable (argInfo t)) $
        genericError "The 'overlap' keyword only applies to instance fields (fields marked with {{ }})"
      return [ A.Field (mkDefInfoInstance x f p a i NotMacroDef r) y t' ]

  -- Primitive function
    PrimitiveFunction r f p a x t -> do
      t' <- toAbstractCtx TopCtx t
      y  <- freshAbstractQName f x
      bindName p DefName x y
      return [ A.Primitive (mkDefInfo x f p a r) y t' ]

  -- Definitions (possibly mutual)
    NiceMutual r termCheck pc ds -> do
      ds' <- toAbstract ds
      -- We only termination check blocks that do not have a measure.
      return [ A.Mutual (MutualInfo termCheck pc r) ds' ]

    C.NiceRecSig r f p a _pc x ls t -> do
      ensureNoLetStms ls
      withLocalVars $ do
        ls' <- toAbstract (map makeDomainFull ls)
        t'  <- toAbstract t
        x'  <- freshAbstractQName f x
        bindName p DefName x x'
        return [ A.RecSig (mkDefInfo x f p a r) x' ls' t' ]

    C.NiceDataSig r f p a _pc x ls t -> withLocalVars $ do
        printScope "scope.data.sig" 20 ("checking DataSig for " ++ show x)
        ensureNoLetStms ls
        ls' <- toAbstract (map makeDomainFull ls)
        t'  <- toAbstract t
        x'  <- freshAbstractQName f x
        {- -- Andreas, 2012-01-16: remember number of parameters
        bindName p (DataName (length ls)) x x' -}
        bindName p DefName x x'
        return [ A.DataSig (mkDefInfo x f p a r) x' ls' t' ]

  -- Type signatures
    C.FunSig r f p a i m rel tc x t ->
        toAbstractNiceAxiom A.FunSig m (C.Axiom r f p a i rel Nothing x t)

  -- Function definitions
    C.FunDef r ds f a tc x cs -> do
        printLocals 10 $ "checking def " ++ show x
        (x',cs) <- toAbstract (OldName x,cs)
        let delayed = NotDelayed
        -- (delayed, cs) <- translateCopatternClauses cs -- TODO
        return [ A.FunDef (mkDefInfo x f PublicAccess a r) x' delayed cs ]

  -- Uncategorized function clauses
    C.NiceFunClause r acc abs termCheck catchall (C.FunClause lhs rhs wcls ca) ->
      genericError $
        "Missing type signature for left hand side " ++ show lhs
    C.NiceFunClause{} -> __IMPOSSIBLE__

  -- Data definitions
    C.DataDef r f a _ x pars cons -> withLocalVars $ do
        printScope "scope.data.def" 20 ("checking DataDef for " ++ show x)
        ensureNoLetStms pars
        -- Check for duplicate constructors
        do cs <- mapM conName cons
           let dups = nub $ cs \\ nub cs
               bad  = filter (`elem` dups) cs
           unless (distinct cs) $
             setCurrentRange bad $
                typeError $ DuplicateConstructors dups

        pars <- toAbstract pars
        DefinedName p ax <- resolveName (C.QName x)
        let x' = anameName ax
        -- Create the module for the qualified constructors
        checkForModuleClash x -- disallow shadowing previously defined modules
        let m = mnameFromList $ qnameToList x'
        createModule True m
        bindModule p x m  -- make it a proper module
        cons <- toAbstract (map (ConstrDecl NoRec m a p) cons)
        -- Open the module
        -- openModule_ (C.QName x) defaultImportDir{ publicOpen = True }
        printScope "data" 20 $ "Checked data " ++ show x
        return [ A.DataDef (mkDefInfo x f PublicAccess a r) x' pars cons ]
      where
        conName (C.Axiom _ _ _ _ _ _ _ c _) = return c
        conName d = errorNotConstrDecl d

  -- Record definitions (mucho interesting)
    C.RecDef r f a _ x ind eta cm pars fields -> do
      ensureNoLetStms pars
      withLocalVars $ do
        -- Check that the generated module doesn't clash with a previously
        -- defined module
        checkForModuleClash x
        pars   <- toAbstract pars
        DefinedName p ax <- resolveName (C.QName x)
        let x' = anameName ax
        -- We scope check the fields a first time when putting together
        -- the type of the constructor.
        contel <- toAbstract =<< recordConstructorType fields
        m0     <- getCurrentModule
        let m = A.qualifyM m0 $ mnameFromList [ last $ qnameToList x' ]
        printScope "rec" 15 "before record"
        createModule False m
        -- We scope check the fields a second time, as actual fields.
        afields <- withCurrentModule m $ do
          afields <- toAbstract fields
          printScope "rec" 15 "checked fields"
          return afields
        bindModule p x m
        cm' <- mapM (\(ThingWithFixity c f, _) -> bindConstructorName m c f a p YesRec) cm
        let inst = caseMaybe cm NotInstanceDef snd
        printScope "rec" 15 "record complete"
        return [ A.RecDef (mkDefInfoInstance x f PublicAccess a inst NotMacroDef r) x' ind eta cm' pars contel afields ]

    NiceModule r p a x@(C.QName name) tel ds -> do
      reportSDoc "scope.decl" 70 $ vcat $
        [ text $ "scope checking NiceModule " ++ prettyShow x
        ]

      adecls <- traceCall (ScopeCheckDeclaration $ NiceModule r p a x tel []) $ do
        scopeCheckNiceModule r p name tel $ toAbstract ds

      reportSDoc "scope.decl" 70 $ vcat $
        [ text $ "scope checked NiceModule " ++ prettyShow x
        ] ++ map (nest 2 . prettyA) adecls
      return adecls

    NiceModule _ _ _ m@C.Qual{} _ _ ->
      genericError $ "Local modules cannot have qualified names"

    NiceModuleMacro r p x modapp open dir -> do
      reportSDoc "scope.decl" 70 $ vcat $
        [ text $ "scope checking NiceModuleMacro " ++ prettyShow x
        ]

      adecls <- checkModuleMacro Apply r p x modapp open dir

      reportSDoc "scope.decl" 70 $ vcat $
        [ text $ "scope checked NiceModuleMacro " ++ prettyShow x
        ] ++ map (nest 2 . prettyA) adecls
      return adecls

    NiceOpen r x dir -> do
      (minfo, m, adir) <- checkOpen r x dir
      return [A.Open minfo m adir]

    NicePragma r p -> do
      ps <- toAbstract p
      return $ map (A.Pragma r) ps

    NiceImport r x as open dir -> setCurrentRange r $ do
      notPublicWithoutOpen open dir

      -- First scope check the imported module and return its name and
      -- interface. This is done with that module as the top-level module.
      -- This is quite subtle. We rely on the fact that when setting the
      -- top-level module and generating a fresh module name, the generated
      -- name will be exactly the same as the name generated when checking
      -- the imported module.
      (m, i) <- withCurrentModule noModuleName $ withTopLevelModule x $ do
        m <- toAbstract $ NewModuleQName x
        printScope "import" 10 "before import:"
        (m, i) <- scopeCheckImport m
        printScope "import" 10 $ "scope checked import: " ++ show i
        -- We don't want the top scope of the imported module (things happening
        -- before the module declaration)
        return (m, Map.delete noModuleName i)

      -- Merge the imported scopes with the current scopes
      modifyScopes $ \ ms -> Map.unionWith mergeScope (Map.delete m ms) i

      -- Bind the desired module name to the right abstract name.
      case as of
        Nothing -> bindQModule (PrivateAccess Inserted) x m
        Just y  -> bindModule (PrivateAccess Inserted) (asName y) m

      printScope "import" 10 "merged imported sig:"

      -- Open if specified, otherwise apply import directives
      let (name, theAsSymbol, theAsName) = case as of
            Nothing -> (x,                  noRange,   Nothing)
            Just a  -> (C.QName (asName a), asRange a, Just (asName a))
      adir <- case open of
        DoOpen   -> do
          (_minfo, _m, adir) <- checkOpen r name dir
          return adir
        -- If not opening, import directives are applied to the original scope.
        DontOpen -> modifyNamedScopeM m $ applyImportDirectiveM x dir
      let minfo = ModuleInfo
            { minfoRange     = r
            , minfoAsName    = theAsName
            , minfoAsTo      = getRange (theAsSymbol, renamingRange dir)
            , minfoOpenShort = Just open
            , minfoDirective = Just dir
            }
      return [ A.Import minfo m adir ]

    NiceUnquoteDecl r fxs p a i tc xs e -> do
      ys <- zipWithM freshAbstractQName fxs xs
      zipWithM_ (bindName p QuotableName) xs ys
      e <- toAbstract e
      zipWithM_ (rebindName p DefName) xs ys
      let mi = MutualInfo tc True r
      return [ A.Mutual mi [A.UnquoteDecl mi [ mkDefInfoInstance x fx p a i NotMacroDef r | (fx, x) <- zip fxs xs ] ys e] ]

    NiceUnquoteDef r fxs p a tc xs e -> do
      ys <- mapM (toAbstract . OldName) xs
      zipWithM_ (rebindName p QuotableName) xs ys
      e <- toAbstract e
      zipWithM_ (rebindName p DefName) xs ys
      return [ A.UnquoteDef [ mkDefInfo x fx PublicAccess a r | (fx, x) <- zip fxs xs ] ys e ]

    NicePatternSyn r fx n as p -> do
      reportSLn "scope.pat" 10 $ "found nice pattern syn: " ++ show r
      defn@(as, p) <- withLocalVars $ do
         p  <- toAbstract =<< parsePatternSyn p
         checkPatternLinearity [p]
         let err = "Dot or equality patterns are not allowed in pattern synonyms. Maybe use '_' instead."
         p <- noDotorEqPattern err p
         as <- (traverse . mapM) (unVarName <=< resolveName . C.QName) as
         unlessNull (patternVars p \\ map unArg as) $ \ xs -> do
           typeError . GenericDocError =<< do
             text "Unbound variables in pattern synonym: " <+>
               sep (map prettyA xs)
         return (as, p)
      y <- freshAbstractQName fx n
      bindName PublicAccess PatternSynName n y
      modifyPatternSyns (Map.insert y defn)
      return [A.PatternSynDef y as p]   -- only for highlighting
      where unVarName (VarName a) = return a
            unVarName _           = typeError $ UnusedVariableInPatternSynonym

    where
      -- checking postulate or type sig. without checking safe flag
      toAbstractNiceAxiom funSig isMacro (C.Axiom r f p a i info mp x t) = do
        t' <- toAbstractCtx TopCtx t
        y  <- freshAbstractQName f x
        let kind | isMacro == MacroDef = MacroName
                 | otherwise           = DefName
        bindName p kind x y
        return [ A.Axiom funSig (mkDefInfoInstance x f p a i isMacro r) info mp y t' ]
      toAbstractNiceAxiom _ _ _ = __IMPOSSIBLE__


data IsRecordCon = YesRec | NoRec
data ConstrDecl = ConstrDecl IsRecordCon A.ModuleName IsAbstract Access C.NiceDeclaration

bindConstructorName :: ModuleName -> C.Name -> Fixity'-> IsAbstract ->
                       Access -> IsRecordCon -> ScopeM A.QName
bindConstructorName m x f a p record = do
  -- The abstract name is the qualified one
  y <- withCurrentModule m $ freshAbstractQName f x
  -- Bind it twice, once unqualified and once qualified
  bindName p' ConName x y
  withCurrentModule m $ bindName p'' ConName x y
  return y
  where
    -- An abstract constructor is private (abstract constructor means
    -- abstract datatype, so the constructor should not be exported).
    p' = case a of
           AbstractDef -> PrivateAccess Inserted
           _           -> p
    p'' = case (a, record) of
            (AbstractDef, _) -> PrivateAccess Inserted
            (_, YesRec)      -> OnlyQualified   -- record constructors aren't really in the record module
            _                -> PublicAccess

instance ToAbstract ConstrDecl A.Declaration where
  toAbstract (ConstrDecl record m a p d) = do
    case d of
      C.Axiom r f p1 a1 i info Nothing x t -> do -- rel==Relevant
        -- unless (p1 == p) __IMPOSSIBLE__  -- This invariant is currently violated by test/Succeed/Issue282.agda
        unless (a1 == a) __IMPOSSIBLE__
        t' <- toAbstractCtx TopCtx t
        -- The abstract name is the qualified one
        -- Bind it twice, once unqualified and once qualified
        y <- bindConstructorName m x f a p record
        printScope "con" 15 "bound constructor"
        return $ A.Axiom NoFunSig (mkDefInfoInstance x f p a i NotMacroDef r)
                         info Nothing y t'
      C.Axiom _ _ _ _ _ _ (Just _) _ _ -> __IMPOSSIBLE__
      _ -> errorNotConstrDecl d

errorNotConstrDecl :: C.NiceDeclaration -> ScopeM a
errorNotConstrDecl d = typeError . GenericDocError $
        P.text "Illegal declaration in data type definition " P.$$
        P.nest 2 (P.vcat $ map pretty (notSoNiceDeclarations d))

instance ToAbstract C.Pragma [A.Pragma] where
  toAbstract (C.ImpossiblePragma _) = impossibleTest
  toAbstract (C.OptionsPragma _ opts) = return [ A.OptionsPragma opts ]
  toAbstract (C.RewritePragma _ []) = [] <$ warning EmptyRewritePragma
  toAbstract (C.RewritePragma _ xs) = concat <$> do
   forM xs $ \ x -> do
    e <- toAbstract $ OldQName x Nothing
    case e of
      A.Def x          -> return [ A.RewritePragma x ]
      A.Proj _ (AmbQ [x]) -> return [ A.RewritePragma x ]
      A.Proj _ x       -> genericError $ "REWRITE used on ambiguous name " ++ show x
      A.Con (AmbQ [x]) -> return [ A.RewritePragma x ]
      A.Con x          -> genericError $ "REWRITE used on ambiguous name " ++ show x
      A.Var x          -> genericError $ "REWRITE used on parameter " ++ show x ++ " instead of on a defined symbol"
      _       -> __IMPOSSIBLE__
  toAbstract (C.CompiledDeclareDataPragma _ x hs) = do
    e <- toAbstract $ OldQName x Nothing
    case e of
      A.Def x -> return [ A.CompiledDeclareDataPragma x hs ]
      _       -> fail $ "Bad compiled type: " ++ show x  -- TODO: error message
  toAbstract (C.CompiledTypePragma _ x hs) = do
    e <- toAbstract $ OldQName x Nothing
    case e of
      A.Def x -> return [ A.CompiledTypePragma x hs ]
      _       -> genericError $ "Bad compiled type: " ++ prettyShow x  -- TODO: error message
  toAbstract (C.CompiledDataPragma _ x hs hcs) = do
    e <- toAbstract $ OldQName x Nothing
    case e of
      A.Def x -> return [ A.CompiledDataPragma x hs hcs ]
      _       -> genericError $ "Not a datatype: " ++ prettyShow x  -- TODO: error message
  toAbstract (C.CompiledPragma _ x hs) = do
    e <- toAbstract $ OldQName x Nothing
    y <- case e of
          A.Def x -> return x
          A.Proj _ (AmbQ [x]) -> return x -- TODO: do we need to do s.th. special for projections? (Andreas, 2014-10-12)
          A.Proj _ x -> genericError $ "COMPILED on ambiguous name " ++ show x
          A.Con _ -> genericError "Use COMPILED_DATA for constructors" -- TODO
          _       -> __IMPOSSIBLE__
    return [ A.CompiledPragma y hs ]
  toAbstract (C.CompiledExportPragma _ x hs) = do
    e <- toAbstract $ OldQName x Nothing
    y <- case e of
          A.Def x -> return x
          _       -> __IMPOSSIBLE__
    return [ A.CompiledExportPragma y hs ]
  toAbstract (C.CompiledEpicPragma _ x ep) = do
    e <- toAbstract $ OldQName x Nothing
    y <- case e of
          A.Def x -> return x
          _       -> __IMPOSSIBLE__
    return [ A.CompiledEpicPragma y ep ]
  toAbstract (C.CompiledJSPragma _ x ep) = do
    e <- toAbstract $ OldQName x Nothing
    y <- case e of
          A.Def x -> return x
          A.Proj _ (AmbQ [x]) -> return x
          A.Proj _ x -> genericError $
            "COMPILED_JS used on ambiguous name " ++ prettyShow x
          A.Con (AmbQ [x]) -> return x
          A.Con x -> genericError $
            "COMPILED_JS used on ambiguous name " ++ prettyShow x
          _       -> __IMPOSSIBLE__
    return [ A.CompiledJSPragma y ep ]
  toAbstract (C.CompiledUHCPragma _ x cr) = do
    e <- toAbstract $ OldQName x Nothing
    y <- case e of
          A.Def x -> return x
          _       -> __IMPOSSIBLE__
    return [ A.CompiledUHCPragma y cr ]
  toAbstract (C.CompiledDataUHCPragma _ x crd crcs) = do
    e <- toAbstract $ OldQName x Nothing
    case e of
      A.Def x -> return [ A.CompiledDataUHCPragma x crd crcs ]
      _       -> fail $ "Bad compiled type: " ++ show x  -- TODO: error message
  toAbstract (C.StaticPragma _ x) = do
      e <- toAbstract $ OldQName x Nothing
      y <- case e of
          A.Def  x -> return x
          A.Proj _ (AmbQ [x]) -> return x
          A.Proj _ x -> genericError $
            "STATIC used on ambiguous name " ++ prettyShow x
          _        -> genericError "Target of STATIC pragma should be a function"
      return [ A.StaticPragma y ]
  toAbstract (C.InlinePragma _ x) = do
      e <- toAbstract $ OldQName x Nothing
      y <- case e of
          A.Def  x -> return x
          A.Proj _ (AmbQ [x]) -> return x
          A.Proj _ x -> genericError $
            "INLINE used on ambiguous name " ++ prettyShow x
          _        -> genericError "Target of INLINE pragma should be a function"
      return [ A.InlinePragma y ]
  toAbstract (C.BuiltinPragma _ b e) | isUntypedBuiltin b = do
    bindUntypedBuiltin b =<< toAbstract e
    return []
  toAbstract (C.BuiltinPragma _ b e) = do
    -- Andreas, 2015-02-14
    -- Some builtins cannot be given a valid Agda type,
    -- thus, they do not come with accompanying postulate or definition.
    if b `elem` builtinsNoDef then do
      case e of
        C.Ident q@(C.QName x) -> do
          unlessM ((UnknownName ==) <$> resolveName q) $ genericError $
            "BUILTIN " ++ b ++ " declares an identifier " ++
            "(no longer expects an already defined identifier)"
          y <- freshAbstractQName noFixity' x
          bindName PublicAccess DefName x y
          return [ A.BuiltinNoDefPragma b y ]
        _ -> genericError $
          "Pragma BUILTIN " ++ b ++ ": expected unqualified identifier, " ++
          "but found expression " ++ prettyShow e
    else do
      e <- toAbstract e
      return [ A.BuiltinPragma b e ]
  toAbstract (C.ImportPragma _ i) = do
    addHaskellImport i
    return []
  toAbstract (C.ImportUHCPragma _ i) = do
    addHaskellImportUHC i
    return []
  toAbstract (C.HaskellCodePragma _ s) = do
    addInlineHaskell s
    return []
  toAbstract (C.DisplayPragma _ lhs rhs) = withLocalVars $ do
    let err = genericError "DISPLAY pragma left-hand side must have form 'f e1 .. en'"
        getHead (C.IdentP x)          = return x
        getHead (C.RawAppP _ (p : _)) = getHead p
        getHead _                     = err

    top <- getHead lhs

    (isPatSyn, hd) <- do
      qx <- resolveName' allKindsOfNames Nothing top
      case qx of
        VarName x'          -> return . (False,) $ A.qnameFromList [x']
        DefinedName _ d     -> return . (False,) $ anameName d
        FieldName     [d]    -> return . (False,) $ anameName d
        FieldName ds         -> genericError $ "Ambiguous projection " ++ show top ++ ": " ++ show (map anameName ds)
        ConstructorName [d] -> return . (False,) $ anameName d
        ConstructorName ds  -> genericError $ "Ambiguous constructor " ++ show top ++ ": " ++ show (map anameName ds)
        UnknownName         -> notInScope top
        PatternSynResName d -> return . (True,) $ anameName d

    lhs <- toAbstract $ LeftHandSide top lhs []
    ps  <- case lhs of
             A.LHS _ (A.LHSHead _ ps) [] -> return ps
             _ -> err

    -- Andreas, 2016-08-08, issue #2132
    -- Remove pattern synonyms on lhs
    (hd, ps) <- do
      let mkP | isPatSyn =  A.PatternSynP (PatRange $ getRange lhs) hd
              | otherwise = A.DefP (PatRange $ getRange lhs) (A.AmbQ [hd])
      p <- expandPatternSynonyms $ mkP ps
      case p of
        A.DefP _ (A.AmbQ [hd]) ps -> return (hd, ps)
        A.ConP _ (A.AmbQ [hd]) ps -> return (hd, ps)
        A.PatternSynP{} -> __IMPOSSIBLE__
        _ -> err

    rhs <- toAbstract rhs
    return [A.DisplayPragma hd ps rhs]

  -- Termination checking pragmes are handled by the nicifier
  toAbstract C.TerminationCheckPragma{} = __IMPOSSIBLE__

  toAbstract C.CatchallPragma{}         = __IMPOSSIBLE__

  -- No positivity checking pragmas are handled by the nicifier.
  toAbstract C.NoPositivityCheckPragma{} = __IMPOSSIBLE__

  -- Polarity pragmas are handled by the niceifier.
  toAbstract C.PolarityPragma{} = __IMPOSSIBLE__

instance ToAbstract C.Clause A.Clause where
  toAbstract (C.Clause top _ C.Ellipsis{} _ _ _) = genericError "bad '...'" -- TODO: error message
  toAbstract (C.Clause top catchall lhs@(C.LHS p wps eqs with) rhs wh wcs) = withLocalVars $ do
    -- Andreas, 2012-02-14: need to reset local vars before checking subclauses
    vars <- getLocalVars
    let wcs' = for wcs $ \ c -> setLocalVars vars $> c
    lhs' <- toAbstract $ LeftHandSide (C.QName top) p wps
    printLocals 10 "after lhs:"
    let (whname, whds) = case wh of
          NoWhere        -> (Nothing, [])
          -- Andreas, 2016-07-17 issues #2081 and #2101
          -- where-declarations are automatically private.
          -- This allows their type signature to be checked InAbstractMode.
          AnyWhere ds    -> (Nothing, [C.Private noRange Inserted ds])
          -- Named where-modules do not default to private.
          SomeWhere m a ds -> (Just (m, a), ds)

    let isTerminationPragma :: C.Declaration -> Bool
        isTerminationPragma (C.Private _ _ ds) = any isTerminationPragma ds
        isTerminationPragma (C.Pragma (TerminationCheckPragma _ _)) = True
        isTerminationPragma _                                       = False

    if not (null eqs)
      then do
        rhs <- toAbstract =<< toAbstractCtx TopCtx (RightHandSide eqs with wcs' rhs whds)
        return $ A.Clause lhs' [] rhs [] catchall
      else do
        -- ASR (16 November 2015) Issue 1137: We ban termination
        -- pragmas inside `where` clause.
        when (any isTerminationPragma whds) $
             genericError "Termination pragmas are not allowed inside where clauses"

        -- the right hand side is checked inside the module of the local definitions
        (rhs, ds) <- whereToAbstract (getRange wh) whname whds $
                      toAbstractCtx TopCtx (RightHandSide eqs with wcs' rhs [])
        rhs <- toAbstract rhs
        return $ A.Clause lhs' [] rhs ds catchall

whereToAbstract :: Range -> Maybe (C.Name, Access) -> [C.Declaration] -> ScopeM a -> ScopeM (a, [A.Declaration])
whereToAbstract _ _      []   inner = (,[]) <$> inner
whereToAbstract r whname whds inner = do
  -- Create a fresh concrete name if there isn't (a proper) one.
  (m, acc) <- do
    case whname of
      Just (m, acc) | not (isNoName m) -> return (m, acc)
      _ -> fresh <&> \ x -> (C.NoName (getRange whname) x, PrivateAccess Inserted)
           -- unnamed where's are private
  let tel = []
  old <- getCurrentModule
  am  <- toAbstract (NewModuleName m)
  (scope, ds) <- scopeCheckModule r (C.QName m) am tel $ toAbstract whds
  setScope scope
  x <- inner
  setCurrentModule old
  bindModule acc m am
  -- Issue 848: if the module was anonymous (module _ where) open it public
  let anonymousSomeWhere = maybe False (isNoName . fst) whname
  when anonymousSomeWhere $
   void $ -- We can ignore the returned default A.ImportDirective.
    openModule_ (C.QName m) $
      defaultImportDir { publicOpen = True }
  return (x, ds)

data RightHandSide = RightHandSide
  { rhsRewriteEqn :: [C.RewriteEqn]    -- ^ @rewrite e@ (many)
  , rhsWithExpr   :: [C.WithExpr]      -- ^ @with e@ (many)
  , rhsSubclauses :: [ScopeM C.Clause] -- ^ the subclauses spawned by a with (monadic because we need to reset the local vars before checking these clauses)
  , rhs           :: C.RHS
  , rhsWhereDecls :: [C.Declaration]
  }

data AbstractRHS
  = AbsurdRHS'
  | WithRHS' [A.Expr] [ScopeM C.Clause]  -- ^ The with clauses haven't been translated yet
  | RHS' A.Expr C.Expr
  | RewriteRHS' [A.Expr] AbstractRHS [A.Declaration]

qualifyName_ :: A.Name -> ScopeM A.QName
qualifyName_ x = do
  m <- getCurrentModule
  return $ A.qualify m x

withFunctionName :: String -> ScopeM A.QName
withFunctionName s = do
  NameId i _ <- fresh
  qualifyName_ =<< freshName_ (s ++ show i)

instance ToAbstract AbstractRHS A.RHS where
  toAbstract AbsurdRHS'            = return A.AbsurdRHS
  toAbstract (RHS' e c)            = return $ A.RHS e $ Just c
  toAbstract (RewriteRHS' eqs rhs wh) = do
    auxs <- replicateM (length eqs) $ withFunctionName "rewrite-"
    rhs  <- toAbstract rhs
    return $ RewriteRHS (zip auxs eqs) rhs wh
  toAbstract (WithRHS' es cs) = do
    aux <- withFunctionName "with-"
    A.WithRHS aux es <$> do toAbstract =<< sequence cs

instance ToAbstract RightHandSide AbstractRHS where
  toAbstract (RightHandSide eqs@(_:_) es cs rhs wh) = do
    eqs <- toAbstractCtx TopCtx eqs
                 -- TODO: remember named where
    (rhs, ds) <- whereToAbstract (getRange wh) Nothing wh $
                  toAbstract (RightHandSide [] es cs rhs [])
    return $ RewriteRHS' eqs rhs ds
  toAbstract (RightHandSide [] [] (_ : _) _ _)        = __IMPOSSIBLE__
  toAbstract (RightHandSide [] (_ : _) _ (C.RHS _) _) = typeError $ BothWithAndRHS
  toAbstract (RightHandSide [] [] [] rhs [])          = toAbstract rhs
  toAbstract (RightHandSide [] es cs C.AbsurdRHS [])  = do
    es <- toAbstractCtx TopCtx es
    return $ WithRHS' es cs
  -- TODO: some of these might be possible
  toAbstract (RightHandSide [] (_ : _) _ C.AbsurdRHS (_ : _)) = __IMPOSSIBLE__
  toAbstract (RightHandSide [] [] [] (C.RHS _) (_ : _))       = __IMPOSSIBLE__
  toAbstract (RightHandSide [] [] [] C.AbsurdRHS (_ : _))     = __IMPOSSIBLE__

instance ToAbstract C.RHS AbstractRHS where
    toAbstract C.AbsurdRHS = return $ AbsurdRHS'
    toAbstract (C.RHS e)   = RHS' <$> toAbstract e <*> pure e

data LeftHandSide = LeftHandSide C.QName C.Pattern [C.Pattern]

instance ToAbstract LeftHandSide A.LHS where
    toAbstract (LeftHandSide top lhs wps) =
      traceCall (ScopeCheckLHS top lhs) $ do
        lhscore <- parseLHS top lhs
        reportSLn "scope.lhs" 5 $ "parsed lhs: " ++ show lhscore
        printLocals 10 "before lhs:"
        -- error if copattern parsed but --no-copatterns option
        unlessM (optCopatterns <$> pragmaOptions) $
          case lhscore of
            C.LHSProj{} -> typeError $ NeedOptionCopatterns
            C.LHSHead{} -> return ()
        -- scope check patterns except for dot patterns
        lhscore <- toAbstract lhscore
        reportSLn "scope.lhs" 5 $ "parsed lhs patterns: " ++ show lhscore
        wps  <- toAbstract =<< mapM parsePattern wps
        checkPatternLinearity $ lhsCoreAllPatterns lhscore ++ wps
        printLocals 10 "checked pattern:"
        -- scope check dot patterns
        lhscore <- toAbstract lhscore
        reportSLn "scope.lhs" 5 $ "parsed lhs dot patterns: " ++ show lhscore
        wps     <- toAbstract wps
        printLocals 10 "checked dots:"
        return $ A.LHS (LHSRange $ getRange (lhs, wps)) lhscore wps

-- Merges adjacent EqualP patterns into one: typecheking expects only one pattern for each domain in the telescope.
mergeEqualPs :: [NamedArg (Pattern' e)] -> [NamedArg (Pattern' e)]
mergeEqualPs = go Nothing
  where
    go acc (Arg i (Named n (A.EqualP r es)) : ps) = go (fmap (fmap (++es)) acc `mplus` Just ((i,n,r),es)) ps
    go Nothing [] = []
    go Nothing (p : ps) = p : go Nothing ps
    go (Just ((i,n,r),es)) ps = Arg i (Named n (A.EqualP r es)) :
      case ps of
        (p : ps) -> p : go Nothing ps
        []     -> []

-- does not check pattern linearity
instance ToAbstract C.LHSCore (A.LHSCore' C.Expr) where
    toAbstract (C.LHSHead x ps) = do
        x    <- withLocalVars $ setLocalVars [] >> toAbstract (OldName x)
        args <- toAbstract ps
        return $ A.LHSHead x (mergeEqualPs args)
    toAbstract c@(C.LHSProj d ps1 l ps2) = do
        unless (null ps1) $ typeError $ GenericDocError $
          P.text "Ill-formed projection pattern" P.<+> P.pretty (foldl C.AppP (C.IdentP d) ps1)
        qx <- resolveName d
        ds <- case qx of
                FieldName [] -> __IMPOSSIBLE__
                FieldName ds -> return $ map anameName ds
                UnknownName -> notInScope d
                _           -> genericError $
                  "head of copattern needs to be a field identifier, but "
                  ++ show d ++ " isn't one"
        A.LHSProj (AmbQ ds) <$> toAbstract l <*> (mergeEqualPs <$> toAbstract ps2)

instance ToAbstract c a => ToAbstract (WithHiding c) (WithHiding a) where
  toAbstract (WithHiding h a) = WithHiding h <$> toAbstractHiding h a

instance ToAbstract c a => ToAbstract (Arg c) (Arg a) where
    toAbstract (Arg info e) =
        Arg info <$> toAbstractHiding info e

instance ToAbstract c a => ToAbstract (Named name c) (Named name a) where
    toAbstract (Named n e) = Named n <$> toAbstract e

{- DOES NOT WORK ANYMORE with pattern synonyms
instance ToAbstract c a => ToAbstract (A.LHSCore' c) (A.LHSCore' a) where
    toAbstract = mapM toAbstract
-}

instance ToAbstract (A.LHSCore' C.Expr) (A.LHSCore' A.Expr) where
    toAbstract (A.LHSHead f ps)         = A.LHSHead f <$> mapM toAbstract ps
    toAbstract (A.LHSProj d lhscore ps) = A.LHSProj d <$> mapM toAbstract lhscore <*> mapM toAbstract ps

-- Patterns are done in two phases. First everything but the dot patterns, and
-- then the dot patterns. This is because dot patterns can refer to variables
-- bound anywhere in the pattern.

instance ToAbstract (A.Pattern' C.Expr) (A.Pattern' A.Expr) where
    toAbstract (A.VarP x)             = return $ A.VarP x
    toAbstract (A.ConP i ds as)       = A.ConP i ds <$> mapM toAbstract as
    toAbstract (A.ProjP i o ds)       = return $ A.ProjP i o ds
    toAbstract (A.DefP i x as)        = A.DefP i x <$> mapM toAbstract as
    toAbstract (A.WildP i)            = return $ A.WildP i
    toAbstract (A.AsP i x p)          = A.AsP i x <$> toAbstract p
<<<<<<< HEAD
    toAbstract (A.DotP i e)           = A.DotP i <$> insideDotPattern (toAbstract e)
    toAbstract (A.EqualP i es)        = return $ A.EqualP i es
=======
    toAbstract (A.DotP i o e)         = A.DotP i o <$> insideDotPattern (toAbstract e)
>>>>>>> d9d9aba2
    toAbstract (A.AbsurdP i)          = return $ A.AbsurdP i
    toAbstract (A.LitP l)             = return $ A.LitP l
    toAbstract (A.PatternSynP i x as) = A.PatternSynP i x <$> mapM toAbstract as
    toAbstract (A.RecP i fs)          = A.RecP i <$> mapM (traverse toAbstract) fs

resolvePatternIdentifier ::
  Range -> C.QName -> Maybe (Set A.Name) -> ScopeM (A.Pattern' C.Expr)
resolvePatternIdentifier r x ns = do
  px <- toAbstract (PatName x ns)
  case px of
    VarPatName y        -> return $ VarP y
    ConPatName ds       -> return $ ConP (ConPatInfo ConOCon $ PatRange r)
                                         (AmbQ $ map anameName ds)
                                         []
    PatternSynPatName d -> return $ PatternSynP (PatRange r)
                                                (anameName d) []

instance ToAbstract C.Pattern (A.Pattern' C.Expr) where

    toAbstract (C.IdentP x) =
      resolvePatternIdentifier (getRange x) x Nothing

    toAbstract (AppP (QuoteP _) p)
      | IdentP x <- namedArg p,
        getHiding p == NotHidden = do
      e <- toAbstract (OldQName x Nothing)
      let quoted (A.Def x) = return x
          quoted (A.Macro x) = return x
          quoted (A.Proj _ (AmbQ [x])) = return x
          quoted (A.Proj _ (AmbQ xs))  = genericError $ "quote: Ambigous name: " ++ show xs
          quoted (A.Con (AmbQ [x])) = return x
          quoted (A.Con (AmbQ xs))  = genericError $ "quote: Ambigous name: " ++ show xs
          quoted (A.ScopedExpr _ e) = quoted e
          quoted _                  = genericError $ "quote: not a defined name"
      A.LitP . LitQName (getRange x) <$> quoted e

    toAbstract (QuoteP r) =
      genericError "quote must be applied to an identifier"

    toAbstract p0@(AppP p q) = do
        (p', q') <- toAbstract (p, q)
        case p' of
            ConP i x as        -> return $ ConP (i {patInfo = info}) x (as ++ [q'])
            ProjP i o x        -> typeError $ InvalidPattern p0
            DefP _ x as        -> return $ DefP info x (as ++ [q'])
            PatternSynP _ x as -> return $ PatternSynP info x (as ++ [q'])
            _                  -> typeError $ InvalidPattern p0
        where
            r = getRange p0
            info = PatRange r

    toAbstract p0@(OpAppP r op ns ps) = do
        p  <- resolvePatternIdentifier (getRange op) op (Just ns)
        ps <- toAbstract ps
        case p of
          ConP        i x as -> return $ ConP (i {patInfo = info}) x (as ++ ps)
          DefP        _ x as -> return $ DefP               info   x (as ++ ps)
          PatternSynP _ x as -> return $ PatternSynP        info   x (as ++ ps)
          _                  -> __IMPOSSIBLE__
        where
        info = PatRange r

    -- Removed when parsing
    toAbstract (HiddenP _ _)   = __IMPOSSIBLE__
    toAbstract (InstanceP _ _) = __IMPOSSIBLE__
    toAbstract (RawAppP _ _)   = __IMPOSSIBLE__

    toAbstract p@(C.WildP r)    = return $ A.WildP (PatRange r)
    -- Andreas, 2015-05-28 futile attempt to fix issue 819: repeated variable on lhs "_"
    -- toAbstract p@(C.WildP r)    = A.VarP <$> freshName r "_"
    toAbstract (C.ParenP _ p)   = toAbstract p
    toAbstract (C.LitP l)       = return $ A.LitP l
    toAbstract p0@(C.AsP r x p) = do
        x <- toAbstract (NewName x)
        p <- toAbstract p
        return $ A.AsP info x p
        where
            info = PatRange r
    -- we have to do dot patterns at the end
    toAbstract p0@(C.DotP r o e) = return $ A.DotP info o e
        where info = PatRange r
    toAbstract p0@(C.EqualP r es) = A.EqualP info <$> traverse (\(t,u) -> (,) <$> toAbstract t <*> toAbstract u) es
        where info = PatRange r
    toAbstract p0@(C.AbsurdP r) = return $ A.AbsurdP info
        where info = PatRange r
    toAbstract (C.RecP r fs) = A.RecP (PatRange r) <$>
      mapM (traverse toAbstract) fs

-- | An argument @OpApp C.Expr@ to an operator can have binders,
--   in case the operator is some @syntax@-notation.
--   For these binders, we have to create lambda-abstractions.
toAbstractOpArg :: Precedence -> OpApp C.Expr -> ScopeM A.Expr
toAbstractOpArg ctx (Ordinary e)                 = toAbstractCtx ctx e
toAbstractOpArg ctx (SyntaxBindingLambda r bs e) = toAbstractLam r bs e ctx

-- | Turn an operator application into abstract syntax. Make sure to
-- record the right precedences for the various arguments.
toAbstractOpApp :: C.QName -> Set A.Name ->
                   [NamedArg (MaybePlaceholder (OpApp C.Expr))] ->
                   ScopeM A.Expr
toAbstractOpApp op ns es = do
    -- Replace placeholders with bound variables.
    (binders, es) <- replacePlaceholders es
    -- Get the notation for the operator.
    nota <- getNotation op ns
    let parts = notation nota
    -- We can throw away the @BindingHoles@, since binders
    -- have been preprocessed into @OpApp C.Expr@.
    let nonBindingParts = filter (not . isBindingHole) parts
    -- We should be left with as many holes as we have been given args @es@.
    -- If not, crash.
    unless (length (filter isAHole nonBindingParts) == length es) __IMPOSSIBLE__
    -- Translate operator and its arguments (each in the right context).
    op <- toAbstract (OldQName op (Just ns))
    es <- left (notaFixity nota) nonBindingParts es
    -- Prepend the generated section binders (if any).
    let body = foldl' app op es
    return $ foldr (A.Lam (ExprRange (getRange body))) body binders
  where
    -- Build an application in the abstract syntax, with correct Range.
    app e arg = A.App (ExprRange (fuseRange e arg)) e arg

    -- Translate an argument.
    toAbsOpArg :: Precedence ->
                  NamedArg (Either A.Expr (OpApp C.Expr)) ->
                  ScopeM (NamedArg A.Expr)
    toAbsOpArg cxt =
      traverse $ traverse $ either return (toAbstractOpArg cxt)

    -- The hole left to the first @IdPart@ is filled with an expression in @LeftOperandCtx@.
    left f (IdPart _ : xs) es = inside f xs es
    left f (_ : xs) (e : es) = do
        e  <- toAbsOpArg (LeftOperandCtx f) e
        es <- inside f xs es
        return (e : es)
    left f (_  : _)  [] = __IMPOSSIBLE__
    left f []        _  = __IMPOSSIBLE__

    -- The holes in between the @IdPart@s is filled with an expression in @InsideOperandCtx@.
    inside f [x]          es    = right f x es
    inside f (IdPart _ : xs) es = inside f xs es
    inside f (_  : xs) (e : es) = do
        e  <- toAbsOpArg InsideOperandCtx e
        es <- inside f xs es
        return (e : es)
    inside _ (_ : _) [] = __IMPOSSIBLE__
    inside _ []         _  = __IMPOSSIBLE__

    -- The hole right of the last @IdPart@ is filled with an expression in @RightOperandCtx@.
    right _ (IdPart _)  [] = return []
    right f _          [e] = do
        e <- toAbsOpArg (RightOperandCtx f) e
        return [e]
    right _ _     _  = __IMPOSSIBLE__

    replacePlaceholders ::
      [NamedArg (MaybePlaceholder (OpApp e))] ->
      ScopeM ([A.LamBinding], [NamedArg (Either A.Expr (OpApp e))])
    replacePlaceholders []       = return ([], [])
    replacePlaceholders (a : as) = case namedArg a of
      NoPlaceholder _ x -> mapSnd (set (Right x) a :) <$>
                             replacePlaceholders as
      Placeholder _     -> do
        x <- freshName noRange "section"
        let i = argInfo a
        (ls, ns) <- replacePlaceholders as
        return ( A.DomainFree i x : ls
               , set (Left (Var x)) a : ns
               )
      where
      set :: a -> NamedArg b -> NamedArg a
      set x arg = fmap (fmap (const x)) arg<|MERGE_RESOLUTION|>--- conflicted
+++ resolved
@@ -2012,12 +2012,8 @@
     toAbstract (A.DefP i x as)        = A.DefP i x <$> mapM toAbstract as
     toAbstract (A.WildP i)            = return $ A.WildP i
     toAbstract (A.AsP i x p)          = A.AsP i x <$> toAbstract p
-<<<<<<< HEAD
-    toAbstract (A.DotP i e)           = A.DotP i <$> insideDotPattern (toAbstract e)
+    toAbstract (A.DotP i o e)         = A.DotP i o <$> insideDotPattern (toAbstract e)
     toAbstract (A.EqualP i es)        = return $ A.EqualP i es
-=======
-    toAbstract (A.DotP i o e)         = A.DotP i o <$> insideDotPattern (toAbstract e)
->>>>>>> d9d9aba2
     toAbstract (A.AbsurdP i)          = return $ A.AbsurdP i
     toAbstract (A.LitP l)             = return $ A.LitP l
     toAbstract (A.PatternSynP i x as) = A.PatternSynP i x <$> mapM toAbstract as
