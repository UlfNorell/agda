{-# LANGUAGE CPP                    #-}
{-# LANGUAGE DoAndIfThenElse        #-}
{-# LANGUAGE FlexibleInstances      #-}
{-# LANGUAGE FunctionalDependencies #-}
{-# LANGUAGE MultiParamTypeClasses  #-}
{-# LANGUAGE PatternGuards          #-}
{-# LANGUAGE ScopedTypeVariables    #-}
{-# LANGUAGE TupleSections          #-}
{-# LANGUAGE UndecidableInstances   #-}

#if __GLASGOW_HASKELL__ <= 708
{-# LANGUAGE OverlappingInstances #-}
#endif

{-| Translation from "Agda.Syntax.Concrete" to "Agda.Syntax.Abstract". Involves scope analysis,
    figuring out infix operator precedences and tidying up definitions.
-}
module Agda.Syntax.Translation.ConcreteToAbstract
    ( ToAbstract(..), localToAbstract
    , concreteToAbstract_
    , concreteToAbstract
    , NewModuleQName(..)
    , OldName(..)
    , TopLevel(..)
    , TopLevelInfo(..)
    , topLevelModuleName
    , AbstractRHS
    , NewModuleName, OldModuleName
    , NewName, OldQName
    , LeftHandSide, RightHandSide
    , PatName, APatName, LetDef, LetDefs
    ) where

import Prelude hiding (mapM, null)
import Control.Applicative
import Control.Monad.Reader hiding (mapM)

import Data.Foldable (Foldable, traverse_)
import Data.Traversable (mapM, traverse)
import Data.List ((\\), nub, foldl')
import Data.Set (Set)
import qualified Data.Set as Set
import qualified Data.Map as Map
import Data.Maybe
import Data.Void

import Agda.Syntax.Concrete as C hiding (topLevelModuleName)
import Agda.Syntax.Concrete.Generic
import Agda.Syntax.Concrete.Operators
import Agda.Syntax.Abstract as A
import Agda.Syntax.Abstract.Pretty
import qualified Agda.Syntax.Internal as I
import Agda.Syntax.Position
import Agda.Syntax.Literal
import Agda.Syntax.Common
import Agda.Syntax.Info
import Agda.Syntax.Concrete.Definitions as C
import Agda.Syntax.Fixity
import Agda.Syntax.Notation
import Agda.Syntax.Scope.Base
import Agda.Syntax.Scope.Monad
import Agda.Syntax.Translation.AbstractToConcrete (ToConcrete)

import Agda.TypeChecking.Monad.Base
  ( TypeError(..) , Call(..) , typeError , genericError , TCErr(..)
  , fresh , freshName , freshName_ , freshNoName , extendedLambdaName
  , envAbstractMode , AbstractMode(..)
  )
import qualified Agda.TypeChecking.Monad.Benchmark as Bench
import Agda.TypeChecking.Monad.Builtin
import Agda.TypeChecking.Monad.Trace (traceCall, setCurrentRange)
import Agda.TypeChecking.Monad.State
import Agda.TypeChecking.Monad.MetaVars (registerInteractionPoint)
import Agda.TypeChecking.Monad.Options
import Agda.TypeChecking.Monad.Env (insideDotPattern, isInsideDotPattern)
import Agda.TypeChecking.Rules.Builtin (isUntypedBuiltin, bindUntypedBuiltin)

import Agda.TypeChecking.Pretty hiding (pretty, prettyA)

import Agda.Interaction.FindFile (checkModuleName)
-- import Agda.Interaction.Imports  -- for type-checking in ghci
import {-# SOURCE #-} Agda.Interaction.Imports (scopeCheckImport)
import Agda.Interaction.Options

import Agda.Utils.Either
import Agda.Utils.Except ( MonadError(catchError, throwError) )
import Agda.Utils.FileName
import Agda.Utils.Functor
import Agda.Utils.Lens
import Agda.Utils.List
import Agda.Utils.Maybe
import Agda.Utils.Monad
import Agda.Utils.Null
import qualified Agda.Utils.Pretty as P
import Agda.Utils.Pretty (render, Pretty, pretty, prettyShow)
import Agda.Utils.Tuple

#include "undefined.h"
import Agda.Utils.Impossible
import Agda.ImpossibleTest (impossibleTest)

{--------------------------------------------------------------------------
    Exceptions
 --------------------------------------------------------------------------}

-- notAModuleExpr e = typeError $ NotAModuleExpr e

notAnExpression :: C.Expr -> ScopeM A.Expr
notAnExpression e = typeError $ NotAnExpression e

nothingAppliedToHiddenArg :: C.Expr -> ScopeM A.Expr
nothingAppliedToHiddenArg e = typeError $ NothingAppliedToHiddenArg e

nothingAppliedToInstanceArg :: C.Expr -> ScopeM A.Expr
nothingAppliedToInstanceArg e = typeError $ NothingAppliedToInstanceArg e

notAValidLetBinding :: NiceDeclaration -> ScopeM a
notAValidLetBinding d = typeError $ NotAValidLetBinding d

-- Debugging

printLocals :: Int -> String -> ScopeM ()
printLocals v s = verboseS "scope.top" v $ do
  locals <- getLocalVars
  reportSLn "scope.top" v $ s ++ " " ++ show locals

{--------------------------------------------------------------------------
    Helpers
 --------------------------------------------------------------------------}

annotateDecl :: ScopeM A.Declaration -> ScopeM A.Declaration
annotateDecl m = annotateDecls $ (:[]) <$> m

annotateDecls :: ScopeM [A.Declaration] -> ScopeM A.Declaration
annotateDecls m = do
  ds <- m
  s  <- getScope
  return $ ScopedDecl s ds

annotateExpr :: ScopeM A.Expr -> ScopeM A.Expr
annotateExpr m = do
  e <- m
  s <- getScope
  return $ ScopedExpr s e

-- | Make sure that each variable occurs only once.
checkPatternLinearity :: [A.Pattern' e] -> ScopeM ()
checkPatternLinearity ps = unlessNull (duplicates xs) $ \ ys -> do
  typeError $ RepeatedVariablesInPattern ys
  where
    xs = concatMap vars ps
    vars :: A.Pattern' e -> [C.Name]
    vars p = case p of
      A.VarP x               -> [nameConcrete x]
      A.ConP _ _ args        -> concatMap (vars . namedArg) args
      A.WildP _              -> []
      A.AsP _ x p            -> nameConcrete x : vars p
      A.DotP _ _             -> []
      A.AbsurdP _            -> []
      A.LitP _               -> []
      A.DefP _ _ args        -> concatMap (vars . namedArg) args
        -- Projection pattern, @args@ should be empty unless we have
        -- indexed records.
      A.PatternSynP _ _ args -> concatMap (vars . namedArg) args
      A.RecP _ fs            -> concatMap (vars . (^. exprFieldA)) fs

-- | Make sure that there are no dot patterns (called on pattern synonyms).
noDotPattern :: String -> A.Pattern' e -> ScopeM (A.Pattern' Void)
noDotPattern err = dot
  where
    dot :: A.Pattern' e -> ScopeM (A.Pattern' Void)
    dot p = case p of
      A.VarP x               -> pure $ A.VarP x
      A.ConP i c args        -> A.ConP i c <$> (traverse $ traverse $ traverse dot) args
      A.WildP i              -> pure $ A.WildP i
      A.AsP i x p            -> A.AsP i x <$> dot p
      A.DotP{}               -> typeError $ GenericError err
      A.AbsurdP i            -> pure $ A.AbsurdP i
      A.LitP l               -> pure $ A.LitP l
      A.DefP i f args        -> A.DefP i f <$> (traverse $ traverse $ traverse dot) args
      A.PatternSynP i c args -> A.PatternSynP i c <$> (traverse $ traverse $ traverse dot) args
      A.RecP i fs            -> A.RecP i <$> (traverse $ traverse dot) fs

-- | Compute the type of the record constructor (with bogus target type)
recordConstructorType :: [NiceDeclaration] -> C.Expr
recordConstructorType fields = build fs
  where
    -- drop all declarations after the last field declaration
    fs = reverse $ dropWhile notField $ reverse fields

    notField NiceField{} = False
    notField _           = True

    -- Andreas, 2013-11-08
    -- Turn @open public@ into just @open@, since we cannot have an
    -- @open public@ in a @let@.  Fixes issue 532.
    build (NiceOpen r m dir@ImportDirective{ publicOpen = True }  : fs) =
      build (NiceOpen r m dir{ publicOpen = False } : fs)

    build (NiceModuleMacro r p x modapp open dir@ImportDirective{ publicOpen = True } : fs) =
      build (NiceModuleMacro r p x modapp open dir{ publicOpen = False } : fs)

    build (NiceField r f _ _ x (Arg info e) : fs) =
        C.Pi [C.TypedBindings r $ Arg info (C.TBind r [pure $ mkBoundName x f] e)] $ build fs
      where r = getRange x
    build (d : fs)                     = C.Let (getRange d) [notSoNiceDeclaration d] $
                                           build fs
    build []                           = C.SetN noRange 0 -- todo: nicer


-- | @checkModuleApplication modapp m0 x dir = return (modapp', renD, renM)@
--
--   @m0@ is the new (abstract) module name and
--   @x@ its concrete form (used for error messages).
checkModuleApplication
  :: C.ModuleApplication
  -> ModuleName
  -> C.Name
  -> ImportDirective
  -> ScopeM (A.ModuleApplication, Ren A.QName, Ren ModuleName)

checkModuleApplication (C.SectionApp _ tel e) m0 x dir' = do
  reportSDoc "scope.decl" 70 $ vcat $
    [ text $ "scope checking ModuleApplication " ++ prettyShow x
    ]

  -- For the following, set the current module to be m0.
  withCurrentModule m0 $ do
    -- Check that expression @e@ is of the form @m args@.
    (m, args) <- parseModuleApplication e
    -- Scope check the telescope (introduces bindings!).
    tel' <- toAbstract tel
    -- Scope check the old module name and the module args.
    (m1, args') <- toAbstract (OldModuleName m, args)
    -- Drop constructors (OnlyQualified) if there are arguments. The record constructor
    -- isn't properly in the record module, so copying it will lead to badness.
    let noRecConstr | null args = id
                    | otherwise = removeOnlyQualified
    -- Copy the scope associated with m and take the parts actually imported.
    s <- applyImportDirectiveM (C.QName x) dir' =<< getNamedScope m1
    (s', (renM, renD)) <- copyScope m m0 (noRecConstr s)
    -- Set the current scope to @s'@
    modifyCurrentScope $ const s'
    printScope "mod.inst" 20 "copied source module"
    reportSLn "scope.mod.inst" 30 $ "renamings:\n  " ++ show renD ++ "\n  " ++ show renM
    let amodapp = A.SectionApp tel' m1 args'
    reportSDoc "scope.decl" 70 $ vcat $
      [ text $ "scope checked ModuleApplication " ++ prettyShow x
      ]
    reportSDoc "scope.decl" 70 $ vcat $
      [ nest 2 $ prettyA amodapp
      ]
    return (amodapp, renD, renM)

checkModuleApplication (C.RecordModuleIFS _ recN) m0 x dir' =
  withCurrentModule m0 $ do
    m1 <- toAbstract $ OldModuleName recN
    s <- getNamedScope m1
    s <- applyImportDirectiveM recN dir' s
    (s', (renM, renD)) <- copyScope recN m0 s
    modifyCurrentScope $ const s'

    printScope "mod.inst" 20 "copied record module"
    return ((A.RecordModuleIFS m1), renD, renM)

-- | @checkModuleMacro mkApply range access concreteName modapp open dir@
--
--   Preserves local variables.

checkModuleMacro
  :: (Pretty c, ToConcrete a c)
  => (ModuleInfo -> ModuleName -> A.ModuleApplication -> Ren A.QName -> Ren ModuleName -> a)
  -> Range
  -> Access
  -> C.Name
  -> C.ModuleApplication
  -> OpenShortHand
  -> ImportDirective
  -> ScopeM [a]
checkModuleMacro apply r p x modapp open dir = do
    reportSDoc "scope.decl" 70 $ vcat $
      [ text $ "scope checking ModuleMacro " ++ prettyShow x
      ]
    notPublicWithoutOpen open dir

    m0 <- toAbstract (NewModuleName x)
    reportSDoc "scope.decl" 90 $ text "NewModuleName: m0 =" <+> prettyA m0

    printScope "mod.inst" 20 "module macro"

    -- If we're opening a /named/ module, the import directive is
    -- applied to the "open", otherwise to the module itself. However,
    -- "public" is always applied to the "open".
    let (moduleDir, openDir) = case (open, isNoName x) of
          (DoOpen,   False) -> (defaultImportDir, dir)
          (DoOpen,   True)  -> ( dir { publicOpen = False }
                               , defaultImportDir { publicOpen = publicOpen dir }
                               )
          (DontOpen, _)     -> (dir, defaultImportDir)

    -- Restore the locals after module application has been checked.
    (modapp', renD, renM) <- withLocalVars $ checkModuleApplication modapp m0 x moduleDir
    bindModule p x m0
    reportSDoc "scope.decl" 90 $ text "after bindMod: m0 =" <+> prettyA m0

    printScope "mod.inst.copy.after" 20 "after copying"
    -- Andreas, 2014-09-02 openModule_ might shadow some locals!
    when (open == DoOpen) $
      openModule_ (C.QName x) openDir
    printScope "mod.inst" 20 $ show open
    reportSDoc "scope.decl" 90 $ text "after open   : m0 =" <+> prettyA m0

    stripNoNames
    printScope "mod.inst" 10 $ "after stripping"
    reportSDoc "scope.decl" 90 $ text "after stripNo: m0 =" <+> prettyA m0

    let m      = m0 `withRangesOf` [x]
        adecls = [ apply info m modapp' renD renM ]

    reportSDoc "scope.decl" 70 $ vcat $
      [ text $ "scope checked ModuleMacro " ++ prettyShow x
      ]
    reportSLn  "scope.decl" 90 $ "info    = " ++ show info
    reportSLn  "scope.decl" 90 $ "m       = " ++ show m
    reportSLn  "scope.decl" 90 $ "modapp' = " ++ show modapp'
    reportSLn  "scope.decl" 90 $ "renD    = " ++ show renD
    reportSLn  "scope.decl" 90 $ "renM    = " ++ show renM
    reportSDoc "scope.decl" 70 $ vcat $
      map (nest 2 . prettyA) adecls
    return adecls
  where
    info = ModuleInfo
             { minfoRange  = r
             , minfoAsName = Nothing
             , minfoAsTo   = renamingRange dir
             , minfoOpenShort = Just open
             , minfoDirective = Just dir
             }

-- | The @public@ keyword must only be used together with @open@.

notPublicWithoutOpen :: OpenShortHand -> ImportDirective -> ScopeM ()
notPublicWithoutOpen DoOpen   dir = return ()
notPublicWithoutOpen DontOpen dir = when (publicOpen dir) $ typeError $
  GenericError
    "The public keyword must only be used together with the open keyword"

-- | Computes the range of all the \"to\" keywords used in a renaming
-- directive.

renamingRange :: ImportDirective -> Range
renamingRange = getRange . map renToRange . renaming

{--------------------------------------------------------------------------
    Translation
 --------------------------------------------------------------------------}

concreteToAbstract_ :: ToAbstract c a => c -> ScopeM a
concreteToAbstract_ x = toAbstract x

concreteToAbstract :: ToAbstract c a => ScopeInfo -> c -> ScopeM a
concreteToAbstract scope x = withScope_ scope (toAbstract x)

-- | Things that can be translated to abstract syntax are instances of this
--   class.
class ToAbstract concrete abstract | concrete -> abstract where
    toAbstract :: concrete -> ScopeM abstract

-- | This function should be used instead of 'toAbstract' for things that need
--   to keep track of precedences to make sure that we don't forget about it.
toAbstractCtx :: ToAbstract concrete abstract =>
                 Precedence -> concrete -> ScopeM abstract
toAbstractCtx ctx c = withContextPrecedence ctx $ toAbstract c

toAbstractTopCtx :: ToAbstract c a => c -> ScopeM a
toAbstractTopCtx = toAbstractCtx TopCtx

toAbstractHiding :: (LensHiding h, ToAbstract c a) => h -> c -> ScopeM a
toAbstractHiding h = toAbstractCtx $ hiddenArgumentCtx $ getHiding h

setContextCPS :: Precedence -> (a -> ScopeM b) ->
                 ((a -> ScopeM b) -> ScopeM b) -> ScopeM b
setContextCPS p ret f = do
  p' <- getContextPrecedence
  withContextPrecedence p $ f $ withContextPrecedence p' . ret

localToAbstractCtx :: ToAbstract concrete abstract =>
                     Precedence -> concrete -> (abstract -> ScopeM a) -> ScopeM a
localToAbstractCtx ctx c ret = setContextCPS ctx ret (localToAbstract c)

-- | This operation does not affect the scope, i.e. the original scope
--   is restored upon completion.
localToAbstract :: ToAbstract c a => c -> (a -> ScopeM b) -> ScopeM b
localToAbstract x ret = fst <$> localToAbstract' x ret

-- | Like 'localToAbstract' but returns the scope after the completion of the
--   second argument.
localToAbstract' :: ToAbstract c a => c -> (a -> ScopeM b) -> ScopeM (b, ScopeInfo)
localToAbstract' x ret = do
  scope <- getScope
  withScope scope $ ret =<< toAbstract x

instance (ToAbstract c1 a1, ToAbstract c2 a2) => ToAbstract (c1,c2) (a1,a2) where
  toAbstract (x,y) = (,) <$> toAbstract x <*> toAbstract y

instance (ToAbstract c1 a1, ToAbstract c2 a2, ToAbstract c3 a3) =>
         ToAbstract (c1,c2,c3) (a1,a2,a3) where
    toAbstract (x,y,z) = flatten <$> toAbstract (x,(y,z))
        where
            flatten (x,(y,z)) = (x,y,z)

#if __GLASGOW_HASKELL__ >= 710
instance {-# OVERLAPPABLE #-} ToAbstract c a => ToAbstract [c] [a] where
#else
instance ToAbstract c a => ToAbstract [c] [a] where
#endif
  toAbstract = mapM toAbstract

instance (ToAbstract c1 a1, ToAbstract c2 a2) =>
         ToAbstract (Either c1 c2) (Either a1 a2) where
    toAbstract = traverseEither toAbstract toAbstract

instance ToAbstract c a => ToAbstract (Maybe c) (Maybe a) where
  toAbstract = traverse toAbstract

-- Names ------------------------------------------------------------------

newtype NewName a = NewName a
data OldQName     = OldQName C.QName (Maybe (Set A.Name))
  -- ^ If a set is given, then the first name must correspond to one
  -- of the names in the set.
newtype OldName   = OldName C.Name
data PatName      = PatName C.QName (Maybe (Set A.Name))
  -- ^ If a set is given, then the first name must correspond to one
  -- of the names in the set.

instance ToAbstract (NewName C.Name) A.Name where
  toAbstract (NewName x) = do
    y <- freshAbstractName_ x
    bindVariable x y
    return y

instance ToAbstract (NewName C.BoundName) A.Name where
  toAbstract (NewName BName{ boundName = x, bnameFixity = fx }) = do
    y <- freshAbstractName fx x
    bindVariable x y
    return y

instance ToAbstract OldQName A.Expr where
  toAbstract (OldQName x ns) = do
    qx <- resolveName' allKindsOfNames ns x
    reportSLn "scope.name" 10 $ "resolved " ++ show x ++ ": " ++ show qx
    case qx of
      VarName x'          -> return $ A.Var x'
      DefinedName _ d     -> return $ nameExpr d
      FieldName     d     -> return $ nameExpr d
      ConstructorName ds  -> return $ A.Con $ AmbQ (map anameName ds)
      UnknownName         -> notInScope x
      PatternSynResName d -> return $ nameExpr d

data APatName = VarPatName A.Name
              | ConPatName [AbstractName]
              | PatternSynPatName AbstractName

instance ToAbstract PatName APatName where
  toAbstract (PatName x ns) = do
    reportSLn "scope.pat" 10 $ "checking pattern name: " ++ show x
    rx <- resolveName' [ConName, PatternSynName] ns x
          -- Andreas, 2013-03-21 ignore conflicting names which cannot
          -- be meant since we are in a pattern
    z  <- case (rx, x) of
      -- TODO: warn about shadowing
      (VarName y,       C.QName x)                          -> return $ Left x -- typeError $ RepeatedVariableInPattern y x
      (FieldName d,     C.QName x)                          -> return $ Left x
      (DefinedName _ d, C.QName x) | DefName == anameKind d -> return $ Left x
      (UnknownName,     C.QName x)                          -> return $ Left x
      (ConstructorName ds, _)                               -> return $ Right (Left ds)
      (PatternSynResName d, _)                              -> return $ Right (Right d)
      _ -> genericError $ "Cannot pattern match on non-constructor " ++ prettyShow x
    case z of
      Left x  -> do
        reportSLn "scope.pat" 10 $ "it was a var: " ++ show x
        p <- VarPatName <$> toAbstract (NewName x)
        printLocals 10 "bound it:"
        return p
      Right (Left ds) -> do
        reportSLn "scope.pat" 10 $ "it was a con: " ++ show (map anameName ds)
        return $ ConPatName ds
      Right (Right d) -> do
        reportSLn "scope.pat" 10 $ "it was a pat syn: " ++ show (anameName d)
        return $ PatternSynPatName d


-- Should be a defined name.
instance ToAbstract OldName A.QName where
  toAbstract (OldName x) = do
    rx <- resolveName (C.QName x)
    case rx of
      DefinedName _ d     -> return $ anameName d
      -- We can get the cases below for DISPLAY pragmas
      ConstructorName (d : _) -> return $ anameName d   -- We'll throw out this one, so it doesn't matter which one we pick
      ConstructorName []      -> __IMPOSSIBLE__
      FieldName d             -> return $ anameName d
      PatternSynResName d     -> return $ anameName d
      VarName x               -> typeError $ GenericError $ "Not a defined name: " ++ show x
      UnknownName             -> typeError $ GenericError $ "Not in scope: " ++ show x

newtype NewModuleName      = NewModuleName      C.Name
newtype NewModuleQName     = NewModuleQName     C.QName
newtype OldModuleName      = OldModuleName      C.QName

freshQModule :: A.ModuleName -> C.Name -> ScopeM A.ModuleName
freshQModule m x = A.qualifyM m . mnameFromList . (:[]) <$> freshAbstractName_ x

checkForModuleClash :: C.Name -> ScopeM ()
checkForModuleClash x = do
  ms <- scopeLookup (C.QName x) <$> getScope
  unless (null ms) $ do
    reportSLn "scope.clash" 20 $ "clashing modules ms = " ++ show ms
    setCurrentRange x $
      typeError $ ShadowedModule x $
                map ((`withRangeOf` x) . amodName) ms

instance ToAbstract NewModuleName A.ModuleName where
  toAbstract (NewModuleName x) = do
    checkForModuleClash x
    m <- getCurrentModule
    y <- freshQModule m x
    createModule False y
    return y

instance ToAbstract NewModuleQName A.ModuleName where
  toAbstract (NewModuleQName m) = toAbs noModuleName m
    where
      toAbs m (C.QName x)  = do
        y <- freshQModule m x
        createModule False y
        return y
      toAbs m (C.Qual x q) = do
        m' <- freshQModule m x
        toAbs m' q

instance ToAbstract OldModuleName A.ModuleName where
  toAbstract (OldModuleName q) = setCurrentRange q $ do
    amodName <$> resolveModule q

-- Expressions ------------------------------------------------------------

-- | Peel off 'C.HiddenArg' and represent it as an 'NamedArg'.
mkNamedArg :: C.Expr -> NamedArg C.Expr
mkNamedArg (C.HiddenArg   _ e) = Arg (setHiding Hidden defaultArgInfo) e
mkNamedArg (C.InstanceArg _ e) = Arg (setHiding Instance defaultArgInfo) e
mkNamedArg e                   = Arg defaultArgInfo $ unnamed e

-- | Peel off 'C.HiddenArg' and represent it as an 'Arg', throwing away any name.
mkArg' :: ArgInfo -> C.Expr -> Arg C.Expr
mkArg' info (C.HiddenArg   _ e) = Arg (setHiding Hidden info) $ namedThing e
mkArg' info (C.InstanceArg _ e) = Arg (setHiding Instance info) $ namedThing e
mkArg' info e                   = Arg (setHiding NotHidden info) e

-- | By default, arguments are @Relevant@.
mkArg :: C.Expr -> Arg C.Expr
mkArg e = mkArg' defaultArgInfo e


-- | Parse a possibly dotted C.Expr as A.Expr.  Bool = True if dotted.
toAbstractDot :: Precedence -> C.Expr -> ScopeM (A.Expr, Bool)
toAbstractDot prec e = do
    reportSLn "scope.irrelevance" 100 $ "toAbstractDot: " ++ (render $ pretty e)
    traceCall (ScopeCheckExpr e) $ case e of

      C.Dot _ e -> do
        e <- toAbstractCtx prec e
        return (e, True)

      C.RawApp r es -> do
        e <- parseApplication es
        toAbstractDot prec e

      C.Paren _ e -> toAbstractDot TopCtx e

      e -> do
        e <- toAbstractCtx prec e
        return (e, False)

-- | Translate concrete expression under at least one binder into nested
--   lambda abstraction in abstract syntax.
toAbstractLam :: Range -> [C.LamBinding] -> C.Expr -> Precedence -> ScopeM A.Expr
toAbstractLam r bs e ctx = do
  -- Translate the binders
  localToAbstract (map (C.DomainFull . makeDomainFull) bs) $ \ bs -> do
    -- Translate the body
    e <- toAbstractCtx ctx e
    -- We have at least one binder.  Get first @b@ and rest @bs@.
    caseList bs __IMPOSSIBLE__ $ \ b bs -> do
      return $ A.Lam (ExprRange r) b $ foldr mkLam e bs
  where
    mkLam b e = A.Lam (ExprRange $ fuseRange b e) b e

-- | Scope check extended lambda expression.
scopeCheckExtendedLam :: Range -> [(C.LHS, C.RHS, WhereClause, Bool)] -> ScopeM A.Expr
scopeCheckExtendedLam r cs = do
  whenM isInsideDotPattern $
    genericError "Extended lambdas are not allowed in dot patterns"

  -- Find an unused name for the extended lambda definition.
  cname <- nextlamname r 0 extendedLambdaName
  name  <- freshAbstractName_ cname
  reportSLn "scope.extendedLambda" 10 $ "new extended lambda name: " ++ show name
  qname <- qualifyName_ name
  bindName PrivateAccess DefName cname qname

  -- Compose a function definition an scope check it.
  a <- aModeToDef <$> asks envAbstractMode
  let
    insertApp (C.RawAppP r es) = C.RawAppP r $ IdentP (C.QName cname) : es
    insertApp (C.IdentP q    ) = C.RawAppP r $ IdentP (C.QName cname) : [C.IdentP q]
      where r = getRange q
    insertApp _ = __IMPOSSIBLE__
    d = C.FunDef r [] noFixity' {-'-} a __IMPOSSIBLE__ cname $
          for cs $ \ (lhs, rhs, wh, ca) -> -- wh == NoWhere, see parser for more info
            C.Clause cname ca (mapLhsOriginalPattern insertApp lhs) rhs wh []
  scdef <- toAbstract d

  -- Create the abstract syntax for the extended lambda.
  case scdef of
    A.ScopedDecl si [A.FunDef di qname' NotDelayed cs] -> do
      setScope si  -- This turns into an A.ScopedExpr si $ A.ExtendedLam...
      return $ A.ExtendedLam (ExprRange r) di qname' cs
    _ -> __IMPOSSIBLE__

  where
    -- Get a concrete name that is not yet in scope.
    nextlamname :: Range -> Int -> String -> ScopeM C.Name
    nextlamname r i s = do
      let cname = C.Name r [Id $ stringToRawName $ s ++ show i]
      rn <- resolveName $ C.QName cname
      case rn of
        UnknownName -> return cname
        _           -> nextlamname r (i+1) s



instance ToAbstract C.Expr A.Expr where
  toAbstract e =
    traceCall (ScopeCheckExpr e) $ annotateExpr $ case e of

  -- Names
      Ident x -> toAbstract (OldQName x Nothing)

  -- Literals
      C.Lit l@(LitNat r n) -> do
        let builtin | n < 0     = Just <$> primFromNeg    -- negative literals are only allowed if FROMNEG is defined
                    | otherwise = getBuiltin' builtinFromNat
            l'   = LitNat r (abs n)
            info = ExprRange r
        conv <- builtin
        case conv of
          Just (I.Def q _) -> return $ A.App info (A.Def q) $ defaultNamedArg (A.Lit l')
          _                -> return $ A.Lit l

      C.Lit l@(LitString r s) -> do
        conv <- getBuiltin' builtinFromString
        let info = ExprRange r
        case conv of
          Just (I.Def q _) -> return $ A.App info (A.Def q) $ defaultNamedArg (A.Lit l)
          _                -> return $ A.Lit l

      C.Lit l -> return $ A.Lit l

  -- Meta variables
      C.QuestionMark r n -> do
        scope <- getScope
        -- Andreas, 2014-04-06 create interaction point.
        ii <- registerInteractionPoint r n
        let info = MetaInfo
             { metaRange  = r
             , metaScope  = scope
             , metaNumber = Nothing
             , metaNameSuggestion = ""
             }
        return $ A.QuestionMark info ii
      C.Underscore r n -> do
        scope <- getScope
        return $ A.Underscore $ MetaInfo
                    { metaRange  = r
                    , metaScope  = scope
                    , metaNumber = maybe Nothing __IMPOSSIBLE__ n
                    , metaNameSuggestion = fromMaybe "" n
                    }

  -- Raw application
      C.RawApp r es -> do
        e <- parseApplication es
        toAbstract e

  -- Application
      C.App r e1 e2 -> do
        e1 <- toAbstractCtx FunctionCtx e1
        e2 <- toAbstractCtx ArgumentCtx e2
        return $ A.App (ExprRange r) e1 e2

  -- Operator application
      C.OpApp r op ns es -> toAbstractOpApp op ns es

  -- With application
      C.WithApp r e es -> do
        e  <- toAbstractCtx WithFunCtx e
        es <- mapM (toAbstractCtx WithArgCtx) es
        return $ A.WithApp (ExprRange r) e es

  -- Misplaced hidden argument
      C.HiddenArg _ _ -> nothingAppliedToHiddenArg e
      C.InstanceArg _ _ -> nothingAppliedToInstanceArg e

  -- Lambda
      C.AbsurdLam r h -> return $ A.AbsurdLam (ExprRange r) h

      C.Lam r bs e -> toAbstractLam r bs e TopCtx

  -- Extended Lambda
      C.ExtendedLam r cs -> scopeCheckExtendedLam r cs

  -- Relevant and irrelevant non-dependent function type
      C.Fun r e1 e2 -> do
        Arg info (e0, dotted) <- traverse (toAbstractDot FunctionSpaceDomainCtx) $ mkArg e1
        let e1 = Arg ((if dotted then setRelevance Irrelevant else id) info) e0
        e2 <- toAbstractCtx TopCtx e2
        return $ A.Fun (ExprRange r) e1 e2

  -- Dependent function type
      e0@(C.Pi tel e) ->
        localToAbstract tel $ \tel -> do
        e    <- toAbstractCtx TopCtx e
        let info = ExprRange (getRange e0)
        return $ A.Pi info tel e

  -- Sorts
      C.Set _    -> return $ A.Set (ExprRange $ getRange e) 0
      C.SetN _ n -> return $ A.Set (ExprRange $ getRange e) n
      C.Prop _   -> return $ A.Prop $ ExprRange $ getRange e

  -- Let
      e0@(C.Let _ ds e) ->
        ifM isInsideDotPattern (genericError $ "Let-expressions are not allowed in dot patterns") $
        localToAbstract (LetDefs ds) $ \ds' -> do
          e <- toAbstractCtx TopCtx e
          let info = ExprRange (getRange e0)
          return $ A.Let info ds' e

  -- Record construction
      C.Rec r fs  -> do
        fs' <- toAbstractCtx TopCtx fs
        let ds'  = [ d | Right (_, ds) <- fs', d <- ds ]
            fs'' = map (mapRight fst) fs'
            i    = ExprRange r
        return $ A.mkLet i ds' (A.Rec i fs'')

  -- Record update
      C.RecUpdate r e fs -> do
        A.RecUpdate (ExprRange r) <$> toAbstract e <*> toAbstractCtx TopCtx fs

  -- Parenthesis
      C.Paren _ e -> toAbstractCtx TopCtx e

  -- Pattern things
      C.Dot _ _  -> notAnExpression e
      C.As _ _ _ -> notAnExpression e
      C.Absurd _ -> notAnExpression e

  -- Impossible things
      C.ETel _  -> __IMPOSSIBLE__
      C.Equal{} -> genericError "Parse error: unexpected '='"

  -- Quoting
      C.QuoteGoal _ x e -> do
        x' <- toAbstract (NewName x)
        e' <- toAbstract e
        return $ A.QuoteGoal (ExprRange $ getRange e) x' e'
      C.QuoteContext r -> return $ A.QuoteContext (ExprRange r)
      C.Quote r -> return $ A.Quote (ExprRange r)
      C.QuoteTerm r -> return $ A.QuoteTerm (ExprRange r)
      C.Unquote r -> return $ A.Unquote (ExprRange r)

      C.Tactic r e es -> do
        let AppView e' args = appView e
        e' : es <- toAbstract (e' : es)
        args    <- toAbstract args
        return $ A.Tactic (ExprRange r) e' args (map defaultNamedArg es)

  -- DontCare
      C.DontCare e -> A.DontCare <$> toAbstract e

instance ToAbstract C.ModuleAssignment (A.ModuleName, [A.LetBinding]) where
  toAbstract (C.ModuleAssignment m es i)
    | null es && isDefaultImportDir i = (\x-> (x, [])) <$> toAbstract (OldModuleName m)
    | otherwise = do
        x <- C.NoName (getRange m) <$> fresh
        r <- checkModuleMacro LetApply (getRange (m, es, i)) PublicAccess x
                          (C.SectionApp (getRange (m , es)) [] (RawApp (fuseRange m es) (Ident m : es)))
                          DontOpen i
        case r of
          (LetApply _ m' _ _ _ : _) -> return (m', r)
          _                         -> __IMPOSSIBLE__

instance ToAbstract c a => ToAbstract (FieldAssignment' c) (FieldAssignment' a) where
  toAbstract = traverse toAbstract

instance ToAbstract C.LamBinding A.LamBinding where
  toAbstract (C.DomainFree info x) = A.DomainFree info <$> toAbstract (NewName x)
  toAbstract (C.DomainFull tb)     = A.DomainFull <$> toAbstract tb

makeDomainFull :: C.LamBinding -> C.TypedBindings
makeDomainFull (C.DomainFull b)      = b
makeDomainFull (C.DomainFree info x) =
  C.TypedBindings r $ Arg info $ C.TBind r [pure x] $ C.Underscore r Nothing
  where r = getRange x

instance ToAbstract C.TypedBindings A.TypedBindings where
  toAbstract (C.TypedBindings r bs) = A.TypedBindings r <$> toAbstract bs

instance ToAbstract C.TypedBinding A.TypedBinding where
  toAbstract (C.TBind r xs t) = do
    t' <- toAbstractCtx TopCtx t
    xs' <- toAbstract $ map (fmap NewName) xs
    return $ A.TBind r xs' t'
  toAbstract (C.TLet r ds) = A.TLet r <$> toAbstract (LetDefs ds)

-- | Scope check a module (top level function).
--
scopeCheckNiceModule
  :: Range
  -> Access
  -> C.Name
  -> C.Telescope
  -> ScopeM [A.Declaration]
  -> ScopeM [A.Declaration]
scopeCheckNiceModule r p name tel checkDs
  | telHasOpenStmsOrModuleMacros tel = do
      -- Andreas, 2013-12-10:
      -- If the module telescope contains open statements
      -- or module macros (Issue 1299),
      -- add an extra anonymous module around the current one.
      -- Otherwise, the open statements would create
      -- identifiers in the parent scope of the current module.
      -- But open statements in the module telescope should
      -- only affect the current module!
      scopeCheckNiceModule noRange p noName_ [] $
        scopeCheckNiceModule_

  | otherwise = do
        scopeCheckNiceModule_
  where
    -- The actual workhorse:
    scopeCheckNiceModule_ = do

      -- Check whether we are dealing with an anonymous module.
      -- This corresponds to a Coq/LEGO section.
      (name, p, open) <- do
        if isNoName name then do
          (i :: NameId) <- fresh
          return (C.NoName (getRange name) i, PrivateAccess, True)
         else return (name, p, False)

      -- Check and bind the module, using the supplied check for its contents.
      aname <- toAbstract (NewModuleName name)
      ds <- snd <$> do
        scopeCheckModule r (C.QName name) aname tel checkDs
      bindModule p name aname

      -- If the module was anonymous open it public.
      when open $
        openModule_ (C.QName name) $
          defaultImportDir { publicOpen = True }
      return ds

-- | Check whether a telescope has open declarations or module macros.
telHasOpenStmsOrModuleMacros :: C.Telescope -> Bool
telHasOpenStmsOrModuleMacros = any yesBinds
  where
    yesBinds (C.TypedBindings _ tb) = yesBind $ unArg tb
    yesBind C.TBind{}     = False
    yesBind (C.TLet _ ds) = any yes ds
    yes C.ModuleMacro{}   = True
    yes C.Open{}          = True
    yes C.Import{}        = True -- not __IMPOSSIBLE__, see Issue #1718
      -- However, it does not matter what we return here, as this will
      -- become an error later: "Not a valid let-declaration".
      -- (Andreas, 2015-11-17)
    yes (C.Mutual   _ ds) = any yes ds
    yes (C.Abstract _ ds) = any yes ds
    yes (C.Private  _ ds) = any yes ds
    yes _                 = False

{- UNUSED
telHasLetStms :: C.Telescope -> Bool
telHasLetStms = any isLetBinds
  where
    isLetBinds (C.TypedBindings _ tb) = isLetBind $ unArg tb
    isLetBind C.TBind{} = False
    isLetBind C.TLet{}  = True
-}

-- | We for now disallow let-bindings in @data@ and @record@ telescopes.
--   This due "nested datatypes"; there is no easy interpretation of
--   @
--      data D (A : Set) (open M A) (b : B) : Set where
--        c : D (A × A) b → D A b
--   @
--   where @B@ is brought in scope by @open M A@.

class EnsureNoLetStms a where
  ensureNoLetStms :: a -> ScopeM ()

{- From ghc 7.2, there is LANGUAGE DefaultSignatures
  default ensureNoLetStms :: Foldable t => t a -> ScopeM ()
  ensureNoLetStms = traverse_ ensureNoLetStms
-}

instance EnsureNoLetStms C.TypedBinding where
  ensureNoLetStms tb =
    case tb of
      C.TLet{}  -> typeError $ IllegalLetInTelescope tb
      C.TBind{} -> return ()

instance EnsureNoLetStms a => EnsureNoLetStms (LamBinding' a) where
  ensureNoLetStms = traverse_ ensureNoLetStms

instance EnsureNoLetStms a => EnsureNoLetStms (TypedBindings' a) where
  ensureNoLetStms = traverse_ ensureNoLetStms

instance EnsureNoLetStms a => EnsureNoLetStms [a] where
  ensureNoLetStms = traverse_ ensureNoLetStms


-- | Returns the scope inside the checked module.
scopeCheckModule
  :: Range
  -> C.QName                 -- ^ The concrete name of the module.
  -> A.ModuleName            -- ^ The abstract name of the module.
  -> C.Telescope             -- ^ The module telescope.
  -> ScopeM [A.Declaration]  -- ^ The code for checking the module contents.
  -> ScopeM (ScopeInfo, [A.Declaration])
scopeCheckModule r x qm tel checkDs = do
  printScope "module" 20 $ "checking module " ++ show x
  -- Andreas, 2013-12-10: Telescope does not live in the new module
  -- but its parent, so check it before entering the new module.
  -- This is important for Nicolas Pouillard's open parametrized modules
  -- statements inside telescopes.
  res <- withLocalVars $ do
    tel <- toAbstract tel
    withCurrentModule qm $ do
      -- pushScope m
      -- qm <- getCurrentModule
      printScope "module" 20 $ "inside module " ++ show x
      ds    <- checkDs
      scope <- getScope
      return (scope, [ A.Section info (qm `withRangesOfQ` x) tel ds ])

  -- Binding is done by the caller
  printScope "module" 20 $ "after module " ++ show x
  return res
  where
    info = ModuleInfo r noRange Nothing Nothing Nothing

-- | Temporary data type to scope check a file.
data TopLevel a = TopLevel
  { topLevelPath           :: AbsolutePath
    -- ^ The file path from which we loaded this module.
  , topLevelTheThing       :: a
    -- ^ The file content.
  }

data TopLevelInfo = TopLevelInfo
        { topLevelDecls :: [A.Declaration]
        , topLevelScope :: ScopeInfo  -- ^ as seen from inside the module
        }

-- | The top-level module name.

topLevelModuleName :: TopLevelInfo -> A.ModuleName
topLevelModuleName topLevel = scopeCurrent (topLevelScope topLevel)

-- | Top-level declarations are always
--   @
--     (import|open)*         -- a bunch of possibly opened imports
--     module ThisModule ...  -- the top-level module of this file
--   @
instance ToAbstract (TopLevel [C.Declaration]) TopLevelInfo where
    toAbstract (TopLevel file ds) =
      -- A file is a bunch of preliminary decls (imports etc.)
      -- plus a single module decl.
      caseMaybe (initLast ds) __IMPOSSIBLE__ $
        \ (outsideDecls, C.Module r m0 tel insideDecls) -> do
          -- If the module name is _ compute the name from the file path
          m <- if isNoName m0
                then return $ C.QName $ C.Name noRange [Id $ stringToRawName $ rootName file]
                else do
                -- Andreas, 2014-03-28  Issue 1078
                -- We need to check the module name against the file name here.
                -- Otherwise one could sneak in a lie and confuse the scope
                -- checker.
                  checkModuleName (C.toTopLevelModuleName m0) file
                  return m0
          setTopLevelModule m
          am           <- toAbstract (NewModuleQName m)
          -- Scope check the declarations outside
          outsideDecls <- toAbstract outsideDecls
          (insideScope, insideDecls) <- scopeCheckModule r m am tel $
             toAbstract insideDecls
          let scope = mapScopeInfo (restrictLocalPrivate am) insideScope
          setScope scope
          return $ TopLevelInfo (outsideDecls ++ insideDecls) scope

-- | runs Syntax.Concrete.Definitions.niceDeclarations on main module
niceDecls :: [C.Declaration] -> ScopeM [NiceDeclaration]
niceDecls ds = case runNice $ niceDeclarations ds of
  Left e   -> throwError $ Exception (getRange e) $ pretty e
  Right ds -> return ds

#if __GLASGOW_HASKELL__ >= 710
instance {-# OVERLAPPING #-} ToAbstract [C.Declaration] [A.Declaration] where
#else
instance ToAbstract [C.Declaration] [A.Declaration] where
#endif
  toAbstract ds = do
    -- don't allow to switch off termination checker in --safe mode
    ds <- ifM (optSafe <$> commandLineOptions) (mapM noNoTermCheck ds) (return ds)
    toAbstract =<< niceDecls ds
   where
    noNoTermCheck (C.Pragma (C.TerminationCheckPragma r NoTerminationCheck)) =
      typeError $ SafeFlagNoTerminationCheck
    noNoTermCheck (C.Pragma (C.TerminationCheckPragma r NonTerminating)) =
      typeError $ SafeFlagNonTerminating
    noNoTermCheck (C.Pragma (C.TerminationCheckPragma r Terminating)) =
      typeError $ SafeFlagTerminating
    noNoTermCheck d = return d

newtype LetDefs = LetDefs [C.Declaration]
newtype LetDef = LetDef NiceDeclaration

instance ToAbstract LetDefs [A.LetBinding] where
  toAbstract (LetDefs ds) =
    concat <$> (toAbstract =<< map LetDef <$> niceDecls ds)

instance ToAbstract LetDef [A.LetBinding] where
    toAbstract (LetDef d) =
        case d of
            NiceMutual _ _ d@[C.FunSig _ fx _ instanc macro info _ x t, C.FunDef _ _ _ abstract _ _ [cl]] ->
                do  when (abstract == AbstractDef) $ do
                      genericError $ "abstract not allowed in let expressions"
                    when (instanc == InstanceDef) $ do
                      genericError $ "Using instance is useless here, let expressions are always eligible for instance search."
                    when (macro == MacroDef) $ do
                      genericError $ "Macros cannot be defined in a let expression."
                    (x', e) <- letToAbstract cl
                    t <- toAbstract t
                    x <- toAbstract (NewName $ mkBoundName x fx)
                    -- There are sometimes two instances of the
                    -- let-bound variable, one declaration and one
                    -- definition. The first list element below is
                    -- used to highlight the declared instance in the
                    -- right way (see Issue 1618).
                    return [ A.LetDeclaredVariable (setRange (getRange x') x)
                           , A.LetBind (LetRange $ getRange d) info x t e
                           ]

            -- irrefutable let binding, like  (x , y) = rhs
            NiceFunClause r PublicAccess ConcreteDef termCheck catchall d@(C.FunClause lhs@(C.LHS p [] [] []) (C.RHS rhs) NoWhere ca) -> do
              mp  <- setCurrentRange p $
                       (Right <$> parsePattern p)
                         `catchError`
                       (return . Left)
              case mp of
                Right p -> do
                  rhs <- toAbstract rhs
                  p   <- toAbstract p
                  checkPatternLinearity [p]
                  p   <- toAbstract p
                  return [ A.LetPatBind (LetRange r) p rhs ]
                -- It's not a record pattern, so it should be a prefix left-hand side
                Left err ->
                  case definedName p of
                    Nothing -> throwError err
                    Just x  -> toAbstract $ LetDef $ NiceMutual r termCheck
                      [ C.FunSig r noFixity' PublicAccess NotInstanceDef NotMacroDef defaultArgInfo termCheck x (C.Underscore (getRange x) Nothing)
                      , C.FunDef r __IMPOSSIBLE__ __IMPOSSIBLE__ ConcreteDef __IMPOSSIBLE__ __IMPOSSIBLE__
                        [C.Clause x (ca || catchall) lhs (C.RHS rhs) NoWhere []]
                      ]
                  where
                    definedName (C.IdentP (C.QName x)) = Just x
                    definedName C.IdentP{}             = Nothing
                    definedName (C.RawAppP _ (p : _))  = definedName p
                    definedName (C.ParenP _ p)         = definedName p
                    definedName C.WildP{}              = Nothing   -- for instance let _ + x = x in ... (not allowed)
                    definedName C.AbsurdP{}            = Nothing
                    definedName C.AsP{}                = Nothing
                    definedName C.DotP{}               = Nothing
                    definedName C.LitP{}               = Nothing
                    definedName C.RecP{}               = Nothing
                    definedName C.QuoteP{}             = Nothing
                    definedName C.HiddenP{}            = __IMPOSSIBLE__
                    definedName C.InstanceP{}          = __IMPOSSIBLE__
                    definedName C.RawAppP{}            = __IMPOSSIBLE__
                    definedName C.AppP{}               = __IMPOSSIBLE__
                    definedName C.OpAppP{}             = __IMPOSSIBLE__

            -- You can't open public in a let
            NiceOpen r x dirs | not (C.publicOpen dirs) -> do
              m       <- toAbstract (OldModuleName x)
              openModule_ x dirs
              let minfo = ModuleInfo
                    { minfoRange  = r
                    , minfoAsName = Nothing
                    , minfoAsTo   = renamingRange dirs
                    , minfoOpenShort = Nothing
                    , minfoDirective = Just dirs
                    }
              return [A.LetOpen minfo m]

            NiceModuleMacro r p x modapp open dir | not (C.publicOpen dir) ->
              -- Andreas, 2014-10-09, Issue 1299: module macros in lets need
              -- to be private
              checkModuleMacro LetApply r PrivateAccess x modapp open dir

            _   -> notAValidLetBinding d
        where
            letToAbstract (C.Clause top catchall clhs@(C.LHS p [] [] []) (C.RHS rhs) NoWhere []) = do
{-
                p    <- parseLHS top p
                localToAbstract (snd $ lhsArgs p) $ \args ->
-}
                (x, args) <- do
                  res <- setCurrentRange p $ parseLHS top p
                  case res of
                    C.LHSHead x args -> return (x, args)
                    C.LHSProj{} -> genericError $ "copatterns not allowed in let bindings"

                e <- localToAbstract args $ \args ->
                    do  rhs <- toAbstract rhs
                        foldM lambda rhs (reverse args)  -- just reverse because these DomainFree
                return (x, e)
            letToAbstract _ = notAValidLetBinding d

            -- Named patterns not allowed in let definitions
            lambda e (Arg info (Named Nothing (A.VarP x))) =
                    return $ A.Lam i (A.DomainFree info x) e
                where
                    i = ExprRange (fuseRange x e)
            lambda e (Arg info (Named Nothing (A.WildP i))) =
                do  x <- freshNoName (getRange i)
                    return $ A.Lam i' (A.DomainFree info x) e
                where
                    i' = ExprRange (fuseRange i e)
            lambda _ _ = notAValidLetBinding d

newtype Blind a = Blind { unBlind :: a }

instance ToAbstract (Blind a) (Blind a) where
  toAbstract = return

aDefToMode :: IsAbstract -> AbstractMode
aDefToMode AbstractDef = AbstractMode
aDefToMode ConcreteDef = ConcreteMode

aModeToDef :: AbstractMode -> IsAbstract
aModeToDef AbstractMode = AbstractDef
aModeToDef ConcreteMode = ConcreteDef
aModeToDef _ = __IMPOSSIBLE__

-- The only reason why we return a list is that open declarations disappears.
-- For every other declaration we get a singleton list.
instance ToAbstract NiceDeclaration A.Declaration where

  toAbstract d = annotateDecls $
    traceCall (ScopeCheckDeclaration d) $
    -- Andreas, 2015-10-05, Issue 1677:
    -- We record in the environment whether we are scope checking an
    -- abstract definition.  This way, we can propagate this attribute
    -- the extended lambdas.
    caseMaybe (niceHasAbstract d) id (\ a -> local $ \ e -> e { envAbstractMode = aDefToMode a }) $
    case d of

  -- Axiom (actual postulate)
    C.Axiom r f p i rel x t -> do
      -- check that we do not postulate in --safe mode
      clo <- commandLineOptions
      when (optSafe clo) (typeError (SafeFlagPostulate x))
      -- check the postulate
      toAbstractNiceAxiom A.NoFunSig NotMacroDef d

  -- Fields
    C.NiceField r f p a x t -> do
      unless (p == PublicAccess) $ genericError "Record fields can not be private"
      -- Interaction points for record fields have already been introduced
      -- when checking the type of the record constructor.
      -- To avoid introducing interaction points (IP) twice, we turn
      -- all question marks to underscores.  (See issue 1138.)
      let maskIP (C.QuestionMark r _) = C.Underscore r Nothing
          maskIP e                     = e
      t' <- toAbstractCtx TopCtx $ mapExpr maskIP t
      y  <- freshAbstractQName f x
      irrProj <- optIrrelevantProjections <$> pragmaOptions
      unless (isIrrelevant t && not irrProj) $
        -- Andreas, 2010-09-24: irrelevant fields are not in scope
        -- this ensures that projections out of irrelevant fields cannot occur
        -- Ulf: unless you turn on --irrelevant-projections
        bindName p FldName x y
      return [ A.Field (mkDefInfo x f p a r) y t' ]

  -- Primitive function
    PrimitiveFunction r f p a x t -> do
      t' <- toAbstractCtx TopCtx t
      y  <- freshAbstractQName f x
      bindName p DefName x y
      return [ A.Primitive (mkDefInfo x f p a r) y t' ]

  -- Definitions (possibly mutual)
    NiceMutual r termCheck ds -> do
      ds' <- toAbstract ds
      -- We only termination check blocks that do not have a measure.
      return [ A.Mutual (MutualInfo termCheck r) ds' ]

    C.NiceRecSig r f a x ls t -> do
      ensureNoLetStms ls
      withLocalVars $ do
        ls' <- toAbstract (map makeDomainFull ls)
        x'  <- freshAbstractQName f x
        bindName a DefName x x'
        t' <- toAbstract t
        return [ A.RecSig (mkDefInfo x f a ConcreteDef r) x' ls' t' ]

    C.NiceDataSig r f a x ls t -> withLocalVars $ do
        printScope "scope.data.sig" 20 ("checking DataSig for " ++ show x)
        ensureNoLetStms ls
        ls' <- toAbstract (map makeDomainFull ls)
        x'  <- freshAbstractQName f x
        {- -- Andreas, 2012-01-16: remember number of parameters
        bindName a (DataName (length ls)) x x' -}
        bindName a DefName x x'
        t' <- toAbstract t
        return [ A.DataSig (mkDefInfo x f a ConcreteDef r) x' ls' t' ]
  -- Type signatures
    C.FunSig r f p i m rel tc x t -> toAbstractNiceAxiom A.FunSig m (C.Axiom r f p i rel x t)
  -- Function definitions
    C.FunDef r ds f a tc x cs -> do
        printLocals 10 $ "checking def " ++ show x
        (x',cs) <- toAbstract (OldName x,cs)
        let delayed = NotDelayed
        -- (delayed, cs) <- translateCopatternClauses cs -- TODO
        return [ A.FunDef (mkDefInfo x f PublicAccess a r) x' delayed cs ]

  -- Uncategorized function clauses
    C.NiceFunClause r acc abs termCheck catchall (C.FunClause lhs rhs wcls ca) ->
      genericError $
        "Missing type signature for left hand side " ++ show lhs
    C.NiceFunClause{} -> __IMPOSSIBLE__

  -- Data definitions
    C.DataDef r f a x pars cons -> withLocalVars $ do
        printScope "scope.data.def" 20 ("checking DataDef for " ++ show x)
        ensureNoLetStms pars
        -- Check for duplicate constructors
        do let cs   = map conName cons
               dups = nub $ cs \\ nub cs
               bad  = filter (`elem` dups) cs
           unless (distinct cs) $
             setCurrentRange bad $
                typeError $ DuplicateConstructors dups

        pars <- toAbstract pars
        DefinedName p ax <- resolveName (C.QName x)
        let x' = anameName ax
        -- Create the module for the qualified constructors
        checkForModuleClash x -- disallow shadowing previously defined modules
        let m = mnameFromList $ qnameToList x'
        createModule True m
        bindModule p x m  -- make it a proper module
        cons <- toAbstract (map (ConstrDecl NoRec m a p) cons)
        -- Open the module
        -- openModule_ (C.QName x) defaultImportDir{ publicOpen = True }
        printScope "data" 20 $ "Checked data " ++ show x
        return [ A.DataDef (mkDefInfo x f PublicAccess a r) x' pars cons ]
      where
        conName (C.Axiom _ _ _ _ _ c _) = c
        conName _ = __IMPOSSIBLE__

  -- Record definitions (mucho interesting)
    C.RecDef r f a x ind eta cm pars fields -> do
      ensureNoLetStms pars
      withLocalVars $ do
        -- Check that the generated module doesn't clash with a previously
        -- defined module
        checkForModuleClash x
        pars   <- toAbstract pars
        DefinedName p ax <- resolveName (C.QName x)
        let x' = anameName ax
        -- We scope check the fields a first time when putting together
        -- the type of the constructor.
        contel <- toAbstract $ recordConstructorType fields
        m0     <- getCurrentModule
        let m = A.qualifyM m0 $ mnameFromList $ (:[]) $ last $ qnameToList x'
        printScope "rec" 15 "before record"
        createModule False m
        -- We scope check the fields a second time, as actual fields.
        afields <- withCurrentModule m $ do
          afields <- toAbstract fields
          printScope "rec" 15 "checked fields"
          return afields
        bindModule p x m
        cm' <- mapM (\(ThingWithFixity c f, _) -> bindConstructorName m c f a p YesRec) cm
        let inst = caseMaybe cm NotInstanceDef snd
        printScope "rec" 15 "record complete"
        return [ A.RecDef (mkDefInfoInstance x f PublicAccess a inst NotMacroDef r) x' ind eta cm' pars contel afields ]

    NiceModule r p a x@(C.QName name) tel ds -> do
      reportSDoc "scope.decl" 70 $ vcat $
        [ text $ "scope checking NiceModule " ++ prettyShow x
        ]

      adecls <- traceCall (ScopeCheckDeclaration $ NiceModule r p a x tel []) $ do
        scopeCheckNiceModule r p name tel $ toAbstract ds

      reportSDoc "scope.decl" 70 $ vcat $
        [ text $ "scope checked NiceModule " ++ prettyShow x
        ] ++ map (nest 2 . prettyA) adecls
      return adecls

    NiceModule _ _ _ m@C.Qual{} _ _ ->
      genericError $ "Local modules cannot have qualified names"

    NiceModuleMacro r p x modapp open dir -> do
      reportSDoc "scope.decl" 70 $ vcat $
        [ text $ "scope checking NiceModuleMacro " ++ prettyShow x
        ]

      adecls <- checkModuleMacro Apply r p x modapp open dir

      reportSDoc "scope.decl" 70 $ vcat $
        [ text $ "scope checked NiceModuleMacro " ++ prettyShow x
        ] ++ map (nest 2 . prettyA) adecls
      return adecls

    NiceOpen r x dir -> do
      reportSDoc "scope.decl" 70 $ vcat $
        [ text $ "scope checking NiceOpen " ++ prettyShow x
        ]

      m <- toAbstract (OldModuleName x)
      printScope "open" 20 $ "opening " ++ show x
      openModule_ x dir
      printScope "open" 20 $ "result:"
      let minfo = ModuleInfo
            { minfoRange     = r
            , minfoAsName    = Nothing
            , minfoAsTo      = renamingRange dir
            , minfoOpenShort = Nothing
            , minfoDirective = Just dir
            }
      let adecls = [A.Open minfo m]
      reportSDoc "scope.decl" 70 $ vcat $
        [ text $ "scope checked NiceOpen " ++ prettyShow x
        ] ++ map (nest 2 . prettyA) adecls
      return adecls

    NicePragma r p -> do
      ps <- toAbstract p
      return $ map (A.Pragma r) ps

    NiceImport r x as open dir -> setCurrentRange r $ do
      notPublicWithoutOpen open dir

      -- First scope check the imported module and return its name and
      -- interface. This is done with that module as the top-level module.
      -- This is quite subtle. We rely on the fact that when setting the
      -- top-level module and generating a fresh module name the generated
      -- name will be exactly the same as the name generated when checking
      -- the imported module.
      (m, i) <- withCurrentModule noModuleName $ withTopLevelModule x $ do
        m <- toAbstract $ NewModuleQName x
        printScope "import" 10 "before import:"
        (m, i) <- scopeCheckImport m
        printScope "import" 10 $ "scope checked import: " ++ show i
        -- We don't want the top scope of the imported module (things happening
        -- before the module declaration)
        return (m, Map.delete noModuleName i)

      -- Merge the imported scopes with the current scopes
      modifyScopes $ \ ms -> Map.unionWith mergeScope (Map.delete m ms) i

      -- Bind the desired module name to the right abstract name.
      case as of
        Nothing -> bindQModule PrivateAccess x m
        Just y  -> bindModule PrivateAccess (asName y) m

      printScope "import" 10 "merged imported sig:"

      -- Open if specified, otherwise apply import directives
      let (name, theAsSymbol, theAsName) = case as of
            Nothing -> (x,                  noRange,   Nothing)
            Just a  -> (C.QName (asName a), asRange a, Just (asName a))
      case open of
        DoOpen   -> void $ toAbstract [ C.Open r name dir ]
        -- If not opening, import directives are applied to the original scope.
        DontOpen -> modifyNamedScopeM m $ applyImportDirectiveM x dir
      let minfo = ModuleInfo
            { minfoRange     = r
            , minfoAsName    = theAsName
            , minfoAsTo      = getRange (theAsSymbol, renamingRange dir)
            , minfoOpenShort = Just open
            , minfoDirective = Just dir
            }
      return [ A.Import minfo m ]

    NiceUnquoteDecl r fx p i a tc x e -> do
      y <- freshAbstractQName fx x
      bindName p QuotableName x y
      e <- toAbstract e
      rebindName p DefName x y
      let mi = MutualInfo tc r
      return [A.UnquoteDecl mi (mkDefInfoInstance x fx p a i NotMacroDef r) y e]

    NiceUnquoteDef r fx p a tc x e -> do
      y <- toAbstract (OldName x)
      e <- toAbstract e
      return [ A.UnquoteDef (mkDefInfo x fx PublicAccess a r) y e ]

    NicePatternSyn r fx n as p -> do
      reportSLn "scope.pat" 10 $ "found nice pattern syn: " ++ show r

      y <- freshAbstractQName fx n
      bindName PublicAccess PatternSynName n y
      defn@(as, p) <- withLocalVars $ do
         p  <- toAbstract =<< parsePatternSyn p
         checkPatternLinearity [p]
         let err = "Dot patterns are not allowed in pattern synonyms. Use '_' instead."
         p <- noDotPattern err p
         as <- (traverse . mapM) (unVarName <=< resolveName . C.QName) as
         as <- (map . fmap) unBlind <$> toAbstract ((map . fmap) Blind as)
         return (as, p)
      modifyPatternSyns (Map.insert y defn)
      return [A.PatternSynDef y as p]   -- only for highlighting
      where unVarName (VarName a) = return a
            unVarName _           = typeError $ UnusedVariableInPatternSynonym

    where
      -- checking postulate or type sig. without checking safe flag
      toAbstractNiceAxiom funSig isMacro (C.Axiom r f p i info x t) = do
        t' <- toAbstractCtx TopCtx t
        y  <- freshAbstractQName f x
        let kind | isMacro == MacroDef = MacroName
                 | otherwise           = DefName
        bindName p kind x y
        return [ A.Axiom funSig (mkDefInfoInstance x f p ConcreteDef i isMacro r) info y t' ]
      toAbstractNiceAxiom _ _ _ = __IMPOSSIBLE__


data IsRecordCon = YesRec | NoRec
data ConstrDecl = ConstrDecl IsRecordCon A.ModuleName IsAbstract Access C.NiceDeclaration

bindConstructorName :: ModuleName -> C.Name -> Fixity'-> IsAbstract ->
                       Access -> IsRecordCon -> ScopeM A.QName
bindConstructorName m x f a p record = do
  -- The abstract name is the qualified one
  y <- withCurrentModule m $ freshAbstractQName f x
  -- Bind it twice, once unqualified and once qualified
  bindName p' ConName x y
  withCurrentModule m $ bindName p'' ConName x y
  return y
  where
    -- An abstract constructor is private (abstract constructor means
    -- abstract datatype, so the constructor should not be exported).
    p' = case a of
           AbstractDef -> PrivateAccess
           _           -> p
    p'' = case (a, record) of
            (AbstractDef, _) -> PrivateAccess
            (_, YesRec)      -> OnlyQualified   -- record constructors aren't really in the record module
            _                -> PublicAccess

instance ToAbstract ConstrDecl A.Declaration where
  toAbstract (ConstrDecl record m a p d) = do
    case d of
      C.Axiom r f _ i info x t -> do -- rel==Relevant
        t' <- toAbstractCtx TopCtx t
        -- The abstract name is the qualified one
        -- Bind it twice, once unqualified and once qualified
        y <- bindConstructorName m x f a p record
        printScope "con" 15 "bound constructor"
        return $ A.Axiom NoFunSig (mkDefInfoInstance x f p ConcreteDef i NotMacroDef r) info y t'
      _ -> typeError . GenericDocError $
        P.text "Illegal declaration in data type definition " P.$$
        P.nest 2 (pretty (notSoNiceDeclaration d))

instance ToAbstract C.Pragma [A.Pragma] where
<<<<<<< HEAD
    toAbstract (C.ImpossiblePragma _) = impossibleTest
    toAbstract (C.OptionsPragma _ opts) = return [ A.OptionsPragma opts ]
    toAbstract (C.RewritePragma _ x) = do
      e <- toAbstract $ OldQName x Nothing
      case e of
        A.Def x          -> return [ A.RewritePragma x ]
        A.Proj x         -> return [ A.RewritePragma x ]
        A.Con (AmbQ [x]) -> return [ A.RewritePragma x ]
        A.Con x          -> genericError $ "REWRITE used on ambiguous name " ++ show x
        A.Var x          -> genericError $ "REWRITE used on parameter " ++ show x ++ " instead of on a defined symbol"
        _       -> __IMPOSSIBLE__
    toAbstract (C.CompiledDeclareDataPragma _ x hs) = do
      e <- toAbstract $ OldQName x Nothing
      case e of
        A.Def x -> return [ A.CompiledDeclareDataPragma x hs ]
        _       -> fail $ "Bad compiled type: " ++ show x  -- TODO: error message
    toAbstract (C.CompiledTypePragma _ x hs) = do
      e <- toAbstract $ OldQName x Nothing
      case e of
        A.Def x -> return [ A.CompiledTypePragma x hs ]
        _       -> genericError $ "Bad compiled type: " ++ prettyShow x  -- TODO: error message
    toAbstract (C.CompiledDataPragma _ x hs hcs) = do
      e <- toAbstract $ OldQName x Nothing
      case e of
        A.Def x -> return [ A.CompiledDataPragma x hs hcs ]
        _       -> genericError $ "Not a datatype: " ++ prettyShow x  -- TODO: error message
    toAbstract (C.CompiledPragma _ x hs) = do
      e <- toAbstract $ OldQName x Nothing
      y <- case e of
            A.Def x -> return x
            A.Proj x -> return x -- TODO: do we need to do s.th. special for projections? (Andreas, 2014-10-12)
            A.Con _ -> genericError "Use COMPILED_DATA for constructors" -- TODO
            _       -> __IMPOSSIBLE__
      return [ A.CompiledPragma y hs ]
    toAbstract (C.CompiledExportPragma _ x hs) = do
      e <- toAbstract $ OldQName x Nothing
      y <- case e of
            A.Def x -> return x
            _       -> __IMPOSSIBLE__
      return [ A.CompiledExportPragma y hs ]
    toAbstract (C.CompiledEpicPragma _ x ep) = do
      e <- toAbstract $ OldQName x Nothing
      y <- case e of
            A.Def x -> return x
            _       -> __IMPOSSIBLE__
      return [ A.CompiledEpicPragma y ep ]
    toAbstract (C.CompiledJSPragma _ x ep) = do
      e <- toAbstract $ OldQName x Nothing
      y <- case e of
            A.Def x -> return x
            A.Proj x -> return x
            A.Con (AmbQ [x]) -> return x
            A.Con x -> genericError $
              "COMPILED_JS used on ambiguous name " ++ prettyShow x
            _       -> __IMPOSSIBLE__
      return [ A.CompiledJSPragma y ep ]
    toAbstract (C.CompiledUHCPragma _ x cr) = do
      e <- toAbstract $ OldQName x Nothing
      y <- case e of
            A.Def x -> return x
            _       -> __IMPOSSIBLE__
      return [ A.CompiledUHCPragma y cr ]
    toAbstract (C.CompiledDataUHCPragma _ x crd crcs) = do
      e <- toAbstract $ OldQName x Nothing
      case e of
        A.Def x -> return [ A.CompiledDataUHCPragma x crd crcs ]
        _       -> fail $ "Bad compiled type: " ++ show x  -- TODO: error message
    toAbstract (C.NoSmashingPragma _ x) = do
        e <- toAbstract $ OldQName x Nothing
        y <- case e of
            A.Def  x -> return x
            A.Proj x -> return x
            _        -> genericError "Target of NO_SMASHING pragma should be a function"
        return [ A.NoSmashingPragma y ]
    toAbstract (C.StaticPragma _ x) = do
        e <- toAbstract $ OldQName x Nothing
        y <- case e of
            A.Def  x -> return x
            A.Proj x -> return x
            _        -> genericError "Target of STATIC pragma should be a function"
        return [ A.StaticPragma y ]
    toAbstract (C.InlinePragma _ x) = do
        e <- toAbstract $ OldQName x Nothing
        y <- case e of
            A.Def  x -> return x
            A.Proj x -> return x
            _        -> genericError "Target of INLINE pragma should be a function"
        return [ A.InlinePragma y ]
    toAbstract (C.BuiltinPragma _ b e) | isUntypedBuiltin b = do
      bindUntypedBuiltin b =<< toAbstract e
      return []
    toAbstract (C.BuiltinPragma _ b e) = do
      -- Andreas, 2015-02-14
      -- Some builtins cannot be given a valid Agda type,
      -- thus, they do not come with accompanying postulate or definition.
      if b `elem` builtinsNoDef then do
        case e of
          C.Ident q@(C.QName x) -> do
            unlessM ((UnknownName ==) <$> resolveName q) $ genericError $
              "BUILTIN " ++ b ++ " declares an identifier " ++
              "(no longer expects an already defined identifier)"
            y <- freshAbstractQName noFixity' x
            bindName PublicAccess DefName x y
            return [ A.BuiltinNoDefPragma b y ]
          _ -> genericError $
            "Pragma BUILTIN " ++ b ++ ": expected unqualified identifier, " ++
            "but found expression " ++ prettyShow e
      else do
        e <- toAbstract e
        return [ A.BuiltinPragma b e ]
    toAbstract (C.ImportPragma _ i) = do
      addHaskellImport i
      return []
    toAbstract (C.ImportUHCPragma _ i) = do
      addHaskellImportUHC i
      return []
    toAbstract (C.DisplayPragma _ lhs rhs) = withLocalVars $ do
      let err = genericError "DISPLAY pragma left-hand side must have form 'f e1 .. en'"
          getHead (C.IdentP x)          = return x
          getHead (C.RawAppP _ (p : _)) = getHead p
          getHead _                     = err

          setHead x (C.IdentP _) = C.IdentP (C.QName x)
          setHead x (C.RawAppP r (p : ps)) = C.RawAppP r (setHead x p : ps)
          setHead x _ = __IMPOSSIBLE__

      hd <- getHead lhs
      let top  = C.unqualify hd
          lhs' = setHead top lhs

      hd <- do
        qx <- resolveName' allKindsOfNames Nothing hd
        case qx of
          VarName x'          -> return $ A.qnameFromList [x']
          DefinedName _ d     -> return $ anameName d
          FieldName     d     -> return $ anameName d
          ConstructorName [d] -> return $ anameName d
          ConstructorName ds  -> genericError $ "Ambiguous constructor " ++ show hd ++ ": " ++ show (map anameName ds)
          UnknownName         -> notInScope hd
          PatternSynResName d -> return $ anameName d

      lhs <- toAbstract $ LeftHandSide top lhs' []
      (f, ps) <-
        case lhs of
          A.LHS _ (A.LHSHead _ ps) [] -> return (hd, ps)
          _ -> err
      rhs <- toAbstract rhs
      return [A.DisplayPragma f ps rhs]

    -- Termination checking pragmes are handled by the nicifier
    toAbstract C.TerminationCheckPragma{} = __IMPOSSIBLE__
    toAbstract C.CatchallPragma{}         = __IMPOSSIBLE__

instance ToAbstract C.Clause A.Clause where
    toAbstract (C.Clause top _ C.Ellipsis{} _ _ _) = genericError "bad '...'" -- TODO: error message
    toAbstract (C.Clause top catchall lhs@(C.LHS p wps eqs with) rhs wh wcs) = withLocalVars $ do
      -- Andreas, 2012-02-14: need to reset local vars before checking subclauses
      vars <- getLocalVars
      let wcs' = for wcs $ \ c -> setLocalVars vars $> c
      lhs' <- toAbstract $ LeftHandSide top p wps
      printLocals 10 "after lhs:"
      let (whname, whds) = case wh of
            NoWhere        -> (Nothing, [])
            AnyWhere ds    -> (Nothing, ds)
            SomeWhere m ds -> (Just m, ds)

      let isTerminationPragma :: C.Declaration -> Bool
          isTerminationPragma (C.Pragma (TerminationCheckPragma _ _)) = True
          isTerminationPragma _                                       = False

      if not (null eqs)
        then do
          rhs <- toAbstract =<< toAbstractCtx TopCtx (RightHandSide eqs with wcs' rhs whds)
          return $ A.Clause lhs' rhs [] catchall
        else do
          -- ASR (16 November 2015) Issue 1137: We ban termination
          -- pragmas inside `where` clause.
          when (any isTerminationPragma whds) $
               genericError "Termination pragmas are not allowed inside where clauses"

          -- the right hand side is checked inside the module of the local definitions
          (rhs, ds) <- whereToAbstract (getRange wh) whname whds $
                        toAbstractCtx TopCtx (RightHandSide eqs with wcs' rhs [])
          rhs <- toAbstract rhs
          return $ A.Clause lhs' rhs ds catchall
=======
  toAbstract (C.ImpossiblePragma _) = impossibleTest
  toAbstract (C.OptionsPragma _ opts) = return [ A.OptionsPragma opts ]
  toAbstract (C.RewritePragma _ x) = do
    e <- toAbstract $ OldQName x Nothing
    case e of
      A.Def x          -> return [ A.RewritePragma x ]
      A.Proj x         -> return [ A.RewritePragma x ]
      A.Con (AmbQ [x]) -> return [ A.RewritePragma x ]
      A.Con x          -> genericError $ "REWRITE used on ambiguous name " ++ show x
      A.Var x          -> genericError $ "REWRITE used on parameter " ++ show x ++ " instead of on a defined symbol"
      _       -> __IMPOSSIBLE__
  toAbstract (C.CompiledTypePragma _ x hs) = do
    e <- toAbstract $ OldQName x Nothing
    case e of
      A.Def x -> return [ A.CompiledTypePragma x hs ]
      _       -> genericError $ "Bad compiled type: " ++ prettyShow x  -- TODO: error message
  toAbstract (C.CompiledDataPragma _ x hs hcs) = do
    e <- toAbstract $ OldQName x Nothing
    case e of
      A.Def x -> return [ A.CompiledDataPragma x hs hcs ]
      _       -> genericError $ "Not a datatype: " ++ prettyShow x  -- TODO: error message
  toAbstract (C.CompiledPragma _ x hs) = do
    e <- toAbstract $ OldQName x Nothing
    y <- case e of
          A.Def x -> return x
          A.Proj x -> return x -- TODO: do we need to do s.th. special for projections? (Andreas, 2014-10-12)
          A.Con _ -> genericError "Use COMPILED_DATA for constructors" -- TODO
          _       -> __IMPOSSIBLE__
    return [ A.CompiledPragma y hs ]
  toAbstract (C.CompiledExportPragma _ x hs) = do
    e <- toAbstract $ OldQName x Nothing
    y <- case e of
          A.Def x -> return x
          _       -> __IMPOSSIBLE__
    return [ A.CompiledExportPragma y hs ]
  toAbstract (C.CompiledEpicPragma _ x ep) = do
    e <- toAbstract $ OldQName x Nothing
    y <- case e of
          A.Def x -> return x
          _       -> __IMPOSSIBLE__
    return [ A.CompiledEpicPragma y ep ]
  toAbstract (C.CompiledJSPragma _ x ep) = do
    e <- toAbstract $ OldQName x Nothing
    y <- case e of
          A.Def x -> return x
          A.Proj x -> return x
          A.Con (AmbQ [x]) -> return x
          A.Con x -> genericError $
            "COMPILED_JS used on ambiguous name " ++ prettyShow x
          _       -> __IMPOSSIBLE__
    return [ A.CompiledJSPragma y ep ]
  toAbstract (C.StaticPragma _ x) = do
      e <- toAbstract $ OldQName x Nothing
      y <- case e of
          A.Def x -> return x
          _       -> __IMPOSSIBLE__
      return [ A.StaticPragma y ]
  toAbstract (C.BuiltinPragma _ b e) = do
    -- Andreas, 2015-02-14
    -- Some builtins cannot be given a valid Agda type,
    -- thus, they do not come with accompanying postulate or definition.
    if b `elem` builtinsNoDef then do
      case e of
        C.Ident q@(C.QName x) -> do
          unlessM ((UnknownName ==) <$> resolveName q) $ genericError $
            "BUILTIN " ++ b ++ " declares an identifier " ++
            "(no longer expects an already defined identifier)"
          y <- freshAbstractQName defaultFixity' x
          bindName PublicAccess DefName x y
          return [ A.BuiltinNoDefPragma b y ]
        _ -> genericError $
          "Pragma BUILTIN " ++ b ++ ": expected unqualified identifier, " ++
          "but found expression " ++ prettyShow e
    else do
      e <- toAbstract e
      return [ A.BuiltinPragma b e ]
  toAbstract (C.ImportPragma _ i) = do
    addHaskellImport i
    return []
  toAbstract (C.EtaPragma _ x) = do
    e <- toAbstract $ OldQName x Nothing
    case e of
      A.Def x -> return [ A.EtaPragma x ]
      _       -> do
       e <- showA e
       genericError $ "Pragma ETA: expected identifier, " ++
         "but found expression " ++ e
  -- Termination checking pragmas are handled by the nicifier
  toAbstract C.TerminationCheckPragma{} = __IMPOSSIBLE__

instance ToAbstract C.Clause A.Clause where
  toAbstract (C.Clause top C.Ellipsis{} _ _ _) = genericError "bad '...'" -- TODO: error message
  toAbstract (C.Clause top lhs@(C.LHS p wps eqs with) rhs wh wcs) = withLocalVars $ do
    -- Andreas, 2012-02-14: need to reset local vars before checking subclauses
    vars <- getLocalVars
    let wcs' = for wcs $ \ c -> setLocalVars vars $> c
    lhs' <- toAbstract $ LeftHandSide top p wps
    printLocals 10 "after lhs:"
    let (whname, whds) = case wh of
          NoWhere        -> (Nothing, [])
          AnyWhere ds    -> (Nothing, ds)
          SomeWhere m ds -> (Just m, ds)

    let isTerminationPragma :: C.Declaration -> Bool
        isTerminationPragma (C.Pragma (TerminationCheckPragma _ _)) = True
        isTerminationPragma _                                       = False

    if not (null eqs)
      then do
        rhs <- toAbstract =<< toAbstractCtx TopCtx (RightHandSide eqs with wcs' rhs whds)
        return $ A.Clause lhs' rhs []
      else do
        -- ASR (16 November 2015) Issue 1137: We ban termination
        -- pragmas inside `where` clause.
        when (any isTerminationPragma whds) $
             genericError "Termination pragmas are not allowed inside where clauses"

        -- the right hand side is checked inside the module of the local definitions
        (rhs, ds) <- whereToAbstract (getRange wh) whname whds $
                      toAbstractCtx TopCtx (RightHandSide eqs with wcs' rhs [])
        rhs <- toAbstract rhs
        return $ A.Clause lhs' rhs ds
>>>>>>> b1cb6ea7

whereToAbstract :: Range -> Maybe C.Name -> [C.Declaration] -> ScopeM a -> ScopeM (a, [A.Declaration])
whereToAbstract _ _      []   inner = (,[]) <$> inner
whereToAbstract r whname whds inner = do
  -- Create a fresh concrete name if there isn't (a proper) one.
  m <- case whname of
         Just m | not (isNoName m) -> return m
         _                         -> C.NoName (getRange whname) <$> fresh
  let acc = maybe PrivateAccess (const PublicAccess) whname  -- unnamed where's are private
  let tel = []
  old <- getCurrentModule
  am  <- toAbstract (NewModuleName m)
  (scope, ds) <- scopeCheckModule r (C.QName m) am tel $ toAbstract whds
  setScope scope
  x <- inner
  setCurrentModule old
  bindModule acc m am
  -- Issue 848: if the module was anonymous (module _ where) open it public
  let anonymous = maybe False isNoName whname
  when anonymous $
    openModule_ (C.QName m) $
      defaultImportDir { publicOpen = True }
  return (x, ds)

data RightHandSide = RightHandSide
  { rhsRewriteEqn :: [C.RewriteEqn]    -- ^ @rewrite e@ (many)
  , rhsWithExpr   :: [C.WithExpr]      -- ^ @with e@ (many)
  , rhsSubclauses :: [ScopeM C.Clause] -- ^ the subclauses spawned by a with (monadic because we need to reset the local vars before checking these clauses)
  , rhs           :: C.RHS
  , rhsWhereDecls :: [C.Declaration]
  }

data AbstractRHS
  = AbsurdRHS'
  | WithRHS' [A.Expr] [ScopeM C.Clause]  -- ^ The with clauses haven't been translated yet
  | RHS' A.Expr
  | RewriteRHS' [A.Expr] AbstractRHS [A.Declaration]

qualifyName_ :: A.Name -> ScopeM A.QName
qualifyName_ x = do
  m <- getCurrentModule
  return $ A.qualify m x

withFunctionName :: String -> ScopeM A.QName
withFunctionName s = do
  NameId i _ <- fresh
  qualifyName_ =<< freshName_ (s ++ show i)

instance ToAbstract AbstractRHS A.RHS where
  toAbstract AbsurdRHS'            = return A.AbsurdRHS
  toAbstract (RHS' e)              = return $ A.RHS e
  toAbstract (RewriteRHS' eqs rhs wh) = do
    auxs <- replicateM (length eqs) $ withFunctionName "rewrite-"
    rhs  <- toAbstract rhs
    return $ RewriteRHS (zip auxs eqs) rhs wh
  toAbstract (WithRHS' es cs) = do
    aux <- withFunctionName "with-"
    A.WithRHS aux es <$> do toAbstract =<< sequence cs

instance ToAbstract RightHandSide AbstractRHS where
  toAbstract (RightHandSide eqs@(_:_) es cs rhs wh) = do
    eqs <- toAbstractCtx TopCtx eqs
                 -- TODO: remember named where
    (rhs, ds) <- whereToAbstract (getRange wh) Nothing wh $
                  toAbstract (RightHandSide [] es cs rhs [])
    return $ RewriteRHS' eqs rhs ds
  toAbstract (RightHandSide [] [] (_ : _) _ _)        = __IMPOSSIBLE__
  toAbstract (RightHandSide [] (_ : _) _ (C.RHS _) _) = typeError $ BothWithAndRHS
  toAbstract (RightHandSide [] [] [] rhs [])          = toAbstract rhs
  toAbstract (RightHandSide [] es cs C.AbsurdRHS [])  = do
    es <- toAbstractCtx TopCtx es
    return $ WithRHS' es cs
  -- TODO: some of these might be possible
  toAbstract (RightHandSide [] (_ : _) _ C.AbsurdRHS (_ : _)) = __IMPOSSIBLE__
  toAbstract (RightHandSide [] [] [] (C.RHS _) (_ : _))       = __IMPOSSIBLE__
  toAbstract (RightHandSide [] [] [] C.AbsurdRHS (_ : _))     = __IMPOSSIBLE__

instance ToAbstract C.RHS AbstractRHS where
    toAbstract C.AbsurdRHS = return $ AbsurdRHS'
    toAbstract (C.RHS e)   = RHS' <$> toAbstract e

data LeftHandSide = LeftHandSide C.Name C.Pattern [C.Pattern]

instance ToAbstract LeftHandSide A.LHS where
    toAbstract (LeftHandSide top lhs wps) =
      traceCall (ScopeCheckLHS top lhs) $ do
        lhscore <- parseLHS top lhs
        reportSLn "scope.lhs" 5 $ "parsed lhs: " ++ show lhscore
        printLocals 10 "before lhs:"
        -- error if copattern parsed but --no-copatterns option
        unlessM (optCopatterns <$> pragmaOptions) $
          case lhscore of
            C.LHSProj{} -> typeError $ NeedOptionCopatterns
            C.LHSHead{} -> return ()
        -- scope check patterns except for dot patterns
        lhscore <- toAbstract lhscore
        reportSLn "scope.lhs" 5 $ "parsed lhs patterns: " ++ show lhscore
        wps  <- toAbstract =<< mapM parsePattern wps
        checkPatternLinearity $ lhsCoreAllPatterns lhscore ++ wps
        printLocals 10 "checked pattern:"
        -- scope check dot patterns
        lhscore <- toAbstract lhscore
        reportSLn "scope.lhs" 5 $ "parsed lhs dot patterns: " ++ show lhscore
        wps     <- toAbstract wps
        printLocals 10 "checked dots:"
        return $ A.LHS (LHSRange $ getRange (lhs, wps)) lhscore wps

-- does not check pattern linearity
instance ToAbstract C.LHSCore (A.LHSCore' C.Expr) where
    toAbstract (C.LHSHead x ps) = do
        x    <- withLocalVars $ setLocalVars [] >> toAbstract (OldName x)
        args <- toAbstract ps
        return $ A.LHSHead x args
    toAbstract (C.LHSProj d ps1 l ps2) = do
        qx <- resolveName d
        d  <- case qx of
                FieldName d -> return $ anameName d
                UnknownName -> notInScope d
                _           -> genericError $
                  "head of copattern needs to be a field identifier, but "
                  ++ show d ++ " isn't one"
        args1 <- toAbstract ps1
        l     <- toAbstract l
        args2 <- toAbstract ps2
        return $ A.LHSProj d args1 l args2

instance ToAbstract c a => ToAbstract (WithHiding c) (WithHiding a) where
  toAbstract (WithHiding h a) = WithHiding h <$> toAbstractHiding h a

instance ToAbstract c a => ToAbstract (Arg c) (Arg a) where
    toAbstract (Arg info e) =
        Arg info <$> toAbstractHiding info e

instance ToAbstract c a => ToAbstract (Named name c) (Named name a) where
    toAbstract (Named n e) = Named n <$> toAbstract e

{- DOES NOT WORK ANYMORE with pattern synonyms
instance ToAbstract c a => ToAbstract (A.LHSCore' c) (A.LHSCore' a) where
    toAbstract = mapM toAbstract
-}

instance ToAbstract (A.LHSCore' C.Expr) (A.LHSCore' A.Expr) where
    toAbstract (A.LHSHead f ps)             = A.LHSHead f <$> mapM toAbstract ps
    toAbstract (A.LHSProj d ps lhscore ps') = A.LHSProj d <$> mapM toAbstract ps
      <*> mapM toAbstract lhscore <*> mapM toAbstract ps'

-- Patterns are done in two phases. First everything but the dot patterns, and
-- then the dot patterns. This is because dot patterns can refer to variables
-- bound anywhere in the pattern.

instance ToAbstract (A.Pattern' C.Expr) (A.Pattern' A.Expr) where
    toAbstract (A.VarP x)             = return $ A.VarP x
    toAbstract (A.ConP i ds as)       = A.ConP i ds <$> mapM toAbstract as
    toAbstract (A.DefP i x as)        = A.DefP i x <$> mapM toAbstract as
    toAbstract (A.WildP i)            = return $ A.WildP i
    toAbstract (A.AsP i x p)          = A.AsP i x <$> toAbstract p
    toAbstract (A.DotP i e)           = A.DotP i <$> insideDotPattern (toAbstract e)
    toAbstract (A.AbsurdP i)          = return $ A.AbsurdP i
    toAbstract (A.LitP l)             = return $ A.LitP l
    toAbstract (A.PatternSynP i x as) = A.PatternSynP i x <$> mapM toAbstract as
    toAbstract (A.RecP i fs)          = A.RecP i <$> mapM (traverse toAbstract) fs

resolvePatternIdentifier ::
  Range -> C.QName -> Maybe (Set A.Name) -> ScopeM (A.Pattern' C.Expr)
resolvePatternIdentifier r x ns = do
  px <- toAbstract (PatName x ns)
  case px of
    VarPatName y        -> return $ VarP y
    ConPatName ds       -> return $ ConP (ConPatInfo ConPCon $ PatRange r)
                                         (AmbQ $ map anameName ds)
                                         []
    PatternSynPatName d -> return $ PatternSynP (PatRange r)
                                                (anameName d) []

instance ToAbstract C.Pattern (A.Pattern' C.Expr) where

    toAbstract (C.IdentP x) =
      resolvePatternIdentifier (getRange x) x Nothing

    toAbstract (AppP (QuoteP _) p)
      | IdentP x <- namedArg p,
        getHiding p == NotHidden = do
      e <- toAbstract (OldQName x Nothing)
      let quoted (A.Def x) = return x
          quoted (A.Proj x) = return x
          quoted (A.Con (AmbQ [x])) = return x
          quoted (A.Con (AmbQ xs))  = genericError $ "quote: Ambigous name: " ++ show xs
          quoted (A.ScopedExpr _ e) = quoted e
          quoted _                  = genericError $ "quote: not a defined name"
      A.LitP . LitQName (getRange x) <$> quoted e

    toAbstract (QuoteP r) =
      genericError "quote must be applied to an identifier"

    toAbstract p0@(AppP p q) = do
        (p', q') <- toAbstract (p, q)
        case p' of
            ConP i x as        -> return $ ConP (i {patInfo = info}) x (as ++ [q'])
            DefP _ x as        -> return $ DefP info x (as ++ [q'])
            PatternSynP _ x as -> return $ PatternSynP info x (as ++ [q'])
            _                  -> typeError $ InvalidPattern p0
        where
            r = getRange p0
            info = PatRange r

    toAbstract p0@(OpAppP r op ns ps) = do
        p  <- resolvePatternIdentifier (getRange op) op (Just ns)
        ps <- toAbstract ps
        case p of
          ConP        i x as -> return $ ConP (i {patInfo = info}) x (as ++ ps)
          DefP        _ x as -> return $ DefP               info   x (as ++ ps)
          PatternSynP _ x as -> return $ PatternSynP        info   x (as ++ ps)
          _                  -> __IMPOSSIBLE__
        where
        info = PatRange r

    -- Removed when parsing
    toAbstract (HiddenP _ _)   = __IMPOSSIBLE__
    toAbstract (InstanceP _ _) = __IMPOSSIBLE__
    toAbstract (RawAppP _ _)   = __IMPOSSIBLE__

    toAbstract p@(C.WildP r)    = return $ A.WildP (PatRange r)
    -- Andreas, 2015-05-28 futile attempt to fix issue 819: repeated variable on lhs "_"
    -- toAbstract p@(C.WildP r)    = A.VarP <$> freshName r "_"
    toAbstract (C.ParenP _ p)   = toAbstract p
    toAbstract (C.LitP l)       = return $ A.LitP l
    toAbstract p0@(C.AsP r x p) = typeError $ NotSupported "@-patterns"
      {- do
        x <- toAbstract (NewName x)
        p <- toAbstract p
        return $ A.AsP info x p
        where
            info = PatRange r
      -}
    -- we have to do dot patterns at the end
    toAbstract p0@(C.DotP r e) = return $ A.DotP info e
        where info = PatRange r
    toAbstract p0@(C.AbsurdP r) = return $ A.AbsurdP info
        where info = PatRange r
    toAbstract (C.RecP r fs) = A.RecP (PatRange r) <$>
      mapM (traverse toAbstract) fs

-- | An argument @OpApp C.Expr@ to an operator can have binders,
--   in case the operator is some @syntax@-notation.
--   For these binders, we have to create lambda-abstractions.
toAbstractOpArg :: Precedence -> OpApp C.Expr -> ScopeM A.Expr
toAbstractOpArg ctx (Ordinary e)                 = toAbstractCtx ctx e
toAbstractOpArg ctx (SyntaxBindingLambda r bs e) = toAbstractLam r bs e ctx

-- | Turn an operator application into abstract syntax. Make sure to
-- record the right precedences for the various arguments.
toAbstractOpApp :: C.QName -> Set A.Name ->
                   [NamedArg (MaybePlaceholder (OpApp C.Expr))] ->
                   ScopeM A.Expr
toAbstractOpApp op ns es = do
    -- Replace placeholders with bound variables.
    (binders, es) <- replacePlaceholders es
    -- Get the notation for the operator.
    nota <- getNotation op ns
    let parts = notation nota
    -- We can throw away the @BindingHoles@, since binders
    -- have been preprocessed into @OpApp C.Expr@.
    let nonBindingParts = filter (not . isBindingHole) parts
    -- We should be left with as many holes as we have been given args @es@.
    -- If not, crash.
    unless (length (filter isAHole nonBindingParts) == length es) __IMPOSSIBLE__
    -- Translate operator and its arguments (each in the right context).
    op <- toAbstract (OldQName op (Just ns))
    es <- left (notaFixity nota) nonBindingParts es
    -- Prepend the generated section binders (if any).
    let body = foldl' app op es
    return $ foldr (A.Lam (ExprRange (getRange body))) body binders
  where
    -- Build an application in the abstract syntax, with correct Range.
    app e arg = A.App (ExprRange (fuseRange e arg)) e arg

    -- Translate an argument.
    toAbsOpArg :: Precedence ->
                  NamedArg (Either A.Expr (OpApp C.Expr)) ->
                  ScopeM (NamedArg A.Expr)
    toAbsOpArg cxt =
      traverse $ traverse $ either return (toAbstractOpArg cxt)

    -- The hole left to the first @IdPart@ is filled with an expression in @LeftOperandCtx@.
    left f (IdPart _ : xs) es = inside f xs es
    left f (_ : xs) (e : es) = do
        e  <- toAbsOpArg (LeftOperandCtx f) e
        es <- inside f xs es
        return (e : es)
    left f (_  : _)  [] = __IMPOSSIBLE__
    left f []        _  = __IMPOSSIBLE__

    -- The holes in between the @IdPart@s is filled with an expression in @InsideOperandCtx@.
    inside f [x]          es    = right f x es
    inside f (IdPart _ : xs) es = inside f xs es
    inside f (_  : xs) (e : es) = do
        e  <- toAbsOpArg InsideOperandCtx e
        es <- inside f xs es
        return (e : es)
    inside _ (_ : _) [] = __IMPOSSIBLE__
    inside _ []         _  = __IMPOSSIBLE__

    -- The hole right of the last @IdPart@ is filled with an expression in @RightOperandCtx@.
    right _ (IdPart _)  [] = return []
    right f _          [e] = do
        e <- toAbsOpArg (RightOperandCtx f) e
        return [e]
    right _ _     _  = __IMPOSSIBLE__

    replacePlaceholders ::
      [NamedArg (MaybePlaceholder (OpApp e))] ->
      ScopeM ([A.LamBinding], [NamedArg (Either A.Expr (OpApp e))])
    replacePlaceholders []       = return ([], [])
    replacePlaceholders (a : as) = case namedArg a of
      NoPlaceholder x -> mapSnd (set (Right x) a :) <$>
                           replacePlaceholders as
      Placeholder p   -> do
        x <- freshName noRange "section"
        let i = argInfo a
        (ls, ns) <- replacePlaceholders as
        return ( A.DomainFree i x : ls
               , set (Left (Var x)) a : ns
               )
      where
      set :: a -> NamedArg b -> NamedArg a
      set x arg = fmap (fmap (const x)) arg<|MERGE_RESOLUTION|>--- conflicted
+++ resolved
@@ -1493,193 +1493,6 @@
         P.nest 2 (pretty (notSoNiceDeclaration d))
 
 instance ToAbstract C.Pragma [A.Pragma] where
-<<<<<<< HEAD
-    toAbstract (C.ImpossiblePragma _) = impossibleTest
-    toAbstract (C.OptionsPragma _ opts) = return [ A.OptionsPragma opts ]
-    toAbstract (C.RewritePragma _ x) = do
-      e <- toAbstract $ OldQName x Nothing
-      case e of
-        A.Def x          -> return [ A.RewritePragma x ]
-        A.Proj x         -> return [ A.RewritePragma x ]
-        A.Con (AmbQ [x]) -> return [ A.RewritePragma x ]
-        A.Con x          -> genericError $ "REWRITE used on ambiguous name " ++ show x
-        A.Var x          -> genericError $ "REWRITE used on parameter " ++ show x ++ " instead of on a defined symbol"
-        _       -> __IMPOSSIBLE__
-    toAbstract (C.CompiledDeclareDataPragma _ x hs) = do
-      e <- toAbstract $ OldQName x Nothing
-      case e of
-        A.Def x -> return [ A.CompiledDeclareDataPragma x hs ]
-        _       -> fail $ "Bad compiled type: " ++ show x  -- TODO: error message
-    toAbstract (C.CompiledTypePragma _ x hs) = do
-      e <- toAbstract $ OldQName x Nothing
-      case e of
-        A.Def x -> return [ A.CompiledTypePragma x hs ]
-        _       -> genericError $ "Bad compiled type: " ++ prettyShow x  -- TODO: error message
-    toAbstract (C.CompiledDataPragma _ x hs hcs) = do
-      e <- toAbstract $ OldQName x Nothing
-      case e of
-        A.Def x -> return [ A.CompiledDataPragma x hs hcs ]
-        _       -> genericError $ "Not a datatype: " ++ prettyShow x  -- TODO: error message
-    toAbstract (C.CompiledPragma _ x hs) = do
-      e <- toAbstract $ OldQName x Nothing
-      y <- case e of
-            A.Def x -> return x
-            A.Proj x -> return x -- TODO: do we need to do s.th. special for projections? (Andreas, 2014-10-12)
-            A.Con _ -> genericError "Use COMPILED_DATA for constructors" -- TODO
-            _       -> __IMPOSSIBLE__
-      return [ A.CompiledPragma y hs ]
-    toAbstract (C.CompiledExportPragma _ x hs) = do
-      e <- toAbstract $ OldQName x Nothing
-      y <- case e of
-            A.Def x -> return x
-            _       -> __IMPOSSIBLE__
-      return [ A.CompiledExportPragma y hs ]
-    toAbstract (C.CompiledEpicPragma _ x ep) = do
-      e <- toAbstract $ OldQName x Nothing
-      y <- case e of
-            A.Def x -> return x
-            _       -> __IMPOSSIBLE__
-      return [ A.CompiledEpicPragma y ep ]
-    toAbstract (C.CompiledJSPragma _ x ep) = do
-      e <- toAbstract $ OldQName x Nothing
-      y <- case e of
-            A.Def x -> return x
-            A.Proj x -> return x
-            A.Con (AmbQ [x]) -> return x
-            A.Con x -> genericError $
-              "COMPILED_JS used on ambiguous name " ++ prettyShow x
-            _       -> __IMPOSSIBLE__
-      return [ A.CompiledJSPragma y ep ]
-    toAbstract (C.CompiledUHCPragma _ x cr) = do
-      e <- toAbstract $ OldQName x Nothing
-      y <- case e of
-            A.Def x -> return x
-            _       -> __IMPOSSIBLE__
-      return [ A.CompiledUHCPragma y cr ]
-    toAbstract (C.CompiledDataUHCPragma _ x crd crcs) = do
-      e <- toAbstract $ OldQName x Nothing
-      case e of
-        A.Def x -> return [ A.CompiledDataUHCPragma x crd crcs ]
-        _       -> fail $ "Bad compiled type: " ++ show x  -- TODO: error message
-    toAbstract (C.NoSmashingPragma _ x) = do
-        e <- toAbstract $ OldQName x Nothing
-        y <- case e of
-            A.Def  x -> return x
-            A.Proj x -> return x
-            _        -> genericError "Target of NO_SMASHING pragma should be a function"
-        return [ A.NoSmashingPragma y ]
-    toAbstract (C.StaticPragma _ x) = do
-        e <- toAbstract $ OldQName x Nothing
-        y <- case e of
-            A.Def  x -> return x
-            A.Proj x -> return x
-            _        -> genericError "Target of STATIC pragma should be a function"
-        return [ A.StaticPragma y ]
-    toAbstract (C.InlinePragma _ x) = do
-        e <- toAbstract $ OldQName x Nothing
-        y <- case e of
-            A.Def  x -> return x
-            A.Proj x -> return x
-            _        -> genericError "Target of INLINE pragma should be a function"
-        return [ A.InlinePragma y ]
-    toAbstract (C.BuiltinPragma _ b e) | isUntypedBuiltin b = do
-      bindUntypedBuiltin b =<< toAbstract e
-      return []
-    toAbstract (C.BuiltinPragma _ b e) = do
-      -- Andreas, 2015-02-14
-      -- Some builtins cannot be given a valid Agda type,
-      -- thus, they do not come with accompanying postulate or definition.
-      if b `elem` builtinsNoDef then do
-        case e of
-          C.Ident q@(C.QName x) -> do
-            unlessM ((UnknownName ==) <$> resolveName q) $ genericError $
-              "BUILTIN " ++ b ++ " declares an identifier " ++
-              "(no longer expects an already defined identifier)"
-            y <- freshAbstractQName noFixity' x
-            bindName PublicAccess DefName x y
-            return [ A.BuiltinNoDefPragma b y ]
-          _ -> genericError $
-            "Pragma BUILTIN " ++ b ++ ": expected unqualified identifier, " ++
-            "but found expression " ++ prettyShow e
-      else do
-        e <- toAbstract e
-        return [ A.BuiltinPragma b e ]
-    toAbstract (C.ImportPragma _ i) = do
-      addHaskellImport i
-      return []
-    toAbstract (C.ImportUHCPragma _ i) = do
-      addHaskellImportUHC i
-      return []
-    toAbstract (C.DisplayPragma _ lhs rhs) = withLocalVars $ do
-      let err = genericError "DISPLAY pragma left-hand side must have form 'f e1 .. en'"
-          getHead (C.IdentP x)          = return x
-          getHead (C.RawAppP _ (p : _)) = getHead p
-          getHead _                     = err
-
-          setHead x (C.IdentP _) = C.IdentP (C.QName x)
-          setHead x (C.RawAppP r (p : ps)) = C.RawAppP r (setHead x p : ps)
-          setHead x _ = __IMPOSSIBLE__
-
-      hd <- getHead lhs
-      let top  = C.unqualify hd
-          lhs' = setHead top lhs
-
-      hd <- do
-        qx <- resolveName' allKindsOfNames Nothing hd
-        case qx of
-          VarName x'          -> return $ A.qnameFromList [x']
-          DefinedName _ d     -> return $ anameName d
-          FieldName     d     -> return $ anameName d
-          ConstructorName [d] -> return $ anameName d
-          ConstructorName ds  -> genericError $ "Ambiguous constructor " ++ show hd ++ ": " ++ show (map anameName ds)
-          UnknownName         -> notInScope hd
-          PatternSynResName d -> return $ anameName d
-
-      lhs <- toAbstract $ LeftHandSide top lhs' []
-      (f, ps) <-
-        case lhs of
-          A.LHS _ (A.LHSHead _ ps) [] -> return (hd, ps)
-          _ -> err
-      rhs <- toAbstract rhs
-      return [A.DisplayPragma f ps rhs]
-
-    -- Termination checking pragmes are handled by the nicifier
-    toAbstract C.TerminationCheckPragma{} = __IMPOSSIBLE__
-    toAbstract C.CatchallPragma{}         = __IMPOSSIBLE__
-
-instance ToAbstract C.Clause A.Clause where
-    toAbstract (C.Clause top _ C.Ellipsis{} _ _ _) = genericError "bad '...'" -- TODO: error message
-    toAbstract (C.Clause top catchall lhs@(C.LHS p wps eqs with) rhs wh wcs) = withLocalVars $ do
-      -- Andreas, 2012-02-14: need to reset local vars before checking subclauses
-      vars <- getLocalVars
-      let wcs' = for wcs $ \ c -> setLocalVars vars $> c
-      lhs' <- toAbstract $ LeftHandSide top p wps
-      printLocals 10 "after lhs:"
-      let (whname, whds) = case wh of
-            NoWhere        -> (Nothing, [])
-            AnyWhere ds    -> (Nothing, ds)
-            SomeWhere m ds -> (Just m, ds)
-
-      let isTerminationPragma :: C.Declaration -> Bool
-          isTerminationPragma (C.Pragma (TerminationCheckPragma _ _)) = True
-          isTerminationPragma _                                       = False
-
-      if not (null eqs)
-        then do
-          rhs <- toAbstract =<< toAbstractCtx TopCtx (RightHandSide eqs with wcs' rhs whds)
-          return $ A.Clause lhs' rhs [] catchall
-        else do
-          -- ASR (16 November 2015) Issue 1137: We ban termination
-          -- pragmas inside `where` clause.
-          when (any isTerminationPragma whds) $
-               genericError "Termination pragmas are not allowed inside where clauses"
-
-          -- the right hand side is checked inside the module of the local definitions
-          (rhs, ds) <- whereToAbstract (getRange wh) whname whds $
-                        toAbstractCtx TopCtx (RightHandSide eqs with wcs' rhs [])
-          rhs <- toAbstract rhs
-          return $ A.Clause lhs' rhs ds catchall
-=======
   toAbstract (C.ImpossiblePragma _) = impossibleTest
   toAbstract (C.OptionsPragma _ opts) = return [ A.OptionsPragma opts ]
   toAbstract (C.RewritePragma _ x) = do
@@ -1691,6 +1504,11 @@
       A.Con x          -> genericError $ "REWRITE used on ambiguous name " ++ show x
       A.Var x          -> genericError $ "REWRITE used on parameter " ++ show x ++ " instead of on a defined symbol"
       _       -> __IMPOSSIBLE__
+  toAbstract (C.CompiledDeclareDataPragma _ x hs) = do
+    e <- toAbstract $ OldQName x Nothing
+    case e of
+      A.Def x -> return [ A.CompiledDeclareDataPragma x hs ]
+      _       -> fail $ "Bad compiled type: " ++ show x  -- TODO: error message
   toAbstract (C.CompiledTypePragma _ x hs) = do
     e <- toAbstract $ OldQName x Nothing
     case e of
@@ -1731,12 +1549,41 @@
             "COMPILED_JS used on ambiguous name " ++ prettyShow x
           _       -> __IMPOSSIBLE__
     return [ A.CompiledJSPragma y ep ]
+  toAbstract (C.CompiledUHCPragma _ x cr) = do
+    e <- toAbstract $ OldQName x Nothing
+    y <- case e of
+          A.Def x -> return x
+          _       -> __IMPOSSIBLE__
+    return [ A.CompiledUHCPragma y cr ]
+  toAbstract (C.CompiledDataUHCPragma _ x crd crcs) = do
+    e <- toAbstract $ OldQName x Nothing
+    case e of
+      A.Def x -> return [ A.CompiledDataUHCPragma x crd crcs ]
+      _       -> fail $ "Bad compiled type: " ++ show x  -- TODO: error message
+  toAbstract (C.NoSmashingPragma _ x) = do
+      e <- toAbstract $ OldQName x Nothing
+      y <- case e of
+          A.Def  x -> return x
+          A.Proj x -> return x
+          _        -> genericError "Target of NO_SMASHING pragma should be a function"
+      return [ A.NoSmashingPragma y ]
   toAbstract (C.StaticPragma _ x) = do
       e <- toAbstract $ OldQName x Nothing
       y <- case e of
-          A.Def x -> return x
-          _       -> __IMPOSSIBLE__
+          A.Def  x -> return x
+          A.Proj x -> return x
+          _        -> genericError "Target of STATIC pragma should be a function"
       return [ A.StaticPragma y ]
+  toAbstract (C.InlinePragma _ x) = do
+      e <- toAbstract $ OldQName x Nothing
+      y <- case e of
+          A.Def  x -> return x
+          A.Proj x -> return x
+          _        -> genericError "Target of INLINE pragma should be a function"
+      return [ A.InlinePragma y ]
+  toAbstract (C.BuiltinPragma _ b e) | isUntypedBuiltin b = do
+    bindUntypedBuiltin b =<< toAbstract e
+    return []
   toAbstract (C.BuiltinPragma _ b e) = do
     -- Andreas, 2015-02-14
     -- Some builtins cannot be given a valid Agda type,
@@ -1747,7 +1594,7 @@
           unlessM ((UnknownName ==) <$> resolveName q) $ genericError $
             "BUILTIN " ++ b ++ " declares an identifier " ++
             "(no longer expects an already defined identifier)"
-          y <- freshAbstractQName defaultFixity' x
+          y <- freshAbstractQName noFixity' x
           bindName PublicAccess DefName x y
           return [ A.BuiltinNoDefPragma b y ]
         _ -> genericError $
@@ -1759,20 +1606,49 @@
   toAbstract (C.ImportPragma _ i) = do
     addHaskellImport i
     return []
-  toAbstract (C.EtaPragma _ x) = do
-    e <- toAbstract $ OldQName x Nothing
-    case e of
-      A.Def x -> return [ A.EtaPragma x ]
-      _       -> do
-       e <- showA e
-       genericError $ "Pragma ETA: expected identifier, " ++
-         "but found expression " ++ e
-  -- Termination checking pragmas are handled by the nicifier
+  toAbstract (C.ImportUHCPragma _ i) = do
+    addHaskellImportUHC i
+    return []
+  toAbstract (C.DisplayPragma _ lhs rhs) = withLocalVars $ do
+    let err = genericError "DISPLAY pragma left-hand side must have form 'f e1 .. en'"
+        getHead (C.IdentP x)          = return x
+        getHead (C.RawAppP _ (p : _)) = getHead p
+        getHead _                     = err
+
+        setHead x (C.IdentP _) = C.IdentP (C.QName x)
+        setHead x (C.RawAppP r (p : ps)) = C.RawAppP r (setHead x p : ps)
+        setHead x _ = __IMPOSSIBLE__
+
+    hd <- getHead lhs
+    let top  = C.unqualify hd
+        lhs' = setHead top lhs
+
+    hd <- do
+      qx <- resolveName' allKindsOfNames Nothing hd
+      case qx of
+        VarName x'          -> return $ A.qnameFromList [x']
+        DefinedName _ d     -> return $ anameName d
+        FieldName     d     -> return $ anameName d
+        ConstructorName [d] -> return $ anameName d
+        ConstructorName ds  -> genericError $ "Ambiguous constructor " ++ show hd ++ ": " ++ show (map anameName ds)
+        UnknownName         -> notInScope hd
+        PatternSynResName d -> return $ anameName d
+
+    lhs <- toAbstract $ LeftHandSide top lhs' []
+    (f, ps) <-
+      case lhs of
+        A.LHS _ (A.LHSHead _ ps) [] -> return (hd, ps)
+        _ -> err
+    rhs <- toAbstract rhs
+    return [A.DisplayPragma f ps rhs]
+
+  -- Termination checking pragmes are handled by the nicifier
   toAbstract C.TerminationCheckPragma{} = __IMPOSSIBLE__
+  toAbstract C.CatchallPragma{}         = __IMPOSSIBLE__
 
 instance ToAbstract C.Clause A.Clause where
-  toAbstract (C.Clause top C.Ellipsis{} _ _ _) = genericError "bad '...'" -- TODO: error message
-  toAbstract (C.Clause top lhs@(C.LHS p wps eqs with) rhs wh wcs) = withLocalVars $ do
+  toAbstract (C.Clause top _ C.Ellipsis{} _ _ _) = genericError "bad '...'" -- TODO: error message
+  toAbstract (C.Clause top catchall lhs@(C.LHS p wps eqs with) rhs wh wcs) = withLocalVars $ do
     -- Andreas, 2012-02-14: need to reset local vars before checking subclauses
     vars <- getLocalVars
     let wcs' = for wcs $ \ c -> setLocalVars vars $> c
@@ -1790,7 +1666,7 @@
     if not (null eqs)
       then do
         rhs <- toAbstract =<< toAbstractCtx TopCtx (RightHandSide eqs with wcs' rhs whds)
-        return $ A.Clause lhs' rhs []
+        return $ A.Clause lhs' rhs [] catchall
       else do
         -- ASR (16 November 2015) Issue 1137: We ban termination
         -- pragmas inside `where` clause.
@@ -1801,8 +1677,7 @@
         (rhs, ds) <- whereToAbstract (getRange wh) whname whds $
                       toAbstractCtx TopCtx (RightHandSide eqs with wcs' rhs [])
         rhs <- toAbstract rhs
-        return $ A.Clause lhs' rhs ds
->>>>>>> b1cb6ea7
+        return $ A.Clause lhs' rhs ds catchall
 
 whereToAbstract :: Range -> Maybe C.Name -> [C.Declaration] -> ScopeM a -> ScopeM (a, [A.Declaration])
 whereToAbstract _ _      []   inner = (,[]) <$> inner
