--- conflicted
+++ resolved
@@ -570,13 +570,8 @@
     bindToConcrete (LetPatBind i p e) ret = do
         p <- toConcrete p
         e <- toConcrete e
-<<<<<<< HEAD
         ret [ C.FunClause (C.LHS p [] [] []) (C.RHS e) NoWhere False ]
-    bindToConcrete (LetApply i x modapp _ _) ret = do
-=======
-        ret [ C.FunClause (C.LHS p [] [] []) (C.RHS e) NoWhere ]
     bindToConcrete (LetApply i x modapp _ _ _) ret = do
->>>>>>> c215b321
       x' <- unqualify <$> toConcrete x
       modapp <- toConcrete modapp
       let r = getRange modapp
