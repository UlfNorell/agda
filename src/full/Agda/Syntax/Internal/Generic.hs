{-# LANGUAGE CPP          #-}
{-# LANGUAGE TypeFamilies #-}

-- | Tree traversal for internal syntax.

module Agda.Syntax.Internal.Generic where

import Control.Applicative
import Data.Traversable
import Data.Monoid
import Data.Foldable
import Agda.Syntax.Common
import Agda.Syntax.Internal

-- | Generic term traversal.
--
--   Note: ignores sorts in terms!
--   (Does not traverse into or collect from them.)

class TermLike a where

  -- | Generic traversal with post-traversal action.
  --   Ignores sorts.
  traverseTermM :: (Monad m
#if __GLASGOW_HASKELL__ <= 708
    , Applicative m
#endif
    ) => (Term -> m Term) -> a -> m a

  default traverseTermM :: (Monad m, Traversable f, TermLike b, f b ~ a
#if __GLASGOW_HASKELL__ <= 708
    , Applicative m
#endif
    ) => (Term -> m Term) -> a -> m a
  traverseTermM = traverse . traverseTermM

  -- | Generic fold, ignoring sorts.
  foldTerm :: Monoid m => (Term -> m) -> a -> m

  default foldTerm
    :: (Monoid m, Foldable f, TermLike b, f b ~ a) => (Term -> m) -> a -> m
  foldTerm = foldMap . foldTerm

-- Constants

instance TermLike Bool where
  traverseTermM _ = pure
  foldTerm _      = mempty

instance TermLike Int where
  traverseTermM _ = pure
  foldTerm _      = mempty

instance TermLike Integer where
  traverseTermM _ = pure
  foldTerm _      = mempty

instance TermLike Char where
  traverseTermM _ = pure
  foldTerm _      = mempty

instance TermLike QName where
  traverseTermM _ = pure
  foldTerm _      = mempty

-- Functors

instance TermLike a => TermLike (Elim' a)   where
instance TermLike a => TermLike (Arg a)     where
instance TermLike a => TermLike (Dom a)     where
instance TermLike a => TermLike [a]         where
instance TermLike a => TermLike (Maybe a)   where
instance TermLike a => TermLike (Abs a)     where
instance TermLike a => TermLike (Ptr a)     where
instance TermLike a => TermLike (Blocked a) where

-- Tuples

instance (TermLike a, TermLike b) => TermLike (a, b) where
  traverseTermM f (x, y) = (,) <$> traverseTermM f x <*> traverseTermM f y
  foldTerm f (x, y) = foldTerm f x `mappend` foldTerm f y

instance (TermLike a, TermLike b, TermLike c) => TermLike (a, b, c) where
  traverseTermM f (x, y, z) = (,,) <$> traverseTermM f x <*> traverseTermM f y <*> traverseTermM f z
  foldTerm f (x, y, z) = mconcat [foldTerm f x, foldTerm f y, foldTerm f z]

instance (TermLike a, TermLike b, TermLike c, TermLike d) => TermLike (a, b, c, d) where
  traverseTermM f (x, y, z, u) = (,,,) <$> traverseTermM f x <*> traverseTermM f y <*> traverseTermM f z <*> traverseTermM f u
  foldTerm f (x, y, z, u) = mconcat [foldTerm f x, foldTerm f y, foldTerm f z, foldTerm f u]

-- Real terms

instance TermLike Term where
<<<<<<< HEAD
  traverseTerm f t = case t of
    Var i xs    -> f $ Var i $ traverseTerm f xs
    Def c xs    -> f $ Def c $ traverseTerm f xs
    Con c ci xs -> f $ Con c ci $ traverseTerm f xs
    Lam h b     -> f $ Lam h $ traverseTerm f b
    Pi a b      -> f $ uncurry Pi $ traverseTerm f (a, b)
    MetaV m xs  -> f $ MetaV m $ traverseTerm f xs
    Level l     -> f $ Level $ traverseTerm f l
    Lit _       -> f t
    Sort _      -> f t
    DontCare mv -> f $ DontCare $ traverseTerm f mv
    Shared p    -> f $ Shared $ traverseTerm f p
    Let rho v   -> f $ uncurry Let $ traverseTerm f (rho, v)
=======
>>>>>>> 7750254e

  traverseTermM f t = case t of
    Var i xs    -> f =<< Var i <$> traverseTermM f xs
    Def c xs    -> f =<< Def c <$> traverseTermM f xs
    Con c ci xs -> f =<< Con c ci <$> traverseTermM f xs
    Lam h b     -> f =<< Lam h <$> traverseTermM f b
    Pi a b      -> f =<< uncurry Pi <$> traverseTermM f (a, b)
    MetaV m xs  -> f =<< MetaV m <$> traverseTermM f xs
    Level l     -> f =<< Level <$> traverseTermM f l
    Lit _       -> f t
    Sort _      -> f t
    DontCare mv -> f =<< DontCare <$> traverseTermM f mv
    Shared p    -> f =<< Shared <$> traverseTermM f p
    Let rho v   -> f =<< uncurry Let <$> traverseTermM f (rho, v)

  foldTerm f t = f t `mappend` case t of
    Var i xs    -> foldTerm f xs
    Def c xs    -> foldTerm f xs
    Con c ci xs -> foldTerm f xs
    Lam h b     -> foldTerm f b
    Pi a b      -> foldTerm f (a, b)
    MetaV m xs  -> foldTerm f xs
    Level l     -> foldTerm f l
    Lit _       -> mempty
    Sort _      -> mempty
    DontCare mv -> foldTerm f mv
    Shared p    -> foldTerm f p
    Let rho v   -> foldTerm f (rho, v)

instance TermLike a => TermLike (Substitution' a) where
  traverseTerm f rho = case rho of
    IdS              -> rho
    EmptyS           -> rho
    t :# rho         -> uncurry (:#) $ traverseTerm f (t, rho)
    Strengthen e rho -> Strengthen e $ traverseTerm f rho
    Wk n rho         -> Wk n $ traverseTerm f rho
    Lift n rho       -> Lift n $ traverseTerm f rho

  traverseTermM f rho = case rho of
    IdS              -> pure rho
    EmptyS           -> pure rho
    t :# rho         -> uncurry (:#) <$> traverseTermM f (t, rho)
    Strengthen e rho -> Strengthen e <$> traverseTermM f rho
    Wk n rho         -> Wk n <$> traverseTermM f rho
    Lift n rho       -> Lift n <$> traverseTermM f rho

  foldTerm f rho = case rho of
    IdS              -> mempty
    EmptyS           -> mempty
    t :# rho         -> foldTerm f (t, rho)
    Strengthen e rho -> foldTerm f rho
    Wk n rho         -> foldTerm f rho
    Lift n rho       -> foldTerm f rho

instance TermLike Level where
  traverseTermM f (Max as) = Max <$> traverseTermM f as
  foldTerm f      (Max as) = foldTerm f as

instance TermLike PlusLevel where
  traverseTermM f l = case l of
    ClosedLevel{} -> return l
    Plus n l      -> Plus n <$> traverseTermM f l
  foldTerm f ClosedLevel{} = mempty
  foldTerm f (Plus _ l)    = foldTerm f l

instance TermLike LevelAtom where
  traverseTermM f l = case l of
    MetaLevel m vs   -> MetaLevel m <$> traverseTermM f vs
    NeutralLevel r v -> NeutralLevel r <$> traverseTermM f v
    BlockedLevel m v -> BlockedLevel m <$> traverseTermM f v
    UnreducedLevel v -> UnreducedLevel <$> traverseTermM f v
  foldTerm f l = case l of
    MetaLevel m vs   -> foldTerm f vs
    NeutralLevel _ v -> foldTerm f v
    BlockedLevel _ v -> foldTerm f v
    UnreducedLevel v -> foldTerm f v

instance TermLike Type where
  traverseTermM f (El s t) = El s <$> traverseTermM f t
  foldTerm f (El s t) = foldTerm f t

instance TermLike EqualityView where

  traverseTermM f v = case v of
    OtherType t -> OtherType
      <$> traverseTermM f t
    EqualityType s eq l t a b -> EqualityType s eq
      <$> traverse (traverseTermM f) l
      <*> traverseTermM f t
      <*> traverseTermM f a
      <*> traverseTermM f b

  foldTerm f v = case v of
    OtherType t -> foldTerm f t
    EqualityType s eq l t a b -> foldTerm f (l ++ [t, a, b])

-- | Put it in a monad to make it possible to do strictly.
copyTerm :: (TermLike a, Monad m
#if __GLASGOW_HASKELL__ <= 708
  , Applicative m
#endif
  ) => a -> m a
copyTerm = traverseTermM return<|MERGE_RESOLUTION|>--- conflicted
+++ resolved
@@ -91,23 +91,6 @@
 -- Real terms
 
 instance TermLike Term where
-<<<<<<< HEAD
-  traverseTerm f t = case t of
-    Var i xs    -> f $ Var i $ traverseTerm f xs
-    Def c xs    -> f $ Def c $ traverseTerm f xs
-    Con c ci xs -> f $ Con c ci $ traverseTerm f xs
-    Lam h b     -> f $ Lam h $ traverseTerm f b
-    Pi a b      -> f $ uncurry Pi $ traverseTerm f (a, b)
-    MetaV m xs  -> f $ MetaV m $ traverseTerm f xs
-    Level l     -> f $ Level $ traverseTerm f l
-    Lit _       -> f t
-    Sort _      -> f t
-    DontCare mv -> f $ DontCare $ traverseTerm f mv
-    Shared p    -> f $ Shared $ traverseTerm f p
-    Let rho v   -> f $ uncurry Let $ traverseTerm f (rho, v)
-=======
->>>>>>> 7750254e
-
   traverseTermM f t = case t of
     Var i xs    -> f =<< Var i <$> traverseTermM f xs
     Def c xs    -> f =<< Def c <$> traverseTermM f xs
@@ -137,17 +120,9 @@
     Let rho v   -> foldTerm f (rho, v)
 
 instance TermLike a => TermLike (Substitution' a) where
-  traverseTerm f rho = case rho of
-    IdS              -> rho
-    EmptyS           -> rho
-    t :# rho         -> uncurry (:#) $ traverseTerm f (t, rho)
-    Strengthen e rho -> Strengthen e $ traverseTerm f rho
-    Wk n rho         -> Wk n $ traverseTerm f rho
-    Lift n rho       -> Lift n $ traverseTerm f rho
-
   traverseTermM f rho = case rho of
     IdS              -> pure rho
-    EmptyS           -> pure rho
+    EmptyS _         -> pure rho
     t :# rho         -> uncurry (:#) <$> traverseTermM f (t, rho)
     Strengthen e rho -> Strengthen e <$> traverseTermM f rho
     Wk n rho         -> Wk n <$> traverseTermM f rho
@@ -155,7 +130,7 @@
 
   foldTerm f rho = case rho of
     IdS              -> mempty
-    EmptyS           -> mempty
+    EmptyS _         -> mempty
     t :# rho         -> foldTerm f (t, rho)
     Strengthen e rho -> foldTerm f rho
     Wk n rho         -> foldTerm f rho
