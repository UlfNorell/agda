--- conflicted
+++ resolved
@@ -979,18 +979,12 @@
       d  <- getOriginalProjection d
       d' <- getOriginalProjection d'
       compareProj d d'
-<<<<<<< HEAD
-    (Proj{}, _         )           -> return Order.unknown
-    (Apply{}, ProjDBP{})           -> return Order.unknown
-    (Apply arg, _)                 -> compareTerm (unArg arg) p
-    -- TODO Andrea: making sense?
-    (IApply{}, ProjDBP{})          -> return Order.unknown
-    (IApply _ _ arg, _)            -> compareTerm arg p
-=======
     (Proj{}, _)            -> return Order.unknown
     (Apply{}, ProjP{})     -> return Order.unknown
     (Apply arg, _)         -> compareTerm (unArg arg) p
->>>>>>> f8a24fe9
+    -- TODO Andrea: making sense?
+    (IApply{}, ProjP{})  -> return Order.unknown
+    (IApply _ _ arg, _)    -> compareTerm arg p
 
 -- | In dependent records, the types of later fields may depend on the
 --   values of earlier fields.  Thus when defining an inhabitant of a
