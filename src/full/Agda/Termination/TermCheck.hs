{-# LANGUAGE BangPatterns               #-}
{-# LANGUAGE CPP                        #-}
{-# LANGUAGE GADTs                      #-}
{-# LANGUAGE GeneralizedNewtypeDeriving #-}
{-# LANGUAGE ImplicitParams             #-}
{-# LANGUAGE NondecreasingIndentation   #-}

{- Checking for Structural recursion
   Authors: Andreas Abel, Nils Anders Danielsson, Ulf Norell,
              Karl Mehltretter and others
   Created: 2007-05-28
   Source : TypeCheck.Rules.Decl
 -}

module Agda.Termination.TermCheck
    ( termDecl
    , termMutual
    , Result
    ) where

#if MIN_VERSION_base(4,11,0)
import Prelude hiding ( (<>), null )
#else
import Prelude hiding ( null )
#endif

import Control.Applicative hiding (empty)
import Control.Monad.Reader
import Control.Monad.State

import Data.Foldable (toList)
import qualified Data.List as List
import Data.Monoid hiding ((<>))
import qualified Data.Set as Set
import Data.Traversable (Traversable, traverse)

import Agda.Syntax.Abstract (IsProjP(..), AllNames(..))
import qualified Agda.Syntax.Abstract as A
import Agda.Syntax.Internal as I
import Agda.Syntax.Internal.Pattern as I
import Agda.Syntax.Internal.Generic
import qualified Agda.Syntax.Info as Info
import Agda.Syntax.Position
import Agda.Syntax.Common
import Agda.Syntax.Translation.InternalToAbstract ( reifyPatterns )

import Agda.Termination.CutOff
import Agda.Termination.Monad
import Agda.Termination.CallGraph hiding (toList)
import qualified Agda.Termination.CallGraph as CallGraph
import Agda.Termination.CallMatrix hiding (toList)
import Agda.Termination.Order     as Order
import qualified Agda.Termination.SparseMatrix as Matrix
import Agda.Termination.Termination (endos, idempotent)
import qualified Agda.Termination.Termination  as Term
import Agda.Termination.RecCheck
import Agda.Termination.Inlining

import Agda.TypeChecking.Datatypes
import Agda.TypeChecking.EtaContract
import Agda.TypeChecking.Functions
import Agda.TypeChecking.Monad
import Agda.TypeChecking.Monad.Builtin
import Agda.TypeChecking.Positivity.Occurrence
import Agda.TypeChecking.Pretty
import Agda.TypeChecking.Records -- (isRecordConstructor, isInductiveRecord)
import Agda.TypeChecking.Reduce (reduce, normalise, instantiate, instantiateFull)
import Agda.TypeChecking.SizedTypes
import Agda.TypeChecking.Substitute
import Agda.TypeChecking.Telescope

import qualified Agda.Benchmarking as Benchmark
import Agda.TypeChecking.Monad.Benchmark (billTo, billPureTo)

import Agda.Interaction.Options

import Agda.Utils.Either
import Agda.Utils.Function
import Agda.Utils.Functor (($>), (<.>))
import Agda.Utils.List
import Agda.Utils.Size
import Agda.Utils.Maybe
import Agda.Utils.Monad -- (mapM', forM', ifM, or2M, and2M)
import Agda.Utils.Null
import Agda.Utils.Permutation
import Agda.Utils.Pretty (prettyShow)
import Agda.Utils.Singleton
import qualified Agda.Utils.VarSet as VarSet

#include "undefined.h"
import Agda.Utils.Impossible

-- | Call graph with call info for composed calls.

type Calls = CallGraph CallPath

-- | The result of termination checking a module.
--   Must be a 'Monoid' and have 'Singleton'.

type Result = [TerminationError]

-- | Entry point: Termination check a single declaration.
--
--   Precondition: 'envMutualBlock' must be set correctly.

termDecl :: A.Declaration -> TCM Result
termDecl d = inTopContext $ termDecl' d


-- | Termination check a single declaration
--   (without necessarily ignoring @abstract@).

termDecl' :: A.Declaration -> TCM Result
termDecl' d = case d of
    A.Axiom {}            -> return mempty
    A.Field {}            -> return mempty
    A.Primitive {}        -> return mempty
    A.Mutual _ ds
      | [A.RecSig{}, A.RecDef _ _ _ _ _ _ _ _ rds] <- unscopeDefs ds
                          -> termDecls rds
    A.Mutual i ds         -> termMutual $ getNames ds
    A.Section _ _ _ ds    -> termDecls ds
        -- section structure can be ignored as we are termination checking
        -- definitions lifted to the top-level
    A.Apply {}            -> return mempty
    A.Import {}           -> return mempty
    A.Pragma {}           -> return mempty
    A.Open {}             -> return mempty
    A.PatternSynDef {}    -> return mempty
    A.Generalize {}       -> return mempty
        -- open, pattern synonym and generalize defs are just artifacts from the concrete syntax
    A.ScopedDecl scope ds -> {- withScope_ scope $ -} termDecls ds
        -- scope is irrelevant as we are termination checking Syntax.Internal
    A.RecSig{}            -> return mempty
    A.RecDef _ r _ _ _ _ _ _ ds -> termDecls ds
    -- These should all be wrapped in mutual blocks
    A.FunDef{}      -> __IMPOSSIBLE__
    A.DataSig{}     -> __IMPOSSIBLE__
    A.DataDef{}     -> __IMPOSSIBLE__
    A.UnquoteDecl{} -> __IMPOSSIBLE__
    A.UnquoteDef{}  -> __IMPOSSIBLE__
  where
    termDecls ds = concat <$> mapM termDecl' ds

    unscopeDefs = concatMap unscopeDef

    unscopeDef (A.ScopedDecl _ ds) = unscopeDefs ds
    unscopeDef d = [d]

    -- The mutual names mentioned in the abstract syntax
    -- for symbols that need to be termination-checked.
    getNames = concatMap getName
    getName (A.FunDef i x delayed cs)   = [x]
    getName (A.RecDef _ _ _ _ _ _ _ _ ds) = getNames ds
    getName (A.Mutual _ ds)             = getNames ds
    getName (A.Section _ _ _ ds)        = getNames ds
    getName (A.ScopedDecl _ ds)         = getNames ds
    getName (A.UnquoteDecl _ _ xs _)    = xs
    getName (A.UnquoteDef _ xs _)       = xs
    getName _                           = []


-- | Entry point: Termination check the current mutual block.

termMutual
  :: [QName]
     -- ^ The function names defined in this block on top-level.
     --   (For error-reporting only.)
  -> TCM Result
termMutual names0 = ifNotM (optTerminationCheck <$> pragmaOptions) (return mempty) $ {-else-}
 inTopContext $ disableDestructiveUpdate $ do

  -- Get set of mutually defined names from the TCM.
  -- This includes local and auxiliary functions introduced
  -- during type-checking.
  mid <- fromMaybe __IMPOSSIBLE__ <$> asksTC envMutualBlock
  mutualBlock <- lookupMutualBlock mid
  let allNames = filter (not . isAbsurdLambdaName) $ Set.elems $ mutualNames mutualBlock
      names    = if null names0 then allNames else names0
      i        = mutualInfo mutualBlock
      -- Andreas, 2014-03-26
      -- Keeping recursion check after experiments on the standard lib.
      -- Seems still to save 1s.
      -- skip = return False
      -- No need to term-check if the declarations are acyclic!
      skip = not <$> do
        -- Andreas, 2016-10-01 issue #2231
        -- Recursivity checker has to see through abstract definitions!
        ignoreAbstractMode $ do
        billTo [Benchmark.Termination, Benchmark.RecCheck] $ recursive allNames
      -- -- Andreas, 2017-03-24, use positivity info to skip non-recursive functions
      -- skip = ignoreAbstractMode $ allM allNames $ \ x -> do
      --   null <$> getMutual x
      -- PROBLEMS with test/Succeed/AbstractCoinduction.agda

  -- We set the range to avoid panics when printing error messages.
  setCurrentRange i $ do

  reportSLn "term.mutual" 10 $ "Termination checking " ++ prettyShow allNames

  -- NO_TERMINATION_CHECK
  if (Info.mutualTermCheck i `elem` [ NoTerminationCheck, Terminating ]) then do
      reportSLn "term.warn.yes" 10 $ "Skipping termination check for " ++ prettyShow names
      forM_ allNames $ \ q -> setTerminates q True -- considered terminating!
      return mempty
  -- NON_TERMINATING
    else if (Info.mutualTermCheck i == NonTerminating) then do
      reportSLn "term.warn.yes" 10 $ "Considering as non-terminating: " ++ prettyShow names
      forM_ allNames $ \ q -> setTerminates q False
      return mempty
  -- Trivially terminating (non-recursive)
    else ifM skip (do
      reportSLn "term.warn.yes" 10 $ "Trivially terminating: " ++ prettyShow names
      forM_ allNames $ \ q -> setTerminates q True
      return mempty)
   $ {- else -} do

     -- Set the mutual names in the termination environment.
     let setNames e = e
           { terMutual    = allNames
           , terUserNames = names
           }
         runTerm cont = runTerDefault $ do
           cutoff <- terGetCutOff
           reportSLn "term.top" 10 $ "Termination checking " ++ prettyShow names ++
             " with cutoff=" ++ show cutoff ++ "..."
           terLocal setNames cont

     -- New check currently only makes a difference for copatterns.
     -- Since it is slow, only invoke it if
     -- any of the definitions uses copatterns.
     res <- ifM (orM $ map usesCopatterns allNames)
         -- Then: New check, one after another.
         (runTerm $ forM' allNames $ termFunction)
         -- Else: Old check, all at once.
         (runTerm $ termMutual')

     -- Record result of termination check in signature.
     -- If there are some termination errors, we collect them in
     -- the state and mark the definition as non-terminating so
     -- that it does not get unfolded
     let terminates = null res
     forM_ allNames $ \ q -> setTerminates q terminates
     return res

-- | @termMutual'@ checks all names of the current mutual block,
--   henceforth called @allNames@, for termination.
--
--   @allNames@ is taken from 'Internal' syntax, it contains also
--   the definitions created by the type checker (e.g., with-functions).

termMutual' :: TerM Result
termMutual' = do

  -- collect all recursive calls in the block
  allNames <- terGetMutual
  let collect = forM' allNames termDef

  -- first try to termination check ignoring the dot patterns
  calls1 <- collect
  reportCalls "no " calls1

  cutoff <- terGetCutOff
  let ?cutoff = cutoff
  r <- billToTerGraph $ Term.terminates calls1
  r <- case r of
         r@Right{} -> return r
         Left{}    -> do
           -- Try again, but include the dot patterns this time.
           calls2 <- terSetUseDotPatterns True $ collect
           reportCalls "" calls2
           billToTerGraph $ Term.terminates calls2

  -- @names@ is taken from the 'Abstract' syntax, so it contains only
  -- the names the user has declared.  This is for error reporting.
  names <- terGetUserNames
  case r of
    Left calls -> return $ singleton $ terminationError names $ callInfos calls
    Right{} -> do
      liftTCM $ reportSLn "term.warn.yes" 2 $
        prettyShow (names) ++ " does termination check"
      return mempty

-- | Smart constructor for 'TerminationError'.
--   Removes 'termErrFunctions' that are not mentioned in 'termErrCalls'.
terminationError :: [QName] -> [CallInfo] -> TerminationError
terminationError names calls = TerminationError names' calls
  where names' = names `List.intersect` toList (allNames calls)

billToTerGraph :: a -> TerM a
billToTerGraph a = liftTCM $ billPureTo [Benchmark.Termination, Benchmark.Graph] a

-- | @reportCalls@ for debug printing.
--
--   Replays the call graph completion for debugging.

reportCalls :: String -> Calls -> TerM ()
reportCalls no calls = do
  cutoff <- terGetCutOff
  let ?cutoff = cutoff

  -- We work in TCM exclusively.
  liftTCM $ do

    reportS "term.lex" 20 $ unlines
      [ "Calls (" ++ no ++ "dot patterns): " ++ prettyShow calls
      ]

    -- Print the whole completion phase.
    verboseS "term.matrices" 40 $ do
      let header s = unlines
            [ replicate n '='
            , replicate k '=' ++ s ++ replicate k' '='
            , replicate n '='
            ]
            where n  = 70
                  r  = n - length s
                  k  = r `div` 2
                  k' = r - k
      let report s cs = reportSDoc "term.matrices" 40 $ vcat
            [ text   $ header s
            , nest 2 $ pretty cs
            ]
          cs0     = calls
          step cs = do
            let (new, cs') = completionStep cs0 cs
            report " New call matrices " new
            return $ if null new then Left () else Right cs'
      report " Initial call matrices " cs0
      trampolineM step cs0

    -- Print the result of completion.
    let calls' = CallGraph.complete calls
        idems = filter idempotent $ endos $ CallGraph.toList calls'
    -- TODO
    -- reportSDoc "term.behaviours" 20 $ vcat
    --   [ text $ "Recursion behaviours (" ++ no ++ "dot patterns):"
    --   , nest 2 $ return $ Term.prettyBehaviour calls'
    --   ]
    reportSDoc "term.matrices" 30 $ vcat
      [ text $ "Idempotent call matrices (" ++ no ++ "dot patterns):\n"
      , nest 2 $ vcat $ punctuate "\n" $ map pretty idems
      ]
    -- reportSDoc "term.matrices" 30 $ vcat
    --   [ text $ "Other call matrices (" ++ no ++ "dot patterns):"
    --   , nest 2 $ pretty $ CallGraph.fromList others
    --   ]
    return ()

-- | @termFunction name@ checks @name@ for termination.

termFunction :: QName -> TerM Result
termFunction name = do

  -- Function @name@ is henceforth referred to by its @index@
  -- in the list of @allNames@ of the mutual block.

  allNames <- terGetMutual
  let index = fromMaybe __IMPOSSIBLE__ $ List.elemIndex name allNames

  -- Retrieve the target type of the function to check.

  target <- liftTCM $ do typeEndsInDef =<< typeOfConst name
  reportTarget target
  terSetTarget target $ do

    -- Collect the recursive calls in the block which (transitively)
    -- involve @name@,
    -- taking the target of @name@ into account for computing guardedness.

    let collect = (`trampolineM` (Set.singleton index, mempty, mempty)) $ \ (todo, done, calls) -> do
          if null todo then return $ Left calls else do
            -- Extract calls originating from indices in @todo@.
            new <- forM' todo $ \ i ->
              termDef $ fromMaybe __IMPOSSIBLE__ $ allNames !!! i
            -- Mark those functions as processed and add the calls to the result.
            let done'  = done `mappend` todo
                calls' = new  `mappend` calls
            -- Compute the new todo list:
                todo' = CallGraph.targetNodes new Set.\\ done'
            -- Jump the trampoline.
            return $ Right (todo', done', calls')

    -- First try to termination check ignoring the dot patterns
    calls1 <- terSetUseDotPatterns False $ collect
    reportCalls "no " calls1

    r <- do
     cutoff <- terGetCutOff
     let ?cutoff = cutoff
     r <- billToTerGraph $ Term.terminatesFilter (== index) calls1
     case r of
       Right () -> return $ Right ()
       Left{}    -> do
         -- Try again, but include the dot patterns this time.
         calls2 <- terSetUseDotPatterns True $ collect
         reportCalls "" calls2
         billToTerGraph $ mapLeft callInfos $ Term.terminatesFilter (== index) calls2

    names <- terGetUserNames
    case r of
      Left calls -> return $ singleton $ terminationError ([name] `List.intersect` names) calls
      Right () -> do
        liftTCM $ reportSLn "term.warn.yes" 2 $
          prettyShow name ++ " does termination check"
        return mempty
   where
     reportTarget r = liftTCM $
       reportSLn "term.target" 20 $ "  target type " ++
         caseMaybe r "not recognized" (\ q ->
           "ends in " ++ prettyShow q)

-- | To process the target type.
typeEndsInDef :: MonadTCM tcm => Type -> tcm (Maybe QName)
typeEndsInDef t = liftTCM $ do
  TelV _ core <- telViewPath t
  case unEl core of
    Def d vs -> return $ Just d
    _        -> return Nothing

-- | Termination check a definition by pattern matching.
--
--   TODO: Refactor!
--   As this function may be called twice,
--   once disregarding dot patterns,
--   the second time regarding dot patterns,
--   it is better if we separated bare call extraction
--   from computing the change in structural order.
--   Only the latter depends on the choice whether we
--   consider dot patterns or not.
termDef :: QName -> TerM Calls
termDef name = terSetCurrent name $ inConcreteOrAbstractMode name $ \ def -> do

  -- Retrieve definition
  let t = defType def

  liftTCM $ reportSDoc "term.def.fun" 5 $
    sep [ "termination checking type of" <+> prettyTCM name
        , nest 2 $ ":" <+> prettyTCM t
        ]

  termType t `mappend` do

  liftTCM $ reportSDoc "term.def.fun" 5 $
    sep [ "termination checking body of" <+> prettyTCM name
        , nest 2 $ ":" <+> prettyTCM t
        ]

  -- If --without-K, we disregard all arguments (and result)
  -- which are not of data or record type.

  withoutKEnabled <- liftTCM $ optWithoutK <$> pragmaOptions
  applyWhen withoutKEnabled (setMasks t) $ do

    -- If the result should be disregarded, set all calls to unguarded.
    applyWhenM terGetMaskResult terUnguarded $ do

      case theDef def of
        Function{ funClauses = cls, funDelayed = delayed } ->
          terSetDelayed delayed $ forM' cls $ \ cl -> do
            if hasDefP (namedClausePats cl) -- generated hcomp clause, should be safe.
                                            -- TODO find proper strategy.
              then return empty
              else termClause cl

        _ -> return empty
<<<<<<< HEAD

-- | Collect calls in type signature @f : (x1:A1)...(xn:An) -> B@.
--   It is treated as if there were the additional function clauses.
--   @@
--      f = A1
--      f x1 = A2
--      f x1 x2 = A3
--      ...
--      f x1 ... xn = B
--   @@

termType :: Type -> TerM Calls
termType = loop 0
  where
  loop n t = do
    ps <- mkPats n
    reportSDoc "term.type" 60 $ vcat
      [ text $ "termType " ++ show n ++ " with " ++ show (length ps) ++ " patterns"
      , nest 2 $ "looking at type " <+> prettyTCM t
      ]
    terSetPatterns ps $ do
      ifNotPiType t {-then-} extract {-else-} $ \ dom absB -> do
        extract dom `mappend` underAbstractionAbs dom absB (loop $! n + 1)

  -- create n variable patterns
  mkPats n  = zipWith mkPat (downFrom n) <$> getContextNames
  mkPat i x = notMasked $ VarP PatOSystem $ DBPatVar (prettyShow x) i

=======
  where
    hasDefP :: [NamedArg DeBruijnPattern] -> Bool
    hasDefP ps = getAny $ flip foldPattern ps $ \ (x :: DeBruijnPattern) ->
                  case x of
                    DefP{} -> Any True
                    _      -> Any False
>>>>>>> a21ac60f
-- | Mask arguments and result for termination checking
--   according to type of function.
--   Only arguments of types ending in data/record or Size are counted in.
setMasks :: Type -> TerM a -> TerM a
setMasks t cont = do
  (ds, d) <- liftTCM $ do
    TelV tel core <- telViewPath t
    -- Check argument types
    ds <- forM (telToList tel) $ \ t -> do
      TelV _ t <- telViewPath $ snd $ unDom t
      d <- (isNothing <$> isDataOrRecord (unEl t)) `or2M` (isJust <$> isSizeType t)
      when d $
        reportSDoc "term.mask" 20 $ do
          "argument type "
            <+> prettyTCM t
            <+> " is not data or record type, ignoring structural descent for --without-K"
      return d
    -- Check result types
    d  <- isNothing <.> isDataOrRecord . unEl $ core
    when d $
      reportSLn "term.mask" 20 $ "result type is not data or record type, ignoring guardedness for --without-K"
    return (ds, d)
  terSetMaskArgs (ds ++ repeat True) $ terSetMaskResult d $ cont


-- | Is the current target type among the given ones?

targetElem :: [Target] -> TerM Bool
targetElem ds = maybe False (`elem` ds) <$> terGetTarget

{-
-- | The target type of the considered recursive definition.
data Target
  = Set        -- ^ Constructing a Set (only meaningful with 'guardingTypeConstructors').
  | Data QName -- ^ Constructing a coinductive or mixed type (could be data or record).
  deriving (Eq, Show)

-- | Check wether a 'Target" corresponds to the current one.
matchingTarget :: DBPConf -> Target -> TCM Bool
matchingTarget conf t = maybe (return True) (match t) (currentTarget conf)
  where
    match Set      Set       = return True
    match (Data d) (Data d') = mutuallyRecursive d d'
    match _ _                = return False
-}

-- | Convert a term (from a dot pattern) to a DeBruijn pattern.
--
--   The term is first normalized and stripped of all non-coinductive projections.

termToDBP :: Term -> TerM DeBruijnPattern
termToDBP t = ifNotM terGetUseDotPatterns (return unusedVar) $ {- else -} do
  termToPattern =<< do liftTCM $ stripAllProjections =<< normalise t

-- | Convert a term (from a dot pattern) to a pattern for the purposes of the termination checker.
--
--   @SIZESUC@ is treated as a constructor.

class TermToPattern a b where
  termToPattern :: a -> TerM b

  default termToPattern :: (TermToPattern a' b', Traversable f, a ~ f a', b ~ f b') => a -> TerM b
  termToPattern = traverse termToPattern

instance TermToPattern a b => TermToPattern [a] [b] where
instance TermToPattern a b => TermToPattern (Arg a) (Arg b) where
instance TermToPattern a b => TermToPattern (Named c a) (Named c b) where

-- OVERLAPPING
-- instance TermToPattern a b => TermToPattern a (Named c b) where
--   termToPattern t = unnamed <$> termToPattern t

instance TermToPattern Term DeBruijnPattern where
  termToPattern t = (liftTCM $ constructorForm t) >>= \case
    -- Constructors.
    Con c _ args -> ConP c noConPatternInfo . map (fmap unnamed) <$> termToPattern (fromMaybe __IMPOSSIBLE__ $ allApplyElims args)
    Def s [Apply arg] -> do
      suc <- terGetSizeSuc
      if Just s == suc then ConP (ConHead s Inductive []) noConPatternInfo . map (fmap unnamed) <$> termToPattern [arg]
       else return $ dotP t
    DontCare t  -> termToPattern t -- OR: __IMPOSSIBLE__  -- removed by stripAllProjections
    -- Leaves.
    Var i []    -> varP . (`DBPatVar` i) . prettyShow <$> nameOfBV i
    Lit l       -> return $ LitP l
    Dummy s     -> __IMPOSSIBLE_VERBOSE__ s
    t           -> return $ dotP t


-- | Masks all non-data/record type patterns if --without-K.
--   See issue #1023.
maskNonDataArgs :: [DeBruijnPattern] -> TerM [Masked DeBruijnPattern]
maskNonDataArgs ps = zipWith mask ps <$> terGetMaskArgs
  where
    mask p@ProjP{} _ = Masked False p
    mask p         d = Masked d     p


-- | Extract recursive calls from one clause.

termClause :: Clause -> TerM Calls
termClause clause = do

  -- If with-function inlining is disallowed (e.g. --without-K),
  -- we check the original clause.

  let fallback = termClause' clause
  ifNotM (terGetInlineWithFunctions) fallback $ {- else -} do

    -- Otherwise, we will do inlining, hence, can skip with-generated functions.

    name <- terGetCurrent
    ifM (isJust <$> isWithFunction name) (return mempty) $ {- else -} do

      -- With inlining, the termination check for all subordinated
      -- with-functions is included in the parent function.

      (liftTCM $ inlineWithClauses name clause) >>= \case
        Nothing  -> fallback
        Just cls -> terSetHaveInlinedWith $ mapM' termClause' cls

termClause' :: Clause -> TerM Calls
termClause' clause = do
  Clause{ clauseTel = tel, namedClausePats = ps, clauseBody = body } <- etaExpandClause clause
  liftTCM $ reportSDoc "term.check.clause" 25 $ vcat
    [ "termClause"
    , nest 2 $ "tel =" <+> prettyTCM tel
    , nest 2 $ "ps  =" <+> do addContext tel $ prettyTCMPatternList ps
    ]
  forM' body $ \ v -> addContext tel $ do
    -- TODO: combine the following two traversals, avoid full normalisation.
    -- Parse dot patterns as patterns as far as possible.
    ps <- postTraversePatternM parseDotP ps
    -- Blank out coconstructors.
    ps <- preTraversePatternM stripCoCon ps
    -- Mask non-data arguments.
    mdbpats <- maskNonDataArgs $ map namedArg ps
    terSetPatterns mdbpats $ do
      terSetSizeDepth tel $ do
        reportBody v
        extract v

  where
    parseDotP = \case
      DotP o t -> termToDBP t
      p        -> return p
    stripCoCon p = case p of
      ConP (ConHead c _ _) _ _ -> do
        ifM ((Just c ==) <$> terGetSizeSuc) (return p) $ {- else -} do
        whatInduction c >>= \case
          Inductive   -> return p
          CoInductive -> return unusedVar
      _ -> return p
    reportBody :: Term -> TerM ()
    reportBody v = verboseS "term.check.clause" 6 $ do
      f       <- terGetCurrent
      delayed <- terGetDelayed
      pats    <- terGetPatterns
      liftTCM $ reportSDoc "term.check.clause" 6 $ do
        sep [ text ("termination checking " ++
                    (if delayed == Delayed then "delayed " else "") ++
                    "clause of")
                <+> prettyTCM f
            , nest 2 $ "lhs:" <+> sep (map prettyTCM pats)
            , nest 2 $ "rhs:" <+> prettyTCM v
            ]


-- | Extract recursive calls from expressions.
class ExtractCalls a where
  extract :: a -> TerM Calls

instance ExtractCalls a => ExtractCalls (Abs a) where
  extract (NoAbs _ a) = extract a
  extract (Abs x a)   = addContext x $ terRaise $ extract a

instance ExtractCalls a => ExtractCalls (Arg a) where
  extract = extract . unArg

instance ExtractCalls a => ExtractCalls (Dom a) where
  extract = extract . unDom

instance ExtractCalls a => ExtractCalls (Elim' a) where
  extract Proj{}    = return empty
  extract (Apply a) = extract $ unArg a
  extract (IApply x y a) = extract (x,(y,a)) -- TODO Andrea: conservative

instance ExtractCalls a => ExtractCalls [a] where
  extract = mapM' extract

instance (ExtractCalls a, ExtractCalls b) => ExtractCalls (a,b) where
  extract (a, b) = CallGraph.union <$> extract a <*> extract b

-- | Sorts can contain arbitrary terms of type @Level@,
--   so look for recursive calls also in sorts.
--   Ideally, 'Sort' would not be its own datatype but just
--   a subgrammar of 'Term', then we would not need this boilerplate.

instance ExtractCalls Sort where
  extract s = do
    liftTCM $ do
      reportSDoc "term.sort" 20 $
        "extracting calls from sort" <+> prettyTCM s
      reportSDoc "term.sort" 50 $
        text ("s = " ++ show s)
    case s of
      Inf        -> return empty
      SizeUniv   -> return empty
      Type t     -> terUnguarded $ extract t  -- no guarded levels
      Prop t     -> terUnguarded $ extract t
      PiSort s1 s2 -> extract (s1, s2)
      UnivSort s -> extract s
      MetaS x es -> return empty
      DummyS{}   -> return empty

-- | Extract recursive calls from a type.

instance ExtractCalls Type where
  extract (El s t) = extract (s, t)

-- | Extract recursive calls from a constructor application.

constructor
  :: QName
    -- ^ Constructor name.
  -> Induction
    -- ^ Should the constructor be treated as inductive or coinductive?
  -> [(Arg Term, Bool)]
    -- ^ All the arguments,
    --   and for every argument a boolean which is 'True' iff the
    --   argument should be viewed as preserving guardedness.
  -> TerM Calls
constructor c ind args = do
  cutoff <- terGetCutOff
  let ?cutoff = cutoff
  forM' args $ \ (arg, preserves) -> do
    let g' = case (preserves, ind) of
             (True,  Inductive)   -> id
             (True,  CoInductive) -> (Order.lt .*.)
             (False, _)           -> const Order.unknown
    terModifyGuarded g' $ extract arg

-- | Handle guardedness preserving type constructor.

guardPresTyCon :: QName -> Elims -> (QName -> Elims -> TerM Calls) -> TerM Calls
guardPresTyCon g es cont = do
  ifNotM (terGetGuardingTypeConstructors) (cont g es) $ {- else -} do

    def <- liftTCM $ getConstInfo g
    let occs = defArgOccurrences def
        preserves = (StrictPos <=)
        -- Data or record type constructor.
        con = constructor g Inductive $   -- guardedness preserving
                zip (argsFromElims es)
                    (map preserves occs ++ repeat False)

    case theDef def of
      Datatype{} -> con
      Record{}   -> con
      _          -> cont g es


-- | Extract calls from with function application.

withFunction :: QName -> Elims -> TerM Calls
withFunction g es = do
  v <- liftTCM $ -- billTo [Benchmark.Termination, Benchmark.With] $  -- 0ms
         expandWithFunctionCall g es
  liftTCM $ reportSDoc "term.with.call" 30 $
    "termination checking expanded with-function call:" <+> prettyTCM v
  extract v

-- | Handles function applications @g es@.

function :: QName -> Elims -> TerM Calls
function g es0 = ifM (terGetInlineWithFunctions `and2M` do isJust <$> isWithFunction g) (withFunction g es0)
  $ {-else, no with function-} do

    f       <- terGetCurrent
    names   <- terGetMutual
    guarded <- terGetGuarded

    -- let gArgs = Def g es0
    liftTCM $ reportSDoc "term.function" 30 $
      "termination checking function call " <+> prettyTCM (Def g es0)

    -- First, look for calls in the arguments of the call gArgs.

    -- We have to reduce constructors in case they're reexported.
    -- Andreas, Issue 1530: constructors have to be reduced deep inside terms,
    -- thus, we need to use traverseTermM.
    let (reduceCon :: Term -> TCM Term) = traverseTermM $ \ t -> case t of
           Con c ci vs -> (`applyE` vs) <$> reduce (Con c ci [])  -- make sure we don't reduce the arguments
           _ -> return t

    -- Reduce constructors only when this call is actually a recursive one.
    -- es <- liftTCM $ billTo [Benchmark.Termination, Benchmark.Reduce] $ forM es $
    --         etaContract <=< traverse reduceCon <=< instantiateFull

    -- If the function is a projection but not for a coinductive record,
    -- then preserve guardedness for its principal argument.
    isProj <- isProjectionButNotCoinductive g
    let unguards = repeat Order.unknown
    let guards = applyWhen isProj (guarded :) unguards
    -- Collect calls in the arguments of this call.
    let args = map unArg $ argsFromElims es0
    calls <- forM' (zip guards args) $ \ (guard, a) -> do
      terSetGuarded guard $ extract a

    -- Then, consider call gArgs itself.

    liftTCM $ reportSDoc "term.found.call" 20 $
      sep [ "found call from" <+> prettyTCM f
          , nest 2 $ "to" <+> prettyTCM g
          ]

    -- insert this call into the call list
    case List.elemIndex g names of

       -- call leads outside the mutual block and can be ignored
       Nothing   -> return calls

       -- call is to one of the mutally recursive functions
       Just gInd -> do
         delayed <- terGetDelayed
         -- Andreas, 2017-02-14, issue #2458:
         -- If we have inlined with-functions, we could be illtyped,
         -- hence, do not reduce anything.
         -- Andreas, 2017-06-20 issue #2613:
         -- We still need to reduce constructors, even when with-inlining happened.
         es <- -- ifM terGetHaveInlinedWith (return es0) {-else-} $
           liftTCM $ forM es0 $
             -- 2017-09-09, re issue #2732
             -- The eta-contraction here does not seem necessary to make structural order
             -- comparison not having to worry about eta.
             -- Maybe we thought an eta redex could come from a meta instantiation.
             -- However, eta-contraction is already performed by instantiateFull.
             -- See test/Succeed/Issue2732-termination.agda.
             -- etaContract <=<
             traverse reduceCon <=< instantiateFull

           -- 2017-05-16, issue #2403: Argument normalization is too expensive,
           -- even if we only expand non-recursive functions.
           -- Argument normalization TURNED OFF.
           -- liftTCM $ billTo [Benchmark.Termination, Benchmark.Reduce] $ do
           --  -- Andreas, 2017-01-13, issue #2403, normalize arguments for the structural ordering.
           --  -- Andreas, 2017-03-25, issue #2495, restrict this to non-recursive functions
           --  -- otherwise, the termination checking may run forever.
           --  reportSLn "term.reduce" 90 $ "normalizing call arguments"
           --  modifyAllowedReductions (List.\\ [UnconfirmedReductions,RecursiveReductions]) $
           --    forM es0 $ \ e -> do
           --      reportSDoc "term.reduce" 95 $ "normalizing " <+> prettyTCM e
           --      etaContract =<< normalise e

         -- Compute the call matrix.

         -- Andreas, 2014-03-26 only 6% of termination time for library test
         -- spent on call matrix generation
         (nrows, ncols, matrix) <- billTo [Benchmark.Termination, Benchmark.Compare] $
           compareArgs es
         -- only a delayed definition can be guarded
         let ifDelayed o | Order.decreasing o && delayed == NotDelayed = Order.le
                         | otherwise                                  = o
         liftTCM $ reportSLn "term.guardedness" 20 $
           "composing with guardedness " ++ prettyShow guarded ++
           " counting as " ++ prettyShow (ifDelayed guarded)
         cutoff <- terGetCutOff
         let ?cutoff = cutoff
         let matrix' = composeGuardedness (ifDelayed guarded) matrix

         -- Andreas, 2013-04-26 FORBIDDINGLY expensive!
         -- This PrettyTCM QName cost 50% of the termination time for std-lib!!
         -- gPretty <-liftTCM $ billTo [Benchmark.Termination, Benchmark.Level] $
         --   render <$> prettyTCM g

         -- Andreas, 2013-05-19 as pointed out by Andrea Vezzosi,
         -- printing the call eagerly is forbiddingly expensive.
         -- So we build a closure such that we can print the call
         -- whenever we really need to.
         -- This saves 30s (12%) on the std-lib!
         -- Andreas, 2015-01-21 Issue 1410: Go to the module where g is defined
         -- otherwise its free variables with be prepended to the call
         -- in the error message.
         doc <- liftTCM $ withCurrentModule (qnameModule g) $ buildClosure $
           Def g $ reverse $ dropWhile ((Inserted ==) . getOrigin) $ reverse es0
           -- Andreas, 2018-07-22, issue #3136
           -- Dropping only inserted arguments at the end, since
           -- dropping arguments in the middle might make the printer crash.
           -- Def g $ filter ((/= Inserted) . getOrigin) es0
           -- Andreas, 2017-01-05, issue #2376
           -- Remove arguments inserted by etaExpandClause.

         let src  = fromMaybe __IMPOSSIBLE__ $ List.elemIndex f names
             tgt  = gInd
             cm   = makeCM ncols nrows matrix'
             info = CallPath [CallInfo
                      { callInfoTarget = g
                      , callInfoRange  = getRange g
                      , callInfoCall   = doc
                      }]
         verboseS "term.kept.call" 5 $ do
           pats <- terGetPatterns
           reportSDoc "term.kept.call" 5 $ vcat
             [ "kept call from" <+> text (prettyShow f) <+> hsep (map prettyTCM pats)
             , nest 2 $ "to" <+> text (prettyShow g) <+>
                         hsep (map (parens . prettyTCM) args)
             , nest 2 $ "call matrix (with guardedness): "
             , nest 2 $ pretty cm
             ]
         return $ CallGraph.insert src tgt cm info calls

-- | Extract recursive calls from a term.

instance ExtractCalls Term where
  extract t = do
    liftTCM $ reportSDoc "term.check.term" 50 $ do
      "looking for calls in" <+> prettyTCM t

    -- Instantiate top-level MetaVar.
    t <- liftTCM $ instantiate t
    case t of

      -- Constructed value.
      Con ConHead{conName = c} _ es -> do
        let args = fromMaybe __IMPOSSIBLE__ $ allApplyElims es
        -- A constructor preserves the guardedness of all its arguments.
        let argsg = zip args $ repeat True

        -- If we encounter a coinductive record constructor
        -- in a type mutual with the current target
        -- then we count it as guarding.
        ind <- ifM ((Just c ==) <$> terGetSharp) (return CoInductive) $ do
          caseMaybeM (liftTCM $ isRecordConstructor c) (return Inductive) $ \ (q, def) -> do
            reportSLn "term.check.term" 50 $ "constructor " ++ prettyShow c ++ " has record type " ++ prettyShow q
            (\ b -> if b then CoInductive else Inductive) <$>
              andM [ return $ recInduction def == Just CoInductive
                   , targetElem . fromMaybe __IMPOSSIBLE__ $ recMutual def
                   ]
        constructor c ind argsg

      -- Function, data, or record type.
      Def g es -> guardPresTyCon g es function

      -- Abstraction. Preserves guardedness.
      Lam h b -> extract b

      -- Neutral term. Destroys guardedness.
      Var i es -> terUnguarded $ extract es

      -- Dependent function space.
      Pi a (Abs x b) -> CallGraph.union <$> (terUnguarded $ extract a) <*> do
         a <- maskSizeLt a  -- OR: just do not add a to the context!
         terPiGuarded $ addContext (x, a) $ terRaise $ extract b

      -- Non-dependent function space.
      Pi a (NoAbs _ b) -> CallGraph.union
         <$> terUnguarded (extract a)
         <*> terPiGuarded (extract b)

      -- Literal.
      Lit l -> return empty

      -- Sort.
      Sort s -> extract s

      -- Unsolved metas are not considered termination problems, there
      -- will be a warning for them anyway.
      MetaV x args -> return empty

      -- Erased and not-yet-erased proof.
      DontCare t -> extract t

      -- Level.
      Level l -> -- billTo [Benchmark.Termination, Benchmark.Level] $ do
        -- Andreas, 2014-03-26 Benchmark discontinued, < 0.3% spent on levels.
        extract l

      -- Dummy.
      Dummy{} -> return empty

-- | Extract recursive calls from level expressions.

deriving instance ExtractCalls Level

instance ExtractCalls PlusLevel where
  extract (ClosedLevel n) = return $ mempty
  extract (Plus n l)      = extract l

instance ExtractCalls LevelAtom where
  extract (MetaLevel x es)   = extract es
  extract (BlockedLevel x t) = extract t
  extract (NeutralLevel _ t) = extract t
  extract (UnreducedLevel t) = extract t

-- | Rewrite type @tel -> Size< u@ to @tel -> Size@.
maskSizeLt :: MonadTCM tcm => Dom Type -> tcm (Dom Type)
maskSizeLt !dom = liftTCM $ do
  let a = unDom dom
  (msize, msizelt) <- getBuiltinSize
  case (msize, msizelt) of
    (_ , Nothing) -> return dom
    (Nothing, _)  -> __IMPOSSIBLE__
    (Just size, Just sizelt) -> do
      TelV tel c <- telView a
      case a of
        El s (Def d [v]) | d == sizelt -> return $
          (abstract tel $ El s $ Def size []) <$ dom
        _ -> return dom

{- | @compareArgs es@

     Compare the list of de Bruijn patterns (=parameters) @pats@
     with a list of arguments @es@ and create a call maxtrix
     with |es| rows and |pats| columns.

     The guardedness is the number of projection patterns in @pats@
     minus the number of projections in @es@.
 -}
compareArgs :: [Elim] -> TerM (Int, Int, [[Order]])
compareArgs es = do
  pats <- terGetPatterns
  liftTCM $ reportSDoc "term.compareArgs" 90 $ vcat
    [ text $ "comparing " ++ show (length es) ++ " args to " ++ show (length pats) ++ " patterns"
    ]
  -- apats <- annotatePatsWithUseSizeLt pats
  -- reportSDoc "term.compare" 20 $
  --   "annotated patterns = " <+> sep (map prettyTCM apats)
  -- matrix <- forM es $ \ e -> forM apats $ \ (b, p) -> terSetUseSizeLt b $ compareElim e p
  matrix <- withUsableVars pats $ forM es $ \ e -> forM pats $ \ p -> compareElim e p

  -- Count the number of coinductive projection(pattern)s in caller and callee.
  -- Only recursive coinductive projections are eligible (Issue 1209).
  projsCaller <- length <$> do
    filterM (isCoinductiveProjection True) $ mapMaybe (fmap (headAmbQ . snd) . isProjP . getMasked) pats
  projsCallee <- length <$> do
    filterM (isCoinductiveProjection True) $ mapMaybe (fmap snd . isProjElim) es
  cutoff <- terGetCutOff
  let ?cutoff = cutoff
  let guardedness = decr True $ projsCaller - projsCallee
  liftTCM $ reportSDoc "term.guardedness" 30 $ sep
    [ "compareArgs:"
    , nest 2 $ text $ "projsCaller = " ++ prettyShow projsCaller
    , nest 2 $ text $ "projsCallee = " ++ prettyShow projsCallee
    , nest 2 $ text $ "guardedness of call: " ++ prettyShow guardedness
    ]
  return $ addGuardedness guardedness (size es) (size pats) matrix

-- | Traverse patterns from left to right.
--   When we come to a projection pattern,
--   switch usage of SIZELT constraints:
--   on, if coinductive,
--   off, if inductive.
--
--   UNUSED
annotatePatsWithUseSizeLt :: [DeBruijnPattern] -> TerM [(Bool,DeBruijnPattern)]
annotatePatsWithUseSizeLt = loop where
  loop [] = return []
  loop (p@(ProjP _ q) : pats) = ((False,p) :) <$> do projUseSizeLt q $ loop pats
  loop (p : pats) = (\ b ps -> (b,p) : ps) <$> terGetUseSizeLt <*> loop pats


-- | @compareElim e dbpat@

compareElim :: Elim -> Masked DeBruijnPattern -> TerM Order
compareElim e p = do
  liftTCM $ do
    reportSDoc "term.compare" 30 $ sep
      [ "compareElim"
      , nest 2 $ "e = " <> prettyTCM e
      , nest 2 $ "p = " <> prettyTCM p
      ]
    reportSDoc "term.compare" 50 $ sep
      [ nest 2 $ text $ "e = " ++ show e
      , nest 2 $ text $ "p = " ++ show p
      ]
  case (e, getMasked p) of
    (Proj _ d, ProjP _ d') -> do
      d  <- getOriginalProjection d
      d' <- getOriginalProjection d'
      o  <- compareProj d d'
      reportSDoc "term.compare" 30 $ sep
        [ text $ "comparing callee projection " ++ prettyShow d
        , text $ "against caller projection " ++ prettyShow d'
        , text $ "yields order " ++ prettyShow o
        ]
      return o
    (Proj{}, _)            -> return Order.unknown
    (Apply{}, ProjP{})     -> return Order.unknown
    (Apply arg, _)         -> compareTerm (unArg arg) p
    -- TODO Andrea: making sense?
    (IApply{}, ProjP{})  -> return Order.unknown
    (IApply _ _ arg, _)    -> compareTerm arg p

-- | In dependent records, the types of later fields may depend on the
--   values of earlier fields.  Thus when defining an inhabitant of a
--   dependent record type such as Σ by copattern matching,
--   a recursive call eliminated by an earlier projection (proj₁) might
--   occur in the definition at a later projection (proj₂).
--   Thus, earlier projections are considered "smaller" when
--   comparing copattern spines.  This is an ok approximation
--   of the actual dependency order.
--   See issues 906, 942.
compareProj :: MonadTCM tcm => QName -> QName -> tcm Order
compareProj d d'
  | d == d' = return Order.le
  | otherwise = liftTCM $ do
      -- different projections
      mr  <- getRecordOfField d
      mr' <- getRecordOfField d'
      case (mr, mr') of
        (Just r, Just r') | r == r' -> do
          -- of same record
          def <- theDef <$> getConstInfo r
          case def of
            Record{ recFields = fs } -> do
              fs <- return $ map unArg fs
              case (List.find (d==) fs, List.find (d'==) fs) of
                (Just i, Just i')
                  -- earlier field is smaller
                  | i < i'    -> return Order.lt
                  | i == i'   -> do
                     __IMPOSSIBLE__
                  | otherwise -> return Order.unknown
                _ -> __IMPOSSIBLE__
            _ -> __IMPOSSIBLE__
        _ -> return Order.unknown

-- | 'makeCM' turns the result of 'compareArgs' into a proper call matrix
makeCM :: Int -> Int -> [[Order]] -> CallMatrix
makeCM ncols nrows matrix = CallMatrix $
  Matrix.fromLists (Matrix.Size nrows ncols) matrix

{- To turn off guardedness, restore this code.
-- | 'addGuardedness' does nothing.
addGuardedness :: Integral n => Order -> n -> n -> [[Order]] -> (n, n, [[Order]])
addGuardedness g nrows ncols m = (nrows, ncols, m)
-}

-- | 'addGuardedness' adds guardedness flag in the upper left corner (0,0).
addGuardedness :: Order -> Int -> Int -> [[Order]] -> (Int, Int, [[Order]])
addGuardedness o nrows ncols m =
  (nrows + 1, ncols + 1,
   (o : replicate ncols Order.unknown) : map (Order.unknown :) m)

-- | Compose something with the upper-left corner of a call matrix
composeGuardedness :: (?cutoff :: CutOff) => Order -> [[Order]] -> [[Order]]
composeGuardedness o ((corner : row) : rows) = ((o .*. corner) : row) : rows
composeGuardedness _ _ = __IMPOSSIBLE__

-- | Stripping off a record constructor is not counted as decrease, in
--   contrast to a data constructor.
--   A record constructor increases/decreases by 0, a data constructor by 1.
offsetFromConstructor :: MonadTCM tcm => QName -> tcm Int
offsetFromConstructor c = maybe 1 (const 0) <$> do
  liftTCM $ isRecordConstructor c

-- | Compute the proper subpatterns of a 'DeBruijnPattern'.
subPatterns :: DeBruijnPattern -> [DeBruijnPattern]
subPatterns = foldPattern $ \case
  ConP _ _ ps -> map namedArg ps
  DefP _ _ ps -> map namedArg ps -- TODO check semantics
  VarP _ _    -> mempty
  LitP _      -> mempty
  DotP _ _    -> mempty
  ProjP _ _   -> mempty
  IApplyP{}   -> mempty


compareTerm :: Term -> Masked DeBruijnPattern -> TerM Order
compareTerm t p = do
--   reportSDoc "term.compare" 25 $
--     " comparing term " <+> prettyTCM t <+>
--     " to pattern " <+> prettyTCM p
  t <- liftTCM $ stripAllProjections t
  o <- compareTerm' t p
  liftTCM $ reportSDoc "term.compare" 25 $
    " comparing term " <+> prettyTCM t <+>
    " to pattern " <+> prettyTCM p <+>
    text (" results in " ++ prettyShow o)
  return o


-- | Remove all non-coinductive projections from an algebraic term
--   (not going under binders).
--   Also, remove 'DontCare's.
class StripAllProjections a where
  stripAllProjections :: a -> TCM a

instance StripAllProjections a => StripAllProjections (Arg a) where
  stripAllProjections = traverse stripAllProjections

instance StripAllProjections Elims where
  stripAllProjections es =
    case es of
      []             -> return []
      (Apply a : es) -> do
        (:) <$> (Apply <$> stripAllProjections a) <*> stripAllProjections es
      (IApply x y a : es) -> do
        -- TODO Andrea: are we doind extra work?
        (:) <$> (IApply <$> stripAllProjections x
                        <*> stripAllProjections y
                        <*> stripAllProjections a)
            <*> stripAllProjections es
      (Proj o p  : es) -> do
        isP <- isProjectionButNotCoinductive p
        applyUnless isP (Proj o p :) <$> stripAllProjections es

instance StripAllProjections Args where
  stripAllProjections = mapM stripAllProjections

instance StripAllProjections Term where
  stripAllProjections t = do
    case t of
      Var i es   -> Var i <$> stripAllProjections es
      Con c ci ts -> Con c ci <$> stripAllProjections ts
      Def d es   -> Def d <$> stripAllProjections es
      DontCare t -> stripAllProjections t
      _ -> return t

-- | @compareTerm' t dbpat@

compareTerm' :: Term -> Masked DeBruijnPattern -> TerM Order
compareTerm' v mp@(Masked m p) = do
  suc  <- terGetSizeSuc
  cutoff <- terGetCutOff
  let ?cutoff = cutoff
  v <- liftTCM (instantiate v)
  case (v, p) of

    -- Andreas, 2013-11-20 do not drop projections,
    -- in any case not coinductive ones!:
    (Var i es, _) | Just{} <- allApplyElims es ->
      compareVar i mp

    (DontCare t, _) ->
      compareTerm' t mp

    -- Andreas, 2014-09-22, issue 1281:
    -- For metas, termination checking should be optimistic.
    -- If there is any instance of the meta making termination
    -- checking succeed, then we should not fail.
    -- Thus, we assume the meta will be instantiated with the
    -- deepest variable in @p@.
    -- For sized types, the depth is maximally
    -- the number of SIZELT hypotheses one can have in a context.
    (MetaV{}, p) -> Order.decr True . max (if m then 0 else patternDepth p) . pred <$>
       terAsks _terSizeDepth

    -- Successor on both sides cancel each other.
    -- We ignore the mask for sizes.
    (Def s [Apply t], ConP s' _ [p]) | s == conName s' && Just s == suc ->
      compareTerm' (unArg t) (notMasked $ namedArg p)

    -- Register also size increase.
    (Def s [Apply t], p) | Just s == suc ->
      -- Andreas, 2012-10-19 do not cut off here
      increase 1 <$> compareTerm' (unArg t) mp

    -- In all cases that do not concern sizes,
    -- we cannot continue if pattern is masked.

    _ | m -> return Order.unknown

    (Lit l, LitP l')
      | l == l'     -> return Order.le
      | otherwise   -> return Order.unknown

    (Lit l, _) -> do
      v <- liftTCM $ constructorForm v
      case v of
        Lit{}       -> return Order.unknown
        v           -> compareTerm' v mp

    -- Andreas, 2011-04-19 give subterm priority over matrix order

    (Con{}, ConP c _ ps) | any (isSubTerm v . namedArg) ps ->
      decr True <$> offsetFromConstructor (conName c)

    (Con c _ es, ConP c' _ ps) | conName c == conName c'->
      let ts = fromMaybe __IMPOSSIBLE__ $ allApplyElims es in
      compareConArgs ts ps

    (Con _ _ [], _) -> return Order.le

    -- new case for counting constructors / projections
    -- register also increase
    (Con c _ es, _) -> do
      let ts = fromMaybe __IMPOSSIBLE__ $ allApplyElims es
      increase <$> offsetFromConstructor (conName c)
               <*> (infimum <$> mapM (\ t -> compareTerm' (unArg t) mp) ts)

    (t, p) -> return $ subTerm t p

-- | @subTerm@ computes a size difference (Order)
subTerm :: (?cutoff :: CutOff) => Term -> DeBruijnPattern -> Order
subTerm t p = if equal t p then Order.le else properSubTerm t p
  where
    equal (Con c _ es) (ConP c' _ ps) =
      let ts = fromMaybe __IMPOSSIBLE__ $ allApplyElims es in
      and $ (conName c == conName c')
          : (length ts == length ps)
          : zipWith (\ t p -> equal (unArg t) (namedArg p)) ts ps
    equal (Var i []) (VarP _ x) = i == dbPatVarIndex x
    equal (Lit l)    (LitP l') = l == l'
    -- Terms.
    -- Checking for identity here is very fragile.
    -- However, we cannot do much more, as we are not allowed to normalize t.
    -- (It might diverge, and we are just in the process of termination checking.)
    equal t         (DotP _ t') = t == t'
    equal _ _ = False

    properSubTerm t (ConP _ _ ps) =
      setUsability True $ decrease 1 $ supremum $ map (subTerm t . namedArg) ps
    properSubTerm _ _ = Order.unknown

isSubTerm :: (?cutoff :: CutOff) => Term -> DeBruijnPattern -> Bool
isSubTerm t p = nonIncreasing $ subTerm t p

compareConArgs :: Args -> [NamedArg DeBruijnPattern] -> TerM Order
compareConArgs ts ps = do
  cutoff <- terGetCutOff
  let ?cutoff = cutoff
  -- we may assume |ps| >= |ts|, otherwise c ps would be of functional type
  -- which is impossible
  case (length ts, length ps) of
    (0,0) -> return Order.le        -- c <= c
    (0,1) -> return Order.unknown   -- c not<= c x
    (1,0) -> __IMPOSSIBLE__
    (1,1) -> compareTerm' (unArg (head ts)) (notMasked $ namedArg $ head ps)
    (_,_) -> foldl (Order..*.) Order.le <$>
               zipWithM compareTerm' (map unArg ts) (map (notMasked . namedArg) ps)
       -- corresponds to taking the size, not the height
       -- allows examples like (x, y) < (Succ x, y)
{- version which does an "order matrix"
   -- Andreas, 2013-02-18 disabled because it is unclear
   -- how to scale idempotency test to matrix-shaped orders (need thinking/researcH)
   -- Trigges issue 787.
        (_,_) -> do -- build "call matrix"
          m <- mapM (\t -> mapM (compareTerm' suc (unArg t)) ps) ts
          let m2 = makeCM (length ps) (length ts) m
          return $ Order.orderMat (Order.mat m2)
-}
{- version which takes height
--    if null ts then Order.Le
--               else Order.infimum (zipWith compareTerm' (map unArg ts) ps)
-}

compareVar :: Nat -> Masked DeBruijnPattern -> TerM Order
compareVar i (Masked m p) = do
  suc    <- terGetSizeSuc
  cutoff <- terGetCutOff
  let ?cutoff = cutoff
  let no = return Order.unknown
  case p of
    ProjP{}   -> no
    IApplyP _ _ _ x  -> compareVarVar i (Masked m x)
    LitP{}    -> no
    DotP{}   -> no
    VarP _ x  -> compareVarVar i (Masked m x)

    ConP s _ [p] | Just (conName s) == suc ->
      setUsability True . decrease 1 <$> compareVar i (notMasked $ namedArg p)

    ConP c _ ps -> if m then no else setUsability True <$> do
      decrease <$> offsetFromConstructor (conName c)
               <*> (Order.supremum <$> mapM (compareVar i . notMasked . namedArg) ps)
    DefP _ c ps -> if m then no else setUsability True <$> do
      decrease <$> offsetFromConstructor c
               <*> (Order.supremum <$> mapM (compareVar i . notMasked . namedArg) ps)
      -- This should be fine for c == hcomp

-- | Compare two variables.
--
--   The first variable comes from a term, the second from a pattern.
compareVarVar :: Nat -> Masked DBPatVar -> TerM Order
compareVarVar i (Masked m x@(DBPatVar _ j))
  | i == j = if not m then return Order.le else liftTCM $
      -- If j is a size, we ignore the mask.
      ifM (isJust <$> do isSizeType =<< reduce =<< typeOfBV j)
        {- then -} (return Order.le)
        {- else -} (return Order.unknown)
  | otherwise = do
      -- record usability of variable
      u <- (i `VarSet.member`) <$> terGetUsableVars
      -- Andreas, 2017-07-26, issue #2331.
      -- The usability logic is refuted by bounded size quantification in terms.
      -- Thus, it is switched off (the infrastructure remains in place for now).
      if not u then return Order.unknown else do
      -- Only if usable:
      res <- isBounded i
      case res of
        BoundedNo  -> return Order.unknown
        BoundedLt v -> setUsability u . decrease 1 <$> compareTerm' v (Masked m $ varP x)<|MERGE_RESOLUTION|>--- conflicted
+++ resolved
@@ -464,7 +464,13 @@
               else termClause cl
 
         _ -> return empty
-<<<<<<< HEAD
+  where
+    hasDefP :: [NamedArg DeBruijnPattern] -> Bool
+    hasDefP ps = getAny $ flip foldPattern ps $ \ (x :: DeBruijnPattern) ->
+                  case x of
+                    DefP{} -> Any True
+                    _      -> Any False
+
 
 -- | Collect calls in type signature @f : (x1:A1)...(xn:An) -> B@.
 --   It is treated as if there were the additional function clauses.
@@ -493,14 +499,6 @@
   mkPats n  = zipWith mkPat (downFrom n) <$> getContextNames
   mkPat i x = notMasked $ VarP PatOSystem $ DBPatVar (prettyShow x) i
 
-=======
-  where
-    hasDefP :: [NamedArg DeBruijnPattern] -> Bool
-    hasDefP ps = getAny $ flip foldPattern ps $ \ (x :: DeBruijnPattern) ->
-                  case x of
-                    DefP{} -> Any True
-                    _      -> Any False
->>>>>>> a21ac60f
 -- | Mask arguments and result for termination checking
 --   according to type of function.
 --   Only arguments of types ending in data/record or Size are counted in.
