{-# LANGUAGE CPP #-}
{-# LANGUAGE NondecreasingIndentation #-}
{-# LANGUAGE GADTs #-}

module Agda.TypeChecking.MetaVars where

import Prelude hiding (null)

import Control.Monad.Reader

import Data.Function
import qualified Data.IntMap as IntMap
import qualified Data.List as List
import qualified Data.Map as Map
import qualified Data.Foldable as Fold
import qualified Data.Traversable as Trav

import Agda.Syntax.Abstract.Name as A
import Agda.Syntax.Common
import Agda.Syntax.Internal
import Agda.Syntax.Internal.Generic
import Agda.Syntax.Position (killRange)

import Agda.TypeChecking.Monad
import Agda.TypeChecking.Monad.Builtin
import Agda.TypeChecking.Reduce
import Agda.TypeChecking.Substitute
import Agda.TypeChecking.Telescope
import Agda.TypeChecking.Constraints
import Agda.TypeChecking.Free
import Agda.TypeChecking.Level
import Agda.TypeChecking.Records
import Agda.TypeChecking.Pretty
import Agda.TypeChecking.Irrelevance
import Agda.TypeChecking.EtaContract
import Agda.TypeChecking.SizedTypes (boundedSizeMetaHook, isSizeProblem)
import {-# SOURCE #-} Agda.TypeChecking.CheckInternal
import {-# SOURCE #-} Agda.TypeChecking.Conversion

-- import Agda.TypeChecking.CheckInternal
-- import {-# SOURCE #-} Agda.TypeChecking.CheckInternal (checkInternal)
import Agda.TypeChecking.MetaVars.Occurs

import Agda.Utils.Except
  ( ExceptT
  , MonadError(throwError)
  , runExceptT
  )

import Agda.Utils.Function
import Agda.Utils.Lens
import Agda.Utils.List
import Agda.Utils.Maybe
import Agda.Utils.Monad
import Agda.Utils.Null
import Agda.Utils.Size
import Agda.Utils.Tuple
import Agda.Utils.Permutation
import Agda.Utils.Pretty ( prettyShow, render )
import qualified Agda.Utils.VarSet as Set

#include "undefined.h"
import Agda.Utils.Impossible

-- | Find position of a value in a list.
--   Used to change metavar argument indices during assignment.
--
--   @reverse@ is necessary because we are directly abstracting over the list.
--
findIdx :: Eq a => [a] -> a -> Maybe Int
findIdx vs v = List.findIndex (==v) (reverse vs)

-- | Check whether a meta variable is a place holder for a blocked term.
isBlockedTerm :: MetaId -> TCM Bool
isBlockedTerm x = do
    reportSLn "tc.meta.blocked" 12 $ "is " ++ prettyShow x ++ " a blocked term? "
    i <- mvInstantiation <$> lookupMeta x
    let r = case i of
            BlockedConst{}                 -> True
            PostponedTypeCheckingProblem{} -> True
            InstV{}                        -> False
            Open{}                         -> False
            OpenIFS{}                      -> False
    reportSLn "tc.meta.blocked" 12 $
      if r then "  yes, because " ++ show i else "  no"
    return r

isEtaExpandable :: [MetaKind] -> MetaId -> TCM Bool
isEtaExpandable kinds x = do
    i <- mvInstantiation <$> lookupMeta x
    return $ case i of
      Open{}                         -> True
      OpenIFS{}                      -> notElem Records kinds
      InstV{}                        -> False
      BlockedConst{}                 -> False
      PostponedTypeCheckingProblem{} -> False

-- * Performing the assignment

-- | Performing the meta variable assignment.
--
--   The instantiation should not be an 'InstV' and the 'MetaId'
--   should point to something 'Open' or a 'BlockedConst'.
--   Further, the meta variable may not be 'Frozen'.
assignTerm :: MetaId -> [Arg ArgName] -> Term -> TCM ()
assignTerm x tel v = do
     -- verify (new) invariants
    whenM (isFrozen x) __IMPOSSIBLE__
    assignTerm' x tel v

-- | Skip frozen check.  Used for eta expanding frozen metas.
assignTerm' :: MetaId -> [Arg ArgName] -> Term -> TCM ()
assignTerm' x tel v = do
    reportSLn "tc.meta.assign" 70 $ prettyShow x ++ " := " ++ show v ++ "\n  in " ++ show tel
     -- verify (new) invariants
    whenM (not <$> asks envAssignMetas) __IMPOSSIBLE__

{- TODO make double-checking work
-- currently, it does not work since types of sort-metas are inaccurate!

    -- Andreas, 2013-10-25 double check solution before assigning
    m <- lookupMeta x
    case mvJudgement m of
      HasType _ a -> dontAssignMetas $ checkInternal t a
      IsSort{}    -> return ()  -- skip double check since type of meta is not accurate
-}
    -- Andreas, 2013-10-25 double check solution before assigning
    -- Andreas, 2013-11-30 this seems to open a can of worms...
    -- dontAssignMetas $ do
    --   checkInternal t . jMetaType . mvJudgement =<< lookupMeta x

    verboseS "profile.metas" 10 $ liftTCM $ tickMax "max-open-metas" . (fromIntegral . size) =<< getOpenMetas
    modifyMetaStore $ ins x $ InstV tel $ killRange v
    etaExpandListeners x
    wakeupConstraints x
    reportSLn "tc.meta.assign" 20 $ "completed assignment of " ++ prettyShow x
  where
    ins x i = Map.adjust (\ mv -> mv { mvInstantiation = i }) x

-- * Creating meta variables.

-- | Create a sort meta that cannot be instantiated with 'Inf' (Setω).
newSortMetaBelowInf :: TCM Sort
newSortMetaBelowInf = newSortMeta' $ HasType ()

-- | Create a sort meta that may be instantiated with 'Inf' (Setω).
newSortMeta :: TCM Sort
newSortMeta = newSortMeta' $ IsSort ()

newSortMeta' :: (Type -> Judgement ()) -> TCM Sort
newSortMeta' judge =
  ifM typeInType (return $ mkType 0) $ {- else -}
  ifM hasUniversePolymorphism (newSortMetaCtx' judge =<< getContextArgs)
  -- else (no universe polymorphism)
  $ do i   <- createMetaInfo
       lvl <- levelType
       x   <- newMeta i normalMetaPriority (idP 0) $ judge lvl
       return $ Type $ Max [Plus 0 $ MetaLevel x []]

-- | Create a sort meta that may be instantiated with 'Inf' (Setω).
newSortMetaCtx :: Args -> TCM Sort
newSortMetaCtx = newSortMetaCtx' $ IsSort ()

newSortMetaCtx' :: (Type -> Judgement ()) -> Args -> TCM Sort
newSortMetaCtx' judge vs = do
  ifM typeInType (return $ mkType 0) $ {- else -} do
    i   <- createMetaInfo
    tel <- getContextTelescope
    lvl <- levelType
    let t = telePi_ tel lvl
    x   <- newMeta i normalMetaPriority (idP 0) $ judge t
    reportSDoc "tc.meta.new" 50 $
      text "new sort meta" <+> prettyTCM x <+> text ":" <+> prettyTCM t
    return $ Type $ Max [Plus 0 $ MetaLevel x $ map Apply vs]

newTypeMeta :: Sort -> TCM Type
newTypeMeta s = El s . snd <$> newValueMeta RunMetaOccursCheck (sort s)

newTypeMeta_ ::  TCM Type
newTypeMeta_  = newTypeMeta =<< (workOnTypes $ newSortMeta)
-- TODO: (this could be made work with new uni-poly)
-- Andreas, 2011-04-27: If a type meta gets solved, than we do not have to check
-- that it has a sort.  The sort comes from the solution.
-- newTypeMeta_  = newTypeMeta Inf

-- | @newIFSMeta s t cands@ creates a new "implicit from scope" metavariable
--   of type the output type of @t@ with name suggestion @s@.
newIFSMeta :: MetaNameSuggestion -> Type -> TCM (MetaId, Term)
newIFSMeta s t = do
  vs  <- getContextArgs
  ctx <- getContextTelescope
  newIFSMetaCtx s (telePi_ ctx t) vs

newIFSMetaCtx :: MetaNameSuggestion -> Type -> Args -> TCM (MetaId, Term)
newIFSMetaCtx s t vs = do
  reportSDoc "tc.meta.new" 50 $ fsep
    [ text "new ifs meta:"
    , nest 2 $ prettyTCM vs <+> text "|-"
    ]
  -- Andreas, 2017-10-04, issue #2753: no metaOccurs check for instance metas
  i0 <- createMetaInfo' DontRunMetaOccursCheck
  let i = i0 { miNameSuggestion = s }
  TelV tel _ <- telView t
  let perm = idP (size tel)
  x <- newMeta' OpenIFS i normalMetaPriority perm (HasType () t)
  reportSDoc "tc.meta.new" 50 $ fsep
    [ nest 2 $ pretty x <+> text ":" <+> prettyTCM t
    ]
  let c = FindInScope x Nothing Nothing
  -- If we're not already solving instance constraints we should add this
  -- to the awake constraints to make sure we don't forget about it. If we
  -- are solving constraints it will get woken up later (see #2690)
  ifM isSolvingConstraints (addConstraint c) (addAwakeConstraint' c)
  etaExpandMetaSafe x
  return (x, MetaV x $ map Apply vs)

-- | Create a new value meta with specific dependencies, possibly η-expanding in the process.
newNamedValueMeta :: RunMetaOccursCheck -> MetaNameSuggestion -> Type -> TCM (MetaId, Term)
newNamedValueMeta b s t = do
  (x, v) <- newValueMeta b t
  setMetaNameSuggestion x s
  return (x, v)

-- | Create a new value meta with specific dependencies without η-expanding.
newNamedValueMeta' :: RunMetaOccursCheck -> MetaNameSuggestion -> Type -> TCM (MetaId, Term)
newNamedValueMeta' b s t = do
  (x, v) <- newValueMeta' b t
  setMetaNameSuggestion x s
  return (x, v)

-- | Create a new metavariable, possibly η-expanding in the process.
newValueMeta :: RunMetaOccursCheck -> Type -> TCM (MetaId, Term)
newValueMeta b t = do
  vs  <- getContextArgs
  tel <- getContextTelescope
  newValueMetaCtx b t tel (idP $ size tel) vs

newValueMetaCtx :: RunMetaOccursCheck -> Type -> Telescope -> Permutation -> Args -> TCM (MetaId, Term)
newValueMetaCtx b t tel perm ctx =
  mapSndM instantiateFull =<< newValueMetaCtx' b t tel perm ctx

-- | Create a new value meta without η-expanding.
newValueMeta' :: RunMetaOccursCheck -> Type -> TCM (MetaId, Term)
newValueMeta' b t = do
  vs  <- getContextArgs
  tel <- getContextTelescope
  newValueMetaCtx' b t tel (idP $ size tel) vs

-- | Create a new value meta with specific dependencies.
newValueMetaCtx' :: RunMetaOccursCheck -> Type -> Telescope -> Permutation -> Args -> TCM (MetaId, Term)
newValueMetaCtx' b a tel perm vs = do
  i <- createMetaInfo' b
  let t     = telePi_ tel a
  x <- newMeta i normalMetaPriority perm (HasType () t)
  reportSDoc "tc.meta.new" 50 $ fsep
    [ text "new meta:"
    , nest 2 $ prettyTCM vs <+> text "|-"
    , nest 2 $ pretty x <+> text ":" <+> prettyTCM t
    ]
  etaExpandMetaSafe x
  -- Andreas, 2012-09-24: for Metas X : Size< u add constraint X+1 <= u
  let u = MetaV x $ map Apply vs
  boundedSizeMetaHook u tel a
  return (x, u)

newTelMeta :: Telescope -> TCM Args
newTelMeta tel = newArgsMeta (abstract tel $ typeDontCare)

type Condition = Dom Type -> Abs Type -> Bool

trueCondition :: Condition
trueCondition _ _ = True

newArgsMeta :: Type -> TCM Args
newArgsMeta = newArgsMeta' trueCondition

newArgsMeta' :: Condition -> Type -> TCM Args
newArgsMeta' condition t = do
  args <- getContextArgs
  tel  <- getContextTelescope
  newArgsMetaCtx' condition t tel (idP $ size tel) args

newArgsMetaCtx :: Type -> Telescope -> Permutation -> Args -> TCM Args
newArgsMetaCtx = newArgsMetaCtx' trueCondition

newArgsMetaCtx' :: Condition -> Type -> Telescope -> Permutation -> Args -> TCM Args
newArgsMetaCtx' condition (El s tm) tel perm ctx = do
  tm <- reduce tm
<<<<<<< HEAD
  case ignoreSharing tm of
    Pi dom@(Dom{domInfo = info, unDom = a}) codom | condition dom codom -> do
=======
  case tm of
    Pi dom@(Dom info a) codom | condition dom codom -> do
>>>>>>> 85568e82
      (_, u) <- applyRelevanceToContext (getRelevance info) $
               {-
                 -- Andreas, 2010-09-24 skip irrelevant record fields when eta-expanding a meta var
                 -- Andreas, 2010-10-11 this is WRONG, see Issue 347
                if r == Irrelevant then return DontCare else
                -}
                 newValueMetaCtx RunMetaOccursCheck a tel perm ctx
      args <- newArgsMetaCtx' condition (codom `absApp` u) tel perm ctx
      return $ Arg info u : args
    _  -> return []

-- | Create a metavariable of record type. This is actually one metavariable
--   for each field.
newRecordMeta :: QName -> Args -> TCM Term
newRecordMeta r pars = do
  args <- getContextArgs
  tel  <- getContextTelescope
  newRecordMetaCtx r pars tel (idP $ size tel) args

newRecordMetaCtx :: QName -> Args -> Telescope -> Permutation -> Args -> TCM Term
newRecordMetaCtx r pars tel perm ctx = do
  ftel   <- flip apply pars <$> getRecordFieldTypes r
  fields <- newArgsMetaCtx (telePi_ ftel $ sort Prop) tel perm ctx
  con    <- getRecordConstructor r
  return $ Con con ConOSystem (map Apply fields)

newQuestionMark :: InteractionId -> Type -> TCM (MetaId, Term)
newQuestionMark = newQuestionMark' $ newValueMeta' RunMetaOccursCheck

newQuestionMark' :: (Type -> TCM (MetaId, Term)) -> InteractionId -> Type -> TCM (MetaId, Term)
newQuestionMark' new ii t = do
  -- Andreas, 2016-07-29, issue 1720-2
  -- This is slightly risky, as the same interaction id
  -- maybe be shared between different contexts.
  -- Blame goes to the record processing hack, see issue #424
  -- and @ConcreteToAbstract.recordConstructorType@.
  let existing x = (x,) . MetaV x . map Apply <$> getContextArgs
  flip (caseMaybeM $ lookupInteractionMeta ii) existing $ {-else-} do

  -- Do not run check for recursive occurrence of meta in definitions,
  -- because we want to give the recursive solution interactively (Issue 589)
  (x, m) <- new t
  connectInteractionPoint ii x
  return (x, m)

-- | Construct a blocked constant if there are constraints.
blockTerm :: Type -> TCM Term -> TCM Term
blockTerm t blocker = do
  (pid, v) <- newProblem blocker
  blockTermOnProblem t v pid

blockTermOnProblem :: Type -> Term -> ProblemId -> TCM Term
blockTermOnProblem t v pid =
  -- Andreas, 2012-09-27 do not block on unsolved size constraints
  ifM (isProblemSolved pid `or2M` isSizeProblem pid) (return v) $ do
    i   <- createMetaInfo
    es  <- map Apply <$> getContextArgs
    tel <- getContextTelescope
    x   <- newMeta' (BlockedConst $ abstract tel v)
                    i lowMetaPriority (idP $ size tel)
                    (HasType () $ telePi_ tel t)
                    -- we don't instantiate blocked terms
    inTopContext $ addConstraint (Guarded (UnBlock x) pid)
    reportSDoc "tc.meta.blocked" 20 $ vcat
      [ text "blocked" <+> prettyTCM x <+> text ":=" <+> inTopContext (prettyTCM $ abstract tel v)
      , text "     by" <+> (prettyTCM =<< getConstraintsForProblem pid) ]
    inst <- isInstantiatedMeta x
    case inst of
      True  -> instantiate (MetaV x es)
      False -> do
        -- We don't return the blocked term instead create a fresh metavariable
        -- that we compare against the blocked term once it's unblocked. This way
        -- blocked terms can be instantiated before they are unblocked, thus making
        -- constraint solving a bit more robust against instantiation order.
        -- Andreas, 2015-05-22: DontRunMetaOccursCheck to avoid Issue585-17.
        (_, v) <- newValueMeta DontRunMetaOccursCheck t
        i   <- liftTCM fresh
        -- This constraint is woken up when unblocking, so it doesn't need a problem id.
        cmp <- buildProblemConstraint_ (ValueCmp CmpEq t v (MetaV x es))
        listenToMeta (CheckConstraint i cmp) x
        return v

blockTypeOnProblem :: Type -> ProblemId -> TCM Type
blockTypeOnProblem (El s a) pid = El s <$> blockTermOnProblem (El Inf $ Sort s) a pid

-- | @unblockedTester t@ returns @False@ if @t@ is a meta or a blocked term.
--
--   Auxiliary function to create a postponed type checking problem.
unblockedTester :: Type -> TCM Bool
unblockedTester t = ifBlockedType t (\ m t -> return False) (\ _ t -> return True)

-- | Create a postponed type checking problem @e : t@ that waits for type @t@
--   to unblock (become instantiated or its constraints resolved).
postponeTypeCheckingProblem_ :: TypeCheckingProblem -> TCM Term
postponeTypeCheckingProblem_ p = do
  postponeTypeCheckingProblem p (unblock p)
  where
    unblock (CheckExpr _ t)           = unblockedTester t
    unblock (CheckArgs _ _ _ t _ _)   = unblockedTester t  -- The type of the head of the application.
    unblock (CheckLambda _ _ t)       = unblockedTester t
    unblock (UnquoteTactic _ _ _)     = __IMPOSSIBLE__     -- unquote problems must be supply their own tester

-- | Create a postponed type checking problem @e : t@ that waits for conditon
--   @unblock@.  A new meta is created in the current context that has as
--   instantiation the postponed type checking problem.  An 'UnBlock' constraint
--   is added for this meta, which links to this meta.
postponeTypeCheckingProblem :: TypeCheckingProblem -> TCM Bool -> TCM Term
postponeTypeCheckingProblem p unblock = do
  i   <- createMetaInfo' DontRunMetaOccursCheck
  tel <- getContextTelescope
  cl  <- buildClosure p
  t   <- problemType p
  m   <- newMeta' (PostponedTypeCheckingProblem cl unblock)
                  i normalMetaPriority (idP (size tel))
         $ HasType () $ telePi_ tel t

  -- Create the meta that we actually return
  -- Andreas, 2012-03-15
  -- This is an alias to the pptc meta, in order to allow pruning (issue 468)
  -- and instantiation.
  -- Since this meta's solution comes from user code, we do not need
  -- to run the extended occurs check (metaOccurs) to exclude
  -- non-terminating solutions.
  es  <- map Apply <$> getContextArgs
  (_, v) <- newValueMeta DontRunMetaOccursCheck t
  cmp <- buildProblemConstraint_ (ValueCmp CmpEq t v (MetaV m es))
  i   <- liftTCM fresh
  listenToMeta (CheckConstraint i cmp) m
  addConstraint (UnBlock m)
  return v

-- | Type of the term that is produced by solving the 'TypeCheckingProblem'.
problemType :: TypeCheckingProblem -> TCM Type
problemType (CheckExpr _ t           ) = return t
problemType (CheckArgs _ _ _ _ t _ )   = return t  -- The target type of the application.
problemType (CheckLambda _ _ t       ) = return t
problemType (UnquoteTactic tac hole t) = return t

-- | Eta expand metavariables listening on the current meta.
etaExpandListeners :: MetaId -> TCM ()
etaExpandListeners m = do
  ls <- getMetaListeners m
  clearMetaListeners m  -- we don't really have to do this
  mapM_ wakeupListener ls

-- | Wake up a meta listener and let it do its thing
wakeupListener :: Listener -> TCM ()
  -- Andreas 2010-10-15: do not expand record mvars, lazyness needed for irrelevance
wakeupListener (EtaExpand x)         = etaExpandMetaSafe x
wakeupListener (CheckConstraint _ c) = do
  reportSDoc "tc.meta.blocked" 20 $ text "waking boxed constraint" <+> prettyTCM c
  addAwakeConstraints [c]
  solveAwakeConstraints

-- | Do safe eta-expansions for meta (@SingletonRecords,Levels@).
etaExpandMetaSafe :: MetaId -> TCM ()
etaExpandMetaSafe = etaExpandMeta [SingletonRecords,Levels]

-- | Various kinds of metavariables.

data MetaKind =
    Records
    -- ^ Meta variables of record type.
  | SingletonRecords
    -- ^ Meta variables of \"hereditarily singleton\" record type.
  | Levels
    -- ^ Meta variables of level type, if type-in-type is activated.
  deriving (Eq, Enum, Bounded, Show)

-- | All possible metavariable kinds.

allMetaKinds :: [MetaKind]
allMetaKinds = [minBound .. maxBound]

-- | Eta expand a metavariable, if it is of the specified kind.
--   Don't do anything if the metavariable is a blocked term.
etaExpandMeta :: [MetaKind] -> MetaId -> TCM ()
etaExpandMeta kinds m = whenM (asks envAssignMetas `and2M` isEtaExpandable kinds m) $ do
  verboseBracket "tc.meta.eta" 20 ("etaExpandMeta " ++ prettyShow m) $ do
    let waitFor x = do
          reportSDoc "tc.meta.eta" 20 $ do
            text "postponing eta-expansion of meta variable" <+>
              prettyTCM m <+>
              text "which is blocked by" <+> prettyTCM x
          listenToMeta (EtaExpand m) x
        dontExpand = do
          reportSDoc "tc.meta.eta" 20 $ do
            text "we do not expand meta variable" <+> prettyTCM m <+>
              text ("(requested was expansion of " ++ show kinds ++ ")")
    meta           <- lookupMeta m
    let HasType _ a = mvJudgement meta
    TelV tel b     <- telView a
    -- if the target type @b@ of @m@ is a meta variable @x@ itself
    -- (@NonBlocked (MetaV{})@),
    -- or it is blocked by a meta-variable @x@ (@Blocked@), we cannot
    -- eta expand now, we have to postpone this.  Once @x@ is
    -- instantiated, we can continue eta-expanding m.  This is realized
    -- by adding @m@ to the listeners of @x@.
    ifBlocked (unEl b) (\ x _ -> waitFor x) $ \ _ t -> case t of
      lvl@(Def r es) ->
        ifM (isEtaRecord r) {- then -} (do
          let ps = fromMaybe __IMPOSSIBLE__ $ allApplyElims es
          let expand = do
                u <- withMetaInfo' meta $ newRecordMetaCtx r ps tel (idP $ size tel) $ teleArgs tel
                inTopContext $ do
                  verboseS "tc.meta.eta" 15 $ do
                    du <- prettyTCM u
                    reportSDoc "tc.meta.eta" 15 $ sep
                      [ text "eta expanding: " <+> pretty m <+> text " --> "
                      , nest 2 $ prettyTCM u
                      ]
                  -- Andreas, 2012-03-29: No need for occurrence check etc.
                  -- we directly assign the solution for the meta
                  -- 2012-05-23: We also bypass the check for frozen.
                  noConstraints $ assignTerm' m (telToArgs tel) u  -- should never produce any constraints
          if Records `elem` kinds then
            expand
           else if (SingletonRecords `elem` kinds) then do
             singleton <- isSingletonRecord r ps
             case singleton of
               Left x      -> waitFor x
               Right False -> dontExpand
               Right True  -> expand
            else dontExpand
        ) $ {- else -} ifM (andM [ return $ Levels `elem` kinds
                        , typeInType
                        , (Just lvl ==) <$> getBuiltin' builtinLevel
                        ]) (do
          reportSLn "tc.meta.eta" 20 $ "Expanding level meta to 0 (type-in-type)"
          -- Andreas, 2012-03-30: No need for occurrence check etc.
          -- we directly assign the solution for the meta
          noConstraints $ assignTerm m (telToArgs tel) (Level $ Max [])
       ) $ {- else -} dontExpand
      _ -> dontExpand

-- | Eta expand blocking metavariables of record type, and reduce the
-- blocked thing.

etaExpandBlocked :: Reduce t => Blocked t -> TCM (Blocked t)
etaExpandBlocked t@NotBlocked{} = return t
etaExpandBlocked (Blocked m t)  = do
  etaExpandMeta [Records] m
  t <- reduceB t
  case t of
    Blocked m' _ | m /= m' -> etaExpandBlocked t
    _                      -> return t

-- * Solve constraint @x vs = v@.

-- | Assign to an open metavar which may not be frozen.
--   First check that metavar args are in pattern fragment.
--     Then do extended occurs check on given thing.
--
--   Assignment is aborted by throwing a @PatternErr@ via a call to
--   @patternViolation@.  This error is caught by @catchConstraint@
--   during equality checking (@compareAtom@) and leads to
--   restoration of the original constraints.

assignV :: CompareDirection -> MetaId -> Args -> Term -> TCM ()
assignV dir x args v = assignWrapper dir x (map Apply args) v $ assign dir x args v

assignWrapper :: CompareDirection -> MetaId -> Elims -> Term -> TCM () -> TCM ()
assignWrapper dir x es v doAssign = do
  ifNotM (asks envAssignMetas) patternViolation $ {- else -} do
    reportSDoc "tc.meta.assign" 10 $ do
      text "term" <+> prettyTCM (MetaV x es) <+> text (":" ++ show dir) <+> prettyTCM v
    liftTCM $ nowSolvingConstraints doAssign `finally` solveAwakeConstraints


-- | Miller pattern unification:
--
--   @assign x vs v@ solves problem @x vs = v@ for meta @x@
--   if @vs@ are distinct variables (linearity check)
--   and @v@ depends only on these variables
--   and does not contain @x@ itself (occurs check).
--
--   This is the basic story, but we have added some features:
--
--   1. Pruning.
--   2. Benign cases of non-linearity.
--   3. @vs@ may contain record patterns.
--
--   For a reference to some of these extensions, read
--   Andreas Abel and Brigitte Pientka's TLCA 2011 paper.

assign :: CompareDirection -> MetaId -> Args -> Term -> TCM ()
assign dir x args v = do

  mvar <- lookupMeta x  -- information associated with meta x
  let t = jMetaType $ mvJudgement mvar

  -- Andreas, 2011-05-20 TODO!
  -- full normalization  (which also happens during occurs check)
  -- is too expensive! (see Issue 415)
  -- need to do something cheaper, especially if
  -- we are dealing with a Miller pattern that can be solved
  -- immediately!
  -- Ulf, 2011-08-25 DONE!
  -- Just instantiating the top-level meta, which is cheaper. The occurs
  -- check will first try without unfolding any definitions (treating
  -- arguments to definitions as flexible), if that fails it tries again
  -- with full unfolding.
  v <- instantiate v
  reportSDoc "tc.meta.assign" 45 $
    text "MetaVars.assign: assigning to " <+> prettyTCM v

  reportSLn "tc.meta.assign" 75 $
    "MetaVars.assign: assigning to " ++ show v

  case (v, mvJudgement mvar) of
      (Sort Inf, HasType{}) -> typeError SetOmegaNotValidType
      _                     -> return ()

  -- We don't instantiate frozen mvars
  when (mvFrozen mvar == Frozen) $ do
    reportSLn "tc.meta.assign" 25 $ "aborting: meta is frozen!"
    patternViolation

  -- We never get blocked terms here anymore. TODO: we actually do. why?
  whenM (isBlockedTerm x) patternViolation

  -- Andreas, 2010-10-15 I want to see whether rhs is blocked
  reportSLn "tc.meta.assign" 50 $ "MetaVars.assign: I want to see whether rhs is blocked"
  reportSDoc "tc.meta.assign" 25 $ do
    v0 <- reduceB v
    case v0 of
      Blocked m0 _ -> text "r.h.s. blocked on:" <+> prettyTCM m0
      NotBlocked{} -> text "r.h.s. not blocked"

  -- Turn the assignment problem @_X args >= SizeLt u@ into
  -- @_X args = SizeLt (_Y args@ and constraint
  -- @_Y args >= u@.
  subtypingForSizeLt dir x mvar t args v $ \ v -> do

    -- Normalise and eta contract the arguments to the meta. These are
    -- usually small, and simplifying might let us instantiate more metas.

    -- MOVED TO expandProjectedVars:
    -- args <- etaContract =<< normalise args

    -- Also, try to expand away projected vars in meta args.
    reportSDoc "tc.meta.assign.proj" 45 $ do
      cxt <- getContextTelescope
      vcat
        [ text "context before projection expansion"
        , nest 2 $ inTopContext $ prettyTCM cxt
        ]

    expandProjectedVars args v $ \ args v -> do

      reportSDoc "tc.meta.assign.proj" 45 $ do
        cxt <- getContextTelescope
        vcat
          [ text "context after projection expansion"
          , nest 2 $ inTopContext $ prettyTCM cxt
          ]

      -- If we had the type here we could save the work we put
      -- into expanding projected variables.
      -- catchConstraint (ValueCmp CmpEq ? (MetaV m $ map Apply args) v) $ do

      -- Andreas, 2011-04-21 do the occurs check first
      -- e.g. _1 x (suc x) = suc (_2 x y)
      -- even though the lhs is not a pattern, we can prune the y from _2

      (relVL, nonstrictVL, irrVL) <- do
        -- Andreas, 2016-11-03 #2211 attempt to do s.th. for unused
        if False -- irrelevant $ getMetaRelevance mvar
          then do
            reportSDoc "tc.meta.assign" 25 $ text "meta is irrelevant or unused"
            return (Set.toList $ allFreeVars args, empty, empty)
          else do
            let vars  = allFreeVarsWithOcc args
                relVL       = IntMap.keys $ IntMap.filter isRelevant vars
                nonstrictVL = IntMap.keys $ IntMap.filter isNonStrict vars
            -- Andreas, 2011-10-06 only irrelevant vars that are direct
            -- arguments to the meta, hence, can be abstracted over, may
            -- appear on the rhs.  (test/fail/Issue483b)
            -- Update 2011-03-27: Also irr. vars under record constructors.
            let fromIrrVar (Var i [])   = return [i]
                fromIrrVar (Con c _ vs)   =
                  ifM (isNothing <$> isRecordConstructor (conName c)) (return []) $
                    concat <$> mapM (fromIrrVar . {- stripDontCare .-} unArg) (fromMaybe __IMPOSSIBLE__ (allApplyElims vs))
                fromIrrVar _ = return []
            irrVL <- concat <$> mapM fromIrrVar
                       [ v | Arg info v <- args, isIrrelevant info ]
                          -- irrelevant (getRelevance info) ]
            return (relVL, nonstrictVL, irrVL)
      reportSDoc "tc.meta.assign" 20 $
          let pr (Var n []) = text (show n)
              pr (Def c []) = prettyTCM c
              pr _          = text ".."
          in vcat
               [ text "mvar args:" <+> sep (map (pr . unArg) args)
               , text "fvars lhs (rel):" <+> sep (map (text . show) relVL)
               , text "fvars lhs (nonstrict):" <+> sep (map (text . show) nonstrictVL)
               , text "fvars lhs (irr):" <+> sep (map (text . show) irrVL)
               ]

      -- Check that the x doesn't occur in the right hand side.
      -- Prune mvars on rhs such that they can only depend on lhs vars.
      -- Herein, distinguish relevant and irrelevant vars,
      -- since when abstracting irrelevant lhs vars, they may only occur
      -- irrelevantly on rhs.
      v <- liftTCM $ occursCheck x (relVL, nonstrictVL, irrVL) v

      reportSLn "tc.meta.assign" 15 "passed occursCheck"
      verboseS "tc.meta.assign" 30 $ do
        let n = termSize v
        when (n > 200) $ reportSDoc "tc.meta.assign" 30 $
          sep [ text "size" <+> text (show n)
--              , nest 2 $ text "type" <+> prettyTCM t
              , nest 2 $ text "term" <+> prettyTCM v
              ]

      -- Check linearity of @ids@
      -- Andreas, 2010-09-24: Herein, ignore the variables which are not
      -- free in v
      -- Ulf, 2011-09-22: we need to respect irrelevant vars as well, otherwise
      -- we'll build solutions where the irrelevant terms are not valid
      let fvs = allFreeVars v
      reportSDoc "tc.meta.assign" 20 $
        text "fvars rhs:" <+> sep (map (text . show) $ Set.toList fvs)

      -- Check that the arguments are variables
      mids <- do
        res <- runExceptT $ inverseSubst args
        case res of
          -- all args are variables
          Right ids -> do
            reportSDoc "tc.meta.assign" 50 $
              text "inverseSubst returns:" <+> sep (map prettyTCM ids)
            return $ Just ids
          -- we have proper values as arguments which could be cased on
          -- here, we cannot prune, since offending vars could be eliminated
          Left CantInvert  -> return Nothing
          -- we have non-variables, but these are not eliminateable
          Left NeutralArg  -> Just <$> attemptPruning x args fvs
          -- we have a projected variable which could not be eta-expanded away:
          -- same as neutral
          Left ProjectedVar{} -> Just <$> attemptPruning x args fvs

      case mids of
        Nothing  -> patternViolation -- Ulf 2014-07-13: actually not needed after all: attemptInertRHSImprovement x args v
        Just ids -> do
          -- Check linearity
          ids <- do
            res <- runExceptT $ checkLinearity {- (`Set.member` fvs) -} ids
            case res of
              -- case: linear
              Right ids -> return ids
              -- case: non-linear variables that could possibly be pruned
              Left ()   -> attemptPruning x args fvs

          -- Solve.
          m <- getContextSize
          assignMeta' m x t (length args) ids v
  where
    -- | Try to remove meta arguments from lhs that mention variables not occurring on rhs.
    attemptPruning
      :: MetaId  -- ^ Meta-variable (lhs)
      -> Args    -- ^ Meta arguments (lhs)
      -> FVs     -- ^ Variables occuring on the rhs
      -> TCM a
    attemptPruning x args fvs = do
      -- non-linear lhs: we cannot solve, but prune
      killResult <- prune x args $ Set.toList fvs
      reportSDoc "tc.meta.assign" 10 $
        text "pruning" <+> prettyTCM x <+> do
        text $
          if killResult `elem` [PrunedSomething,PrunedEverything] then "succeeded"
           else "failed"
      patternViolation

{- UNUSED
-- | When faced with @_X us == D vs@ for an inert D we can solve this by
--   @_X xs := D _Ys@ with new constraints @_Yi us == vi@. This is important
--   for instance arguments, where knowing the head D might enable progress.
attemptInertRHSImprovement :: MetaId -> Args -> Term -> TCM ()
attemptInertRHSImprovement m args v = do
  reportSDoc "tc.meta.inert" 30 $ vcat
    [ text "attempting inert rhs improvement"
    , nest 2 $ sep [ prettyTCM (MetaV m $ map Apply args) <+> text "=="
                   , prettyTCM v ] ]
  -- Check that the right-hand side has the form D vs, for some inert constant D.
  -- Returns the type of D and a function to build an application of D.
  (a, mkRHS) <- ensureInert v
  -- Check that all arguments to the meta are neutral and does not have head D.
  -- If there are non-neutral arguments there could be solutions to the meta
  -- that computes over these arguments. If D is an argument to the meta we get
  -- multiple solutions (for instance: _M Nat == Nat can be solved by both
  -- _M := \ x -> x and _M := \ x -> Nat).
  mapM_ (ensureNeutral (mkRHS []) . unArg) args
  tel <- theTel <$> (telView =<< getMetaType m)
  -- When attempting shortcut meta solutions, metas aren't necessarily fully
  -- eta expanded. If this is the case we skip inert improvement.
  when (length args < size tel) $ do
    reportSDoc "tc.meta.inert" 30 $ text "not fully applied"
    patternViolation
  -- Solve the meta with _M := \ xs -> D (_Y1 xs) .. (_Yn xs), for fresh metas
  -- _Yi.
  metaArgs <- inTopContext $ addContext tel $ newArgsMeta a
  let varArgs = map Apply $ reverse $ zipWith (\i a -> var i <$ a) [0..] (reverse args)
      sol     = mkRHS metaArgs
      argTel  = map ("x" <$) args
  reportSDoc "tc.meta.inert" 30 $ nest 2 $ vcat
    [ text "a       =" <+> prettyTCM a
    , text "tel     =" <+> prettyTCM tel
    , text "metas   =" <+> prettyList (map prettyTCM metaArgs)
    , text "sol     =" <+> prettyTCM sol
    ]
  assignTerm m argTel sol
  patternViolation  -- throwing a pattern violation here lets the constraint
                    -- machinery worry about restarting the comparison.
  where
    ensureInert :: Term -> TCM (Type, Args -> Term)
    ensureInert v = do
      let notInert = do
            reportSDoc "tc.meta.inert" 30 $ nest 2 $ text "not inert:" <+> prettyTCM v
            patternViolation
          toArgs elims =
            case allApplyElims elims of
              Nothing -> do
                reportSDoc "tc.meta.inert" 30 $ nest 2 $ text "can't do projections from inert"
                patternViolation
              Just args -> return args
      case v of
        Var x elims -> (, Var x . map Apply) <$> typeOfBV x
        Con c ci args  -> notInert -- (, Con c ci) <$> defType <$> getConstInfo (conName c)
        Def f elims -> do
          def <- getConstInfo f
          let good = return (defType def, Def f . map Apply)
          case theDef def of
            Axiom{}       -> good
            Datatype{}    -> good
            Record{}      -> good
            Function{}    -> notInert
            Primitive{}   -> notInert
            Constructor{} -> __IMPOSSIBLE__

        Pi{}       -> notInert -- this is actually inert but improving doesn't buy us anything for Pi
        Lam{}      -> notInert
        Sort{}     -> notInert
        Lit{}      -> notInert
        Level{}    -> notInert
        MetaV{}    -> notInert
        DontCare{} -> notInert

    ensureNeutral :: Term -> Term -> TCM ()
    ensureNeutral rhs v = do
      b <- reduceB v
      let notNeutral v = do
            reportSDoc "tc.meta.inert" 30 $ nest 2 $ text "not neutral:" <+> prettyTCM v
            patternViolation
          checkRHS arg
            | arg == rhs = do
              reportSDoc "tc.meta.inert" 30 $ nest 2 $ text "argument shares head with RHS:" <+> prettyTCM arg
              patternViolation
            | otherwise  = return ()
      case b of
        Blocked{}      -> notNeutral v
        NotBlocked r v ->                      -- Andrea(s) 2014-12-06 can r be useful?
          case v of
            Var x _    -> checkRHS (Var x [])
            Def f _    -> checkRHS (Def f [])
            Pi{}       -> return ()
            Sort{}     -> return ()
            Level{}    -> return ()
            Lit{}      -> notNeutral v
            DontCare{} -> notNeutral v
            MetaV{}    -> notNeutral v
            Con{}      -> notNeutral v
            Lam{}      -> notNeutral v
-- END UNUSED -}

-- | @assignMeta m x t ids u@ solves @x ids = u@ for meta @x@ of type @t@,
--   where term @u@ lives in a context of length @m@.
--   Precondition: @ids@ is linear.
assignMeta :: Int -> MetaId -> Type -> [Int] -> Term -> TCM ()
assignMeta m x t ids v = do
  let n    = length ids
      cand = List.sort $ zip ids $ map var $ downFrom n
  assignMeta' m x t n cand v

-- | @assignMeta' m x t ids u@ solves @x = [ids]u@ for meta @x@ of type @t@,
--   where term @u@ lives in a context of length @m@,
--   and @ids@ is a partial substitution.
assignMeta' :: Int -> MetaId -> Type -> Int -> SubstCand -> Term -> TCM ()
assignMeta' m x t n ids v = do
  -- we are linear, so we can solve!
  reportSDoc "tc.meta.assign" 25 $
      text "preparing to instantiate: " <+> prettyTCM v

  -- Rename the variables in v to make it suitable for abstraction over ids.
  v' <- do
    -- Basically, if
    --   Γ   = a b c d e
    --   ids = d b e
    -- then
    --   v' = (λ a b c d e. v) _ 1 _ 2 0
    --
    -- Andreas, 2013-10-25 Solve using substitutions:
    -- Convert assocList @ids@ (which is sorted) into substitution,
    -- filling in __IMPOSSIBLE__ for the missing terms, e.g.
    -- [(0,0),(1,2),(3,1)] --> [0, 2, __IMP__, 1, __IMP__]
    -- ALT 1: O(m * size ids), serves as specification
    -- let ivs = [fromMaybe __IMPOSSIBLE__ $ lookup i ids | i <- [0..m-1]]
    -- ALT 2: O(m)
    let assocToList i l = case l of
          _           | i >= m -> []
          ((j,u) : l) | i == j -> Just u  : assocToList (i+1) l
          _                    -> Nothing : assocToList (i+1) l
        ivs = assocToList 0 ids
        rho = prependS __IMPOSSIBLE__ ivs $ raiseS n
    return $ applySubst rho v

  -- Metas are top-level so we do the assignment at top-level.
  inTopContext $ do
    -- Andreas, 2011-04-18 to work with irrelevant parameters
    -- we need to construct tel' from the type of the meta variable
    -- (no longer from ids which may not be the complete variable list
    -- any more)
    reportSDoc "tc.meta.assign" 15 $ text "type of meta =" <+> prettyTCM t
    reportSDoc "tc.meta.assign" 70 $ text "type of meta =" <+> text (show t)

    (telv@(TelV tel' _),bs) <- telViewUpToPathBoundary n t
    reportSDoc "tc.meta.assign" 30 $ text "tel'  =" <+> prettyTCM tel'
    reportSDoc "tc.meta.assign" 30 $ text "#args =" <+> text (show n)
    -- Andreas, 2013-09-17 (AIM XVIII): if t does not provide enough
    -- types for the arguments, it might be blocked by a meta;
    -- then we give up. (Issue 903)
    when (size tel' < n)
       patternViolation -- WAS: __IMPOSSIBLE__

    -- Perform the assignment (and wake constraints).

    let vsol = abstract tel' v'
    -- -- Andreas, 2013-10-25 double check solution before assigning
    -- -- Andreas, 2017-07-28
    -- m <- lookupMeta x
    -- case mvJudgement m of
    --   IsSort{}    -> return ()  -- skip double check since type of meta is not accurate
    --   HasType _ a -> do
    --     reportSDoc "tc.meta.check" 30 $ vcat
    --       [ text "double checking solution"
    --       , nest 2 $ prettyTCM vsol <+> text " : " <+> prettyTCM a
    --       ]
    --     dontAssignMetas $ checkInternal vsol a  -- This can crash at assignTerm'!

    reportSDoc "tc.meta.assign" 10 $
      text "solving" <+> prettyTCM x <+> text ":=" <+> prettyTCM vsol

    v' <- blockOnBoundary telv bs v'

    assignTerm x (telToArgs tel') v'
  where
    blockOnBoundary :: TelView -> Boundary -> Term -> TCM Term
    blockOnBoundary telv         [] v = return v
    blockOnBoundary (TelV tel t) bs v = addContext tel $
      blockTerm t $ do
        neg <- primINeg
        forM_ bs $ \ (r,(x,y)) -> do
          equalTermOnFace (neg `apply1` r) t x v
          equalTermOnFace r  t y v
        return v

-- | Turn the assignment problem @_X args <= SizeLt u@ into
-- @_X args = SizeLt (_Y args)@ and constraint
-- @_Y args <= u@.
subtypingForSizeLt
  :: CompareDirection -- ^ @dir@
  -> MetaId           -- ^ The meta variable @x@.
  -> MetaVariable     -- ^ Its associated information @mvar <- lookupMeta x@.
  -> Type             -- ^ Its type @t = jMetaType $ mvJudgement mvar@
  -> Args             -- ^ Its arguments.
  -> Term             -- ^ Its to-be-assigned value @v@, such that @x args `dir` v@.
  -> (Term -> TCM ()) -- ^ Continuation taking its possibly assigned value.
  -> TCM ()
subtypingForSizeLt DirEq x mvar t args v cont = cont v
subtypingForSizeLt dir   x mvar t args v cont = do
  let fallback = cont v
  -- Check whether we have built-ins SIZE and SIZELT
  (mSize, mSizeLt) <- getBuiltinSize
  caseMaybe mSize   fallback $ \ qSize   -> do
    caseMaybe mSizeLt fallback $ \ qSizeLt -> do
      -- Check whether v is a SIZELT
      v <- reduce v
      case v of
        Def q [Apply (Arg ai u)] | q == qSizeLt -> do
          -- Clone the meta into a new size meta @y@.
          -- To this end, we swap the target of t for Size.
          TelV tel _ <- telView t
          let size = sizeType_ qSize
              t'   = telePi tel size
          y <- newMeta (mvInfo mvar) (mvPriority mvar) (mvPermutation mvar)
                       (HasType __IMPOSSIBLE__ t')
          -- Note: no eta-expansion of new meta possible/necessary.
          -- Add the size constraint @y args `dir` u@.
          let yArgs = MetaV y $ map Apply args
          addConstraint $ dirToCmp (`ValueCmp` size) dir yArgs u
          -- We continue with the new assignment problem, and install
          -- an exception handler, since we created a meta and a constraint,
          -- so we cannot fall back to the original handler.
          let xArgs = MetaV x $ map Apply args
              v'    = Def qSizeLt [Apply $ Arg ai yArgs]
              c     = dirToCmp (`ValueCmp` sizeUniv) dir xArgs v'
          catchConstraint c $ cont v'
        _ -> fallback

-- | Eta-expand bound variables like @z@ in @X (fst z)@.
expandProjectedVars
  :: ( Show a, PrettyTCM a, NoProjectedVar a
     -- , Normalise a, TermLike a, Subst Term a
     , ReduceAndEtaContract a
     , PrettyTCM b, Subst Term b
     )
  => a  -- ^ Meta variable arguments.
  -> b  -- ^ Right hand side.
  -> (a -> b -> TCM c)
  -> TCM c
expandProjectedVars args v ret = loop (args, v) where
  loop (args, v) = do
    reportSDoc "tc.meta.assign.proj" 45 $ text "meta args: " <+> prettyTCM args
    args <- callByName $ reduceAndEtaContract args
    -- args <- etaContract =<< normalise args
    reportSDoc "tc.meta.assign.proj" 45 $ text "norm args: " <+> prettyTCM args
    reportSDoc "tc.meta.assign.proj" 85 $ text "norm args: " <+> text (show args)
    let done = ret args v
    case noProjectedVar args of
      Right ()              -> do
        reportSDoc "tc.meta.assign.proj" 40 $
          text "no projected var found in args: " <+> prettyTCM args
        done
      Left (ProjVarExc i _) -> etaExpandProjectedVar i (args, v) done loop

-- | Eta-expand a de Bruijn index of record type in context and passed term(s).
etaExpandProjectedVar :: (PrettyTCM a, Subst Term a) => Int -> a -> TCM c -> (a -> TCM c) -> TCM c
etaExpandProjectedVar i v fail succeed = do
  reportSDoc "tc.meta.assign.proj" 40 $
    text "trying to expand projected variable" <+> prettyTCM (var i)
  caseMaybeM (etaExpandBoundVar i) fail $ \ (delta, sigma, tau) -> do
    reportSDoc "tc.meta.assign.proj" 25 $
      text "eta-expanding var " <+> prettyTCM (var i) <+>
      text " in terms " <+> prettyTCM v
    inTopContext $ addContext delta $
      succeed $ applySubst tau v

-- | Check whether one of the meta args is a projected var.
class NoProjectedVar a where
  noProjectedVar :: a -> Either ProjVarExc ()

data ProjVarExc = ProjVarExc Int [(ProjOrigin, QName)]

instance NoProjectedVar Term where
  noProjectedVar t =
    case t of
      Var i es
        | qs@(_:_) <- takeWhileJust id $ map isProjElim es -> Left $ ProjVarExc i qs
      -- Andreas, 2015-09-12 Issue #1316:
      -- Also look in inductive record constructors
      Con (ConHead _ Inductive (_:_)) _ es | Just vs <- allApplyElims es -> noProjectedVar vs
      _ -> return ()

instance NoProjectedVar a => NoProjectedVar (Arg a) where
  noProjectedVar = Fold.mapM_ noProjectedVar

instance NoProjectedVar a => NoProjectedVar [a] where
  noProjectedVar = Fold.mapM_ noProjectedVar


-- | Normalize just far enough to be able to eta-contract maximally.
class (TermLike a, Subst Term a, Reduce a) => ReduceAndEtaContract a where
  reduceAndEtaContract :: a -> TCM a

  default reduceAndEtaContract
    :: (Traversable f, TermLike b, Subst Term b, Reduce b, ReduceAndEtaContract b, f b ~ a)
    => a -> TCM a
  reduceAndEtaContract = Trav.mapM reduceAndEtaContract

instance ReduceAndEtaContract a => ReduceAndEtaContract [a] where
instance ReduceAndEtaContract a => ReduceAndEtaContract (Arg a) where

instance ReduceAndEtaContract Term where
  reduceAndEtaContract u = do
    reduce u >>= \case
      -- In case of lambda or record constructor, it makes sense to
      -- reduce further.
      Lam ai (Abs x b) -> etaLam ai x =<< reduceAndEtaContract b
      Con c ci es | Just args <- allApplyElims es -> etaCon c ci args $ \ r c ci args -> do
        args <- reduceAndEtaContract args
        etaContractRecord r c ci args
      v -> return v

{- UNUSED, BUT KEEP!
-- Wrong attempt at expanding bound variables.
-- The following code curries meta instead.

-- | @etaExpandProjectedVar mvar x t n qs@
--
--   @mvar@ is the meta var info.
--   @x@ is the meta variable we are trying to solve for.
--   @t@ is its type.
--   @n@ is the number of the meta arg we want to curry (starting at 0).
--   @qs@ is the projection path along which we curry.
--
etaExpandProjectedVar :: MetaVariable -> MetaId -> Type -> Int -> [QName] -> TCM a
etaExpandProjectedVar mvar x t n qs = inTopContext $ do
  (_, uncurry, t') <- curryAt t n
  let TelV tel a = telView' t'
      perm       = idP (size tel)
  y <- newMeta (mvInfo mvar) (mvPriority mvar) perm (HasType __IMPOSSIBLE__ t')
  assignTerm' x (uncurry $ MetaV y [])
  patternViolation
-}

{-
  -- first, strip the leading n domains (which remain unchanged)
  TelV gamma core <- telViewUpTo n t
  case unEl core of
    -- There should be at least one domain left
    Pi (Dom ai a) b -> do
      -- Eta-expand @dom@ along @qs@ into a telescope @tel@, computing a substitution.
      -- For now, we only eta-expand once.
      -- This might trigger another call to @etaExpandProjectedVar@ later.
      -- A more efficient version does all the eta-expansions at once here.
      (r, pars, def) <- fromMaybe __IMPOSSIBLE__ <$> isRecordType a
      unless (recEtaEquality def) __IMPOSSIBLE__
      let tel = recTel def `apply` pars
          m   = size tel
          v   = Con (recConHead def) $ map var $ downFrom m
          b'  = raise m b `absApp` v
          fs  = recFields def
          vs  = zipWith (\ f i -> Var i [Proj f]) fs $ downFrom m
          -- v = c (n-1) ... 1 0
      (tel, u) <- etaExpandAtRecordType a $ var 0
      -- TODO: compose argInfo ai with tel.
      -- Substitute into @b@.
      -- Abstract over @tel@.
      -- Abstract over @gamma@.
      -- Create new meta.
      -- Solve old meta, using substitution.
      patternViolation
    _ -> __IMPOSSIBLE__
-}

type FVs = Set.VarSet
type SubstCand = [(Int,Term)] -- ^ a possibly non-deterministic substitution

-- | Turn non-det substitution into proper substitution, if possible.
--   Otherwise, raise the error.
checkLinearity :: SubstCand -> ExceptT () TCM SubstCand
checkLinearity ids0 = do
  let ids = List.sortBy (compare `on` fst) ids0  -- see issue 920
  let grps = groupOn fst ids
  concat <$> mapM makeLinear grps
  where
    -- | Non-determinism can be healed if type is singleton. [Issue 593]
    --   (Same as for irrelevance.)
    makeLinear :: SubstCand -> ExceptT () TCM SubstCand
    makeLinear []            = __IMPOSSIBLE__
    makeLinear grp@[_]       = return grp
    makeLinear (p@(i,t) : _) =
      ifM ((Right True ==) <$> do isSingletonTypeModuloRelevance =<< typeOfBV i)
        (return [p])
        (throwError ())

-- Intermediate result in the following function
type Res = [(Arg Nat, Term)]

-- | Exceptions raised when substitution cannot be inverted.
data InvertExcept
  = CantInvert                -- ^ Cannot recover.
  | NeutralArg                -- ^ A potentially neutral arg: can't invert, but can try pruning.
  | ProjectedVar Int [(ProjOrigin, QName)]  -- ^ Try to eta-expand var to remove projs.

-- | Check that arguments @args@ to a metavar are in pattern fragment.
--   Assumes all arguments already in whnf and eta-reduced.
--   Parameters are represented as @Var@s so @checkArgs@ really
--   checks that all args are @Var@s and returns the "substitution"
--   to be applied to the rhs of the equation to solve.
--   (If @args@ is considered a substitution, its inverse is returned.)
--
--   The returned list might not be ordered.
--   Linearity, i.e., whether the substitution is deterministic,
--   has to be checked separately.
--
inverseSubst :: Args -> ExceptT InvertExcept TCM SubstCand
inverseSubst args = map (mapFst unArg) <$> loop (zip args terms)
  where
    loop  = foldM isVarOrIrrelevant []
    terms = map var (downFrom (size args))
    failure = do
      lift $ reportSDoc "tc.meta.assign" 15 $ vcat
        [ text "not all arguments are variables: " <+> prettyTCM args
        , text "  aborting assignment" ]
      throwError CantInvert
    neutralArg = throwError NeutralArg

    isVarOrIrrelevant :: Res -> (Arg Term, Term) -> ExceptT InvertExcept TCM Res
    isVarOrIrrelevant vars (arg, t) =
      case arg of
        -- i := x
        Arg info (Var i []) -> return $ (Arg info i, t) `cons` vars

        -- π i := x  try to eta-expand projection π away!
        Arg _ (Var i es) | Just qs <- mapM isProjElim es ->
          throwError $ ProjectedVar i qs

        -- (i, j) := x  becomes  [i := fst x, j := snd x]
        -- Andreas, 2013-09-17 but only if constructor is fully applied
        Arg info (Con c ci es) -> do
          let fallback
               | isIrrelevant info = return vars
               | otherwise                              = failure
          isRC <- lift $ isRecordConstructor $ conName c
          case isRC of
            Just (_, Record{ recFields = fs })
              | length fs == length es -> do
                let aux (Arg _ v) (Arg info' f) = (Arg ai v,) $ t `applyE` [Proj ProjSystem f] where
                     ai = ArgInfo
                       { argInfoHiding   = min (getHiding info) (getHiding info')
                       , argInfoModality = Modality
                         { modRelevance  = max (getRelevance info) (getRelevance info')
                         , modQuantity   = max (getQuantity  info) (getQuantity  info')
                         }
                       , argInfoOrigin   = min (getOrigin info) (getOrigin info')
                       , argInfoFreeVariables = unknownFreeVariables
                       }
                    vs = fromMaybe __IMPOSSIBLE__ $ allApplyElims es
                res <- loop $ zipWith aux vs fs
                return $ res `append` vars
              | otherwise -> fallback
            Just _  -> __IMPOSSIBLE__
            Nothing -> fallback

        -- An irrelevant argument which is not an irrefutable pattern is dropped
        Arg info _ | isIrrelevant info -> return vars
        -- Andreas, 2013-10-29
        -- An irrelevant part can also be marked by a DontCare
        -- (coming from an irrelevant projection), see Issue 927:
        Arg _ DontCare{}                                    -> return vars

        -- Distinguish args that can be eliminated (Con,Lit,Lam,unsure) ==> failure
        -- from those that can only put somewhere as a whole ==> neutralArg
        Arg _ Var{}      -> neutralArg
        Arg _ Def{}      -> neutralArg  -- Note that this Def{} is in normal form and might be prunable.
        Arg _ Lam{}      -> failure
        Arg _ Lit{}      -> failure
        Arg _ MetaV{}    -> failure
        Arg _ Pi{}       -> neutralArg
        Arg _ Sort{}     -> neutralArg
        Arg _ Level{}    -> neutralArg

    -- managing an assoc list where duplicate indizes cannot be irrelevant vars
    append :: Res -> Res -> Res
    append res vars = foldr cons vars res

    -- adding an irrelevant entry only if not present
    cons :: (Arg Nat, Term) -> Res -> Res
    cons a@(Arg ai i, t) vars
      | isIrrelevant ai = applyUnless (any ((i==) . unArg . fst) vars) (a :) vars
      | otherwise       = a :  -- adding a relevant entry
          -- filter out duplicate irrelevants
          filter (not . (\ a@(Arg info j, t) -> isIrrelevant info && i == j)) vars

-- UNUSED
-- -- | Used in 'Agda.Interaction.BasicOps.giveExpr'.
-- updateMeta :: MetaId -> Term -> TCM ()
-- updateMeta mI v = do
--     mv <- lookupMeta mI
--     withMetaInfo' mv $ do
--       args <- getContextArgs
--       noConstraints $ assignV DirEq mI args v

-- | Turn open metas into postulates.
--
--   Preconditions:
--
--   1. We are 'inTopContext'.
--
--   2. 'envCurrentModule' is set to the top-level module.
--
openMetasToPostulates :: TCM ()
openMetasToPostulates = do
  m <- asks envCurrentModule

  -- Go through all open metas.
  ms <- Map.assocs <$> use stMetaStore
  forM_ ms $ \ (x, mv) -> do
    when (isOpenMeta $ mvInstantiation mv) $ do
      let t = jMetaType $ mvJudgement mv

      -- Create a name for the new postulate.
      let r = clValue $ miClosRange $ mvInfo mv
      -- s <- render <$> prettyTCM x -- Using _ is a bad idea, as it prints as prefix op
      let s = "unsolved#meta." ++ show (metaId x)
      n <- freshName r s
      let q = A.QName m n

      -- Debug.
      reportSDoc "meta.postulate" 20 $ vcat
        [ text ("Turning " ++ if isSortMeta_ mv then "sort" else "value" ++ " meta ")
            <+> prettyTCM x <+> text " into postulate."
        , nest 2 $ vcat
          [ text "Name: " <+> prettyTCM q
          , text "Type: " <+> prettyTCM t
          ]
        ]

      -- Add the new postulate to the signature.
      addConstant q $ defaultDefn defaultArgInfo q t Axiom

      -- Solve the meta.
      let inst = InstV [] $ Def q []
      stMetaStore %= Map.adjust (\ mv0 -> mv0 { mvInstantiation = inst }) x
      return ()<|MERGE_RESOLUTION|>--- conflicted
+++ resolved
@@ -286,13 +286,8 @@
 newArgsMetaCtx' :: Condition -> Type -> Telescope -> Permutation -> Args -> TCM Args
 newArgsMetaCtx' condition (El s tm) tel perm ctx = do
   tm <- reduce tm
-<<<<<<< HEAD
-  case ignoreSharing tm of
+  case tm of
     Pi dom@(Dom{domInfo = info, unDom = a}) codom | condition dom codom -> do
-=======
-  case tm of
-    Pi dom@(Dom info a) codom | condition dom codom -> do
->>>>>>> 85568e82
       (_, u) <- applyRelevanceToContext (getRelevance info) $
                {-
                  -- Andreas, 2010-09-24 skip irrelevant record fields when eta-expanding a meta var
