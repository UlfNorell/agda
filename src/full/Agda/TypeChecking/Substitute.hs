--- conflicted
+++ resolved
@@ -855,12 +855,8 @@
 instance Subst Term Constraint where
   applySubst rho c = case c of
     ValueCmp cmp a u v       -> ValueCmp cmp (rf a) (rf u) (rf v)
-<<<<<<< HEAD
     ValueCmpOnFace cmp p t u v -> ValueCmpOnFace cmp (rf p) (rf t) (rf u) (rf v)
-    ElimCmp ps a v e1 e2     -> ElimCmp ps (rf a) (rf v) (rf e1) (rf e2)
-=======
     ElimCmp ps fs a v e1 e2  -> ElimCmp ps fs (rf a) (rf v) (rf e1) (rf e2)
->>>>>>> 6cdae9a5
     TypeCmp cmp a b          -> TypeCmp cmp (rf a) (rf b)
     TelCmp a b cmp tel1 tel2 -> TelCmp (rf a) (rf b) cmp (rf tel1) (rf tel2)
     SortCmp cmp s1 s2        -> SortCmp cmp (rf s1) (rf s2)
