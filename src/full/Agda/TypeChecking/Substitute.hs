{-# LANGUAGE BangPatterns       #-}
{-# LANGUAGE CPP                #-}
{-# LANGUAGE DeriveDataTypeable #-}
{-# LANGUAGE UndecidableInstances   #-}

{-# OPTIONS_GHC -fno-warn-orphans #-}

-- | This module contains the definition of hereditary substitution
-- and application operating on internal syntax which is in β-normal
-- form (β including projection reductions).
--
-- Further, it contains auxiliary functions which rely on substitution
-- but not on reduction.

module Agda.TypeChecking.Substitute
  ( module Agda.TypeChecking.Substitute
  , module Agda.TypeChecking.Substitute.Class
  , module Agda.TypeChecking.Substitute.DeBruijn
  , Substitution'(..), Substitution
  ) where

import Control.Arrow (first, second)
import Data.Function
import Data.Functor
import qualified Data.List as List
import Data.Map (Map)
import Data.Maybe
import Data.Monoid

import Debug.Trace (trace)
import Language.Haskell.TH.Syntax (thenCmp) -- lexicographic combination of Ordering

import Agda.Interaction.Options

import Agda.Syntax.Common
import Agda.Syntax.Internal
import Agda.Syntax.Internal.Pattern
import qualified Agda.Syntax.Abstract as A
import Agda.Syntax.Position (Range)

import Agda.TypeChecking.Monad.Base
import Agda.TypeChecking.Free as Free
import Agda.TypeChecking.CompiledClause
import Agda.TypeChecking.Positivity.Occurrence as Occ

import Agda.TypeChecking.Substitute.Class
import Agda.TypeChecking.Substitute.DeBruijn

import Agda.Utils.Empty
import Agda.Utils.Functor
import Agda.Utils.List
import Agda.Utils.Monad
import Agda.Utils.Permutation
import Agda.Utils.Size
import Agda.Utils.Tuple
import Agda.Utils.HashMap (HashMap)

#include "undefined.h"
import Agda.Utils.Impossible

instance Apply Term where
  applyE m [] = m
  applyE m es =
    case m of
      Var i es'   -> Var i (es' ++ es)
      Def f es'   -> defApp f es' es  -- remove projection redexes
      Con c ci args -> conApp c ci args es
      Lam _ b     ->
        case es of
          Apply a : es0 -> lazyAbsApp b (unArg a) `applyE` es0
          IApply _ _ a : es0 -> lazyAbsApp b a `applyE` es0
          _             -> __IMPOSSIBLE__
      MetaV x es' -> MetaV x (es' ++ es)
      Lit{}       -> __IMPOSSIBLE__
      Level{}     -> __IMPOSSIBLE__
      Pi _ _      -> __IMPOSSIBLE__
      Sort s      -> Sort $ s `applyE` es
      Dummy{}     -> __IMPOSSIBLE__
      DontCare mv -> dontCare $ mv `applyE` es  -- Andreas, 2011-10-02
        -- need to go under DontCare, since "with" might resurrect irrelevant term

-- | If $v$ is a record value, @canProject f v@
--   returns its field @f@.
canProject :: QName -> Term -> Maybe (Arg Term)
canProject f v =
  case v of
    (Con (ConHead _ _ fs) _ vs) -> do
      i <- List.elemIndex f fs
      isApplyElim =<< headMaybe (drop i vs)
    _ -> Nothing

-- | Eliminate a constructed term.
conApp :: ConHead -> ConInfo -> Elims -> Elims -> Term
conApp ch                  ci args []             = Con ch ci args
conApp ch                  ci args (a@Apply{} : es) = conApp ch ci (args ++ [a]) es
conApp ch                  ci args (a@IApply{} : es) = conApp ch ci (args ++ [a]) es
conApp ch@(ConHead c _ fs) ci args (Proj o f : es) =
  let failure = flip trace __IMPOSSIBLE__ $
        "conApp: constructor " ++ show c ++
        " with fields " ++ show fs ++
        " projected by " ++ show f
      isApply e = fromMaybe __IMPOSSIBLE__ $ isApplyElim e
      i = maybe failure id            $ List.elemIndex f fs
      v = maybe failure (argToDontCare . isApply)  $ headMaybe $ drop i args
  in  applyE v es

  -- -- Andreas, 2016-07-20 futile attempt to magically fix ProjOrigin
  --     fallback = v
  -- in  if not $ null es then applyE v es else
  --     -- If we have no more eliminations, we can return v
  --     if o == ProjSystem then fallback else
  --       -- If the result is a projected term with ProjSystem,
  --       -- we can can restore it to ProjOrigin o.
  --       -- Otherwise, we get unpleasant printing with eta-expanded record metas.
  --     caseMaybe (hasElims v) fallback $ \ (hd, es0) ->
  --       caseMaybe (initLast es0) fallback $ \ (es1, e2) ->
  --         case e2 of
  --           -- We want to replace this ProjSystem by o.
  --           Proj ProjSystem q -> hd (es1 ++ [Proj o q])
  --             -- Andreas, 2016-07-21 for the whole testsuite
  --             -- this case was never triggered!
  --           _ -> fallback

{-
      i = maybe failure id    $ elemIndex f $ map unArg fs
      v = maybe failure unArg $ headMaybe $ drop i args
      -- Andreas, 2013-10-20 see Issue543a:
      -- protect result of irrelevant projection.
      r = maybe __IMPOSSIBLE__ getRelevance $ headMaybe $ drop i fs
      u | Irrelevant <- r = DontCare v
        | otherwise       = v
  in  applyE v es
-}

-- | @defApp f us vs@ applies @Def f us@ to further arguments @vs@,
--   eliminating top projection redexes.
--   If @us@ is not empty, we cannot have a projection redex, since
--   the record argument is the first one.
defApp :: QName -> Elims -> Elims -> Term
defApp f [] (Apply a : es) | Just v <- canProject f (unArg a)
  = argToDontCare v `applyE` es
defApp f es0 es = Def f $ es0 ++ es

-- protect irrelevant fields (see issue 610)
argToDontCare :: Arg Term -> Term
argToDontCare (Arg ai v)
  | Irrelevant <- getRelevance ai     = dontCare v
  | otherwise                         = v

-- Andreas, 2016-01-19: In connection with debugging issue #1783,
-- I consider the Apply instance for Type harmful, as piApply is not
-- safe if the type is not sufficiently reduced.
-- (piApply is not in the monad and hence cannot unfold type synonyms).
--
-- Without apply for types, one has to at least use piApply and be
-- aware of doing something which has a precondition
-- (type sufficiently reduced).
--
-- By grepping for piApply, one can quickly get an overview over
-- potentially harmful uses.
--
-- In general, piApplyM is preferable over piApply since it is more robust
-- and fails earlier than piApply, which may only fail at serialization time,
-- when all thunks are forced.

-- REMOVED:
-- instance Apply Type where
--   apply = piApply
--   -- Maybe an @applyE@ instance would be useful here as well.
--   -- A record type could be applied to a projection name
--   -- to yield the field type.
--   -- However, this works only in the monad where we can
--   -- look up the fields of a record type.

instance Apply Sort where
  applyE s [] = s
  applyE s es = case s of
    MetaS x es' -> MetaS x $ es' ++ es
    _ -> __IMPOSSIBLE__

-- @applyE@ does not make sense for telecopes, definitions, clauses etc.

instance Subst Term a => Apply (Tele a) where
  apply tel               []       = tel
  apply EmptyTel          _        = __IMPOSSIBLE__
  apply (ExtendTel _ tel) (t : ts) = lazyAbsApp tel (unArg t) `apply` ts

instance Apply Definition where
<<<<<<< HEAD
  apply (Defn info x t pol occ df m c inst copy ma nc inj d) args =
    Defn info x (piApply t args) (apply pol args) (apply occ args) df m c inst copy ma nc inj (apply d args)
=======
  apply (Defn info x t pol occ gens df m c inst copy ma inj d) args =
    Defn info x (piApply t args) (apply pol args) (apply occ args) (apply gens args) df m c inst copy ma inj (apply d args)
>>>>>>> 4688b156

instance Apply RewriteRule where
  apply r args =
    let newContext = apply (rewContext r) args
        sub        = liftS (size newContext) $ parallelS $
                       reverse $ map (PTerm . unArg) args
    in RewriteRule
       { rewName    = rewName r
       , rewContext = newContext
       , rewHead    = rewHead r
       , rewPats    = applySubst sub (rewPats r)
       , rewRHS     = applyNLPatSubst sub (rewRHS r)
       , rewType    = applyNLPatSubst sub (rewType r)
       }

instance {-# OVERLAPPING #-} Apply [Occ.Occurrence] where
  apply occ args = List.drop (length args) occ

instance {-# OVERLAPPING #-} Apply [Polarity] where
  apply pol args = List.drop (length args) pol

instance {-# OVERLAPPING #-} Apply [DoGeneralize] where
  apply gens args = List.drop (length args) gens

-- | Make sure we only drop variable patterns.
instance {-# OVERLAPPING #-} Apply [NamedArg (Pattern' a)] where
  apply ps args = loop (length args) ps
    where
    loop 0 ps = ps
    loop n [] = __IMPOSSIBLE__
    loop n (p : ps) =
      let recurse = loop (n - 1) ps
      in  case namedArg p of
            VarP{}  -> recurse
            DotP{}  -> __IMPOSSIBLE__
            LitP{}  -> __IMPOSSIBLE__
            ConP{}  -> __IMPOSSIBLE__
            ProjP{} -> __IMPOSSIBLE__

instance Apply Projection where
  apply p args = p
    { projIndex = projIndex p - size args
    , projLams  = projLams p `apply` args
    }

instance Apply ProjLams where
  apply (ProjLams lams) args = ProjLams $ List.drop (length args) lams

instance Apply Defn where
  apply d [] = d
  apply d args = case d of
    Axiom{} -> d
    GeneralizableVar{} -> d
    AbstractDefn d -> AbstractDefn $ apply d args
    Function{ funClauses = cs, funCompiled = cc, funInv = inv
            , funExtLam = extLam
            , funProjection = Nothing } ->
      d { funClauses    = apply cs args
        , funCompiled   = apply cc args
        , funInv        = apply inv args
        , funExtLam     = modifySystem (`apply` args) <$> extLam
        }

    Function{ funClauses = cs, funCompiled = cc, funInv = inv
            , funExtLam = extLam
            , funProjection = Just p0} ->
      case p0 `apply` args of
        p@Projection{ projIndex = n }
          | n < 0     -> d { funProjection = __IMPOSSIBLE__ } -- TODO (#3123): we actually get here!
          -- case: applied only to parameters
          | n > 0     -> d { funProjection = Just p }
          -- case: applied also to record value (n == 0)
          | otherwise ->
              d { funClauses        = apply cs args'
                , funCompiled       = apply cc args'
                , funInv            = apply inv args'
                , funProjection     = if isVar0 then Just p{ projIndex = 0 } else Nothing
                , funExtLam         = modifySystem (\ _ -> __IMPOSSIBLE__) <$> extLam
                }
              where
                larg  = last args -- the record value
                args' = [larg]
                isVar0 = case unArg larg of Var 0 [] -> True; _ -> False
{-
    Function{ funClauses = cs, funCompiled = cc, funInv = inv
            , funProjection = Just p@Projection{ projIndex = n } }
        -- case: only applying parameters
      | size args < n -> d { funProjection = Just $ p `apply` args }
        -- case: apply also to record value
      | otherwise     ->
        d { funClauses        = apply cs args'
          , funCompiled       = apply cc args'
          , funInv            = apply inv args'
          , funProjection     = Just $ p { projIndex = 0 } -- Nothing ?
          }
      where args' = [last args]  -- the record value
-}
    Datatype{ dataPars = np, dataClause = cl } ->
      d { dataPars = np - size args
        , dataClause     = apply cl args
        }
    Record{ recPars = np, recClause = cl, recTel = tel
          {-, recArgOccurrences = occ-} } ->
      d { recPars = np - size args
        , recClause = apply cl args, recTel = apply tel args
--        , recArgOccurrences = List.drop (length args) occ
        }
    Constructor{ conPars = np } ->
      d { conPars = np - size args }
    Primitive{ primClauses = cs } ->
      d { primClauses = apply cs args }

instance Apply PrimFun where
    apply (PrimFun x ar def) args   = PrimFun x (ar - size args) $ \vs -> def (args ++ vs)

instance Apply Clause where
    -- This one is a little bit tricksy after the parameter refinement change.
    -- It is assumed that we only apply a clause to "parameters", i.e.
    -- arguments introduced by lambda lifting. The problem is that these aren't
    -- necessarily the first elements of the clause telescope.
    apply cls@(Clause rl rf tel ps b t catchall unreachable) args
      | length args > length ps = __IMPOSSIBLE__
      | otherwise =
      Clause rl rf
             tel'
             (applySubst rhoP $ drop (length args) ps)
             (applySubst rho b)
             (applySubst rho t)
             catchall
             unreachable
      where
        -- We have
        --  Γ ⊢ args, for some outer context Γ
        --  Δ ⊢ ps,   where Δ is the clause telescope (tel)
        rargs = map unArg $ reverse args
        rps   = reverse $ take (length args) ps
        n     = size tel

        -- This is the new telescope. Created by substituting the args into the
        -- appropriate places in the old telescope. We know where those are by
        -- looking at the deBruijn indices of the patterns.
        tel' = newTel n tel rps rargs

        -- We then have to create a substitution from the old telescope to the
        -- new telescope that we can apply to dot patterns and the clause body.
        rhoP :: PatternSubstitution
        rhoP = mkSub dotP n rps rargs
        rho  = mkSub id   n rps rargs

        substP :: Nat -> Term -> [NamedArg DeBruijnPattern] -> [NamedArg DeBruijnPattern]
        substP i v = subst i (dotP v)

        -- Building the substitution from the old telescope to the new. The
        -- interesting case is when we have a variable pattern:
        --  We need Δ′ ⊢ ρ : Δ
        --  where Δ′ = newTel Δ (xⁱ : ps) (v : vs)
        --           = newTel Δ[xⁱ:=v] ps[xⁱ:=v'] vs
        --  Note that we need v' = raise (|Δ| - 1) v, to make Γ ⊢ v valid in
        --  ΓΔ[xⁱ:=v].
        --  A recursive call ρ′ = mkSub (substP i v' ps) vs gets us
        --    Δ′ ⊢ ρ′ : Δ[xⁱ:=v]
        --  so we just need Δ[xⁱ:=v] ⊢ σ : Δ and then ρ = ρ′ ∘ σ.
        --  That's achieved by σ = singletonS i v'.
        mkSub :: Subst a a => (Term -> a) -> Nat -> [NamedArg DeBruijnPattern] -> [Term] -> Substitution' a
        mkSub _ _ [] [] = idS
        mkSub tm n (p : ps) (v : vs) =
          case namedArg p of
            VarP _ (DBPatVar _ i) -> mkSub tm (n - 1) (substP i v' ps) vs `composeS` singletonS i (tm v')
              where v' = raise (n - 1) v
            DotP{}  -> mkSub tm n ps vs
            ConP c _ ps' -> mkSub tm n (ps' ++ ps) (projections c v ++ vs)
            LitP{}  -> __IMPOSSIBLE__
            ProjP{} -> __IMPOSSIBLE__
        mkSub _ _ _ _ = __IMPOSSIBLE__

        -- The parameter patterns 'ps' are all variables or dot patterns, or eta
        -- expanded record patterns (issue #2550). If they are variables they
        -- can appear anywhere in the clause telescope. This function
        -- constructs the new telescope with 'vs' substituted for 'ps'.
        -- Example:
        --    tel = (x : A) (y : B) (z : C) (w : D)
        --    ps  = y@3 w@0
        --    vs  = u v
        --    newTel tel ps vs = (x : A) (z : C[u/y])
        newTel :: Nat -> Telescope -> [NamedArg DeBruijnPattern] -> [Term] -> Telescope
        newTel n tel [] [] = tel
        newTel n tel (p : ps) (v : vs) =
          case namedArg p of
            VarP _ (DBPatVar _ i) -> newTel (n - 1) (subTel (size tel - 1 - i) v tel) (substP i (raise (n - 1) v) ps) vs
            DotP{}              -> newTel n tel ps vs
            ConP c _ ps'        -> newTel n tel (ps' ++ ps) (projections c v ++ vs)
            LitP{}              -> __IMPOSSIBLE__
            ProjP{}             -> __IMPOSSIBLE__
        newTel _ tel _ _ = __IMPOSSIBLE__

        projections c v = [ applyE v [Proj ProjSystem f] | f <- conFields c ]

        -- subTel i v (Δ₁ (xᵢ : A) Δ₂) = Δ₁ Δ₂[xᵢ = v]
        subTel i v EmptyTel = __IMPOSSIBLE__
        subTel 0 v (ExtendTel _ tel) = absApp tel v
        subTel i v (ExtendTel a tel) = ExtendTel a $ subTel (i - 1) (raise 1 v) <$> tel

instance Apply CompiledClauses where
  apply cc args = case cc of
    Fail     -> Fail
    Done hs t
      | length hs >= len ->
         let sub = parallelS $ map var [0..length hs - len - 1] ++ map unArg args
         in  Done (List.drop len hs) $ applySubst sub t
      | otherwise -> __IMPOSSIBLE__
    Case n bs
      | unArg n >= len -> Case (n <&> \ m -> m - len) (apply bs args)
      | otherwise -> __IMPOSSIBLE__
    where
      len = length args

instance Apply ExtLamInfo where
  apply (ExtLamInfo m sys) args = ExtLamInfo m (apply sys args)

instance Apply System where
  -- We assume we apply a system only to arguments introduced by
  -- lambda lifting.
  apply (System tel sys) args
      = if nargs > ntel then __IMPOSSIBLE__
        else System newTel (map (map (f -*- id) -*- f) sys)

    where
      f = applySubst sigma
      nargs = length args
      ntel = size tel
      newTel = apply tel args
      -- newTel ⊢ σ : tel
      sigma = liftS (ntel - nargs) (parallelS (reverse $ map unArg args))

instance Apply a => Apply (WithArity a) where
  apply  (WithArity n a) args = WithArity n $ apply  a args
  applyE (WithArity n a) es   = WithArity n $ applyE a es

instance Apply a => Apply (Case a) where
  apply (Branches cop cs eta ls m b lz) args =
    Branches cop (apply cs args) (second (`apply` args) <$> eta) (apply ls args) (apply m args) b lz
  applyE (Branches cop cs eta ls m b lz) es =
    Branches cop (applyE cs es) (second (`applyE` es) <$> eta)(applyE ls es) (applyE m es) b lz

instance Apply FunctionInverse where
  apply NotInjective  args = NotInjective
  apply (Inverse inv) args = Inverse $ apply inv args

instance Apply DisplayTerm where
  apply (DTerm v)          args = DTerm $ apply v args
  apply (DDot v)           args = DDot  $ apply v args
  apply (DCon c ci vs)     args = DCon c ci $ vs ++ map (fmap DTerm) args
  apply (DDef c es)        args = DDef c $ es ++ map (Apply . fmap DTerm) args
  apply (DWithApp v ws es) args = DWithApp v ws $ es ++ map Apply args

  applyE (DTerm v)           es = DTerm $ applyE v es
  applyE (DDot v)            es = DDot  $ applyE v es
  applyE (DCon c ci vs)      es = DCon c ci $ vs ++ map (fmap DTerm) ws
    where ws = fromMaybe __IMPOSSIBLE__ $ allApplyElims es
  applyE (DDef c es')        es = DDef c $ es' ++ map (fmap DTerm) es
  applyE (DWithApp v ws es') es = DWithApp v ws $ es' ++ es

instance {-# OVERLAPPABLE #-} Apply t => Apply [t] where
  apply  ts args = map (`apply` args) ts
  applyE ts es   = map (`applyE` es) ts

instance Apply t => Apply (Blocked t) where
  apply  b args = fmap (`apply` args) b
  applyE b es   = fmap (`applyE` es) b

instance Apply t => Apply (Maybe t) where
  apply  x args = fmap (`apply` args) x
  applyE x es   = fmap (`applyE` es) x

instance Apply v => Apply (Map k v) where
  apply  x args = fmap (`apply` args) x
  applyE x es   = fmap (`applyE` es) x

instance Apply v => Apply (HashMap k v) where
  apply  x args = fmap (`apply` args) x
  applyE x es   = fmap (`applyE` es) x

instance (Apply a, Apply b) => Apply (a,b) where
  apply  (x,y) args = (apply  x args, apply  y args)
  applyE (x,y) es   = (applyE x es  , applyE y es  )

instance (Apply a, Apply b, Apply c) => Apply (a,b,c) where
  apply  (x,y,z) args = (apply  x args, apply  y args, apply  z args)
  applyE (x,y,z) es   = (applyE x es  , applyE y es  , applyE z es  )

instance DoDrop a => Apply (Drop a) where
  apply x args = dropMore (size args) x

instance DoDrop a => Abstract (Drop a) where
  abstract tel x = unDrop (size tel) x

instance Apply Permutation where
  -- The permutation must start with [0..m - 1]
  -- NB: section (- m) not possible (unary minus), hence (flip (-) m)
  apply (Perm n xs) args = Perm (n - m) $ map (flip (-) m) $ drop m xs
    where
      m = size args

instance Abstract Permutation where
  abstract tel (Perm n xs) = Perm (n + m) $ [0..m - 1] ++ map (+ m) xs
    where
      m = size tel

-- | @(x:A)->B(x) `piApply` [u] = B(u)@
--
--   Precondition: The type must contain the right number of pis without
--   having to perform any reduction.
--
--   @piApply@ is potentially unsafe, the monadic 'piApplyM' is preferable.
piApply :: Type -> Args -> Type
piApply t []                      = t
piApply (El _ (Pi  _ b)) (a:args) = lazyAbsApp b (unArg a) `piApply` args
piApply t args                    =
  trace ("piApply t = " ++ show t ++ "\n  args = " ++ show args) __IMPOSSIBLE__

---------------------------------------------------------------------------
-- * Abstraction
---------------------------------------------------------------------------

instance Abstract Term where
  abstract = teleLam

instance Abstract Type where
  abstract = telePi_

instance Abstract Sort where
  abstract EmptyTel s = s
  abstract _        s = __IMPOSSIBLE__

instance Abstract Telescope where
  EmptyTel           `abstract` tel = tel
  ExtendTel arg xtel `abstract` tel = ExtendTel arg $ xtel <&> (`abstract` tel)

instance Abstract Definition where
<<<<<<< HEAD
  abstract tel (Defn info x t pol occ df m c inst copy ma nc inj d) =
    Defn info x (abstract tel t) (abstract tel pol) (abstract tel occ) df m c inst copy ma nc inj (abstract tel d)
=======
  abstract tel (Defn info x t pol occ gens df m c inst copy ma inj d) =
    Defn info x (abstract tel t) (abstract tel pol) (abstract tel occ) (abstract tel gens) df m c inst copy ma inj (abstract tel d)
>>>>>>> 4688b156

-- | @tel ⊢ (Γ ⊢ lhs ↦ rhs : t)@ becomes @tel, Γ ⊢ lhs ↦ rhs : t)@
--   we do not need to change lhs, rhs, and t since they live in Γ.
--   See 'Abstract Clause'.
instance Abstract RewriteRule where
  abstract tel (RewriteRule q gamma f ps rhs t) =
    RewriteRule q (abstract tel gamma) f ps rhs t

instance {-# OVERLAPPING #-} Abstract [Occ.Occurrence] where
  abstract tel []  = []
  abstract tel occ = replicate (size tel) Mixed ++ occ -- TODO: check occurrence

instance {-# OVERLAPPING #-} Abstract [Polarity] where
  abstract tel []  = []
  abstract tel pol = replicate (size tel) Invariant ++ pol -- TODO: check polarity

instance {-# OVERLAPPING #-} Abstract [DoGeneralize] where
  abstract tel []  = []
  abstract tel gen = replicate (size tel) NoGeneralize ++ gen

instance Abstract Projection where
  abstract tel p = p
    { projIndex = size tel + projIndex p
    , projLams  = abstract tel $ projLams p
    }

instance Abstract ProjLams where
  abstract tel (ProjLams lams) = ProjLams $
    map (\ !dom -> argFromDom (fst <$> dom)) (telToList tel) ++ lams

instance Abstract System where
  abstract tel (System tel1 sys) = System (abstract tel tel1) sys

instance Abstract Defn where
  abstract tel d = case d of
    Axiom{} -> d
    GeneralizableVar{} -> d
    AbstractDefn d -> AbstractDefn $ abstract tel d
    Function{ funClauses = cs, funCompiled = cc, funInv = inv
            , funExtLam = extLam
            , funProjection = Nothing  } ->
      d { funClauses  = abstract tel cs
        , funCompiled = abstract tel cc
        , funInv      = abstract tel inv
        , funExtLam   = modifySystem (abstract tel) <$> extLam
        }
    Function{ funClauses = cs, funCompiled = cc, funInv = inv
            , funExtLam = extLam
            , funProjection = Just p } ->
      -- Andreas, 2015-05-11 if projection was applied to Var 0
      -- then abstract over last element of tel (the others are params).
      if projIndex p > 0 then d' else
        d' { funClauses  = abstract tel1 cs
           , funCompiled = abstract tel1 cc
           , funInv      = abstract tel1 inv
           , funExtLam   = modifySystem (\ _ -> __IMPOSSIBLE__) <$> extLam
           }
        where
          d' = d { funProjection = Just $ abstract tel p }
          tel1 = telFromList $ drop (size tel - 1) $ telToList tel

    Datatype{ dataPars = np, dataClause = cl } ->
      d { dataPars       = np + size tel
        , dataClause     = abstract tel cl
        }
    Record{ recPars = np, recClause = cl, recTel = tel' } ->
      d { recPars    = np + size tel
        , recClause  = abstract tel cl
        , recTel     = abstract tel tel'
        }
    Constructor{ conPars = np } ->
      d { conPars = np + size tel }
    Primitive{ primClauses = cs } ->
      d { primClauses = abstract tel cs }

instance Abstract PrimFun where
    abstract tel (PrimFun x ar def) = PrimFun x (ar + n) $ \ts -> def $ drop n ts
        where n = size tel

instance Abstract Clause where
  abstract tel (Clause rl rf tel' ps b t catchall unreachable) =
    Clause rl rf (abstract tel tel')
           (namedTelVars m tel ++ ps)
           b
           t -- nothing to do for t, since it lives under the telescope
           catchall
           unreachable
      where m = size tel + size tel'

instance Abstract CompiledClauses where
  abstract tel Fail = Fail
  abstract tel (Done xs t) = Done (map (argFromDom . fmap fst) (telToList tel) ++ xs) t
  abstract tel (Case n bs) =
    Case (n <&> \ i -> i + size tel) (abstract tel bs)

instance Abstract a => Abstract (WithArity a) where
  abstract tel (WithArity n a) = WithArity n $ abstract tel a

instance Abstract a => Abstract (Case a) where
  abstract tel (Branches cop cs eta ls m b lz) =
    Branches cop (abstract tel cs) (second (abstract tel) <$> eta)
                 (abstract tel ls) (abstract tel m) b lz

telVars :: Int -> Telescope -> [Arg DeBruijnPattern]
telVars m = map (fmap namedThing) . (namedTelVars m)

namedTelVars :: Int -> Telescope -> [NamedArg DeBruijnPattern]
namedTelVars m EmptyTel                     = []
namedTelVars m (ExtendTel !dom tel) =
  Arg (domInfo dom) (namedDBVarP (m-1) $ absName tel) :
  namedTelVars (m-1) (unAbs tel)

instance Abstract FunctionInverse where
  abstract tel NotInjective  = NotInjective
  abstract tel (Inverse inv) = Inverse $ abstract tel inv

instance {-# OVERLAPPABLE #-} Abstract t => Abstract [t] where
  abstract tel = map (abstract tel)

instance Abstract t => Abstract (Maybe t) where
  abstract tel x = fmap (abstract tel) x

instance Abstract v => Abstract (Map k v) where
  abstract tel m = fmap (abstract tel) m

instance Abstract v => Abstract (HashMap k v) where
  abstract tel m = fmap (abstract tel) m

abstractArgs :: Abstract a => Args -> a -> a
abstractArgs args x = abstract tel x
    where
        tel   = foldr (\arg@(Arg info x) -> ExtendTel (__DUMMY_TYPE__ <$ domFromArg arg) . Abs x)
                      EmptyTel
              $ zipWith (<$) names args
        names = cycle $ map (stringToArgName . (:[])) ['a'..'z']

---------------------------------------------------------------------------
-- * Substitution and raising/shifting/weakening
---------------------------------------------------------------------------

-- | If @permute π : [a]Γ -> [a]Δ@, then @applySubst (renaming _ π) : Term Γ -> Term Δ@
renaming :: forall a. DeBruijn a => Empty -> Permutation -> Substitution' a
renaming err p = prependS err gamma $ raiseS $ size p
  where
    gamma :: [Maybe a]
    gamma = inversePermute p (deBruijnVar :: Int -> a)
    -- gamma = safePermute (invertP (-1) p) $ map deBruijnVar [0..]

-- | If @permute π : [a]Γ -> [a]Δ@, then @applySubst (renamingR π) : Term Δ -> Term Γ@
renamingR :: DeBruijn a => Permutation -> Substitution' a
renamingR p@(Perm n _) = permute (reverseP p) (map deBruijnVar [0..]) ++# raiseS n

-- | The permutation should permute the corresponding context. (right-to-left list)
renameP :: Subst t a => Empty -> Permutation -> a -> a
renameP err p = applySubst (renaming err p)

instance Subst a a => Subst a (Substitution' a) where
  applySubst rho sgm = composeS rho sgm

instance Subst Term Term where
  applySubst IdS t = t
  applySubst rho t    = case t of
    Var i es    -> lookupS rho i `applyE` applySubst rho es
    Lam h m     -> Lam h $ applySubst rho m
    Def f es    -> defApp f [] $ applySubst rho es
    Con c ci vs -> Con c ci $ applySubst rho vs
    MetaV x es  -> MetaV x $ applySubst rho es
    Lit l       -> Lit l
    Level l     -> levelTm $ applySubst rho l
    Pi a b      -> uncurry Pi $ applySubst rho (a,b)
    Sort s      -> Sort $ applySubst rho s
    DontCare mv -> dontCare $ applySubst rho mv
    Dummy{}     -> t

instance Subst Term a => Subst Term (Type' a) where
  applySubst rho (El s t) = applySubst rho s `El` applySubst rho t

instance Subst Term Sort where
  applySubst rho s = case s of
    Type n     -> Type $ sub n
    Prop n     -> Prop $ sub n
    Inf        -> Inf
    SizeUniv   -> SizeUniv
    PiSort s1 s2 -> piSort (sub s1) (sub s2)
    UnivSort s -> univSort Nothing $ sub s
    MetaS x es -> MetaS x $ sub es
    where sub x = applySubst rho x

instance Subst Term Level where
  applySubst rho (Max as) = Max $ applySubst rho as

instance Subst Term PlusLevel where
  applySubst rho l@ClosedLevel{} = l
  applySubst rho (Plus n l) = Plus n $ applySubst rho l

instance Subst Term LevelAtom where
  applySubst rho (MetaLevel m vs)   = MetaLevel m    $ applySubst rho vs
  applySubst rho (BlockedLevel m v) = BlockedLevel m $ applySubst rho v
  applySubst rho (NeutralLevel _ v) = UnreducedLevel $ applySubst rho v
  applySubst rho (UnreducedLevel v) = UnreducedLevel $ applySubst rho v

instance Subst Term Name where
  applySubst rho = id

instance {-# OVERLAPPING #-} Subst Term String where
  applySubst rho = id

instance Subst Term ConPatternInfo where
  applySubst rho i = i{ conPType = applySubst rho $ conPType i }

instance Subst Term Pattern where
  applySubst rho p = case p of
    ConP c mt ps -> ConP c (applySubst rho mt) $ applySubst rho ps
    DotP o t     -> DotP o $ applySubst rho t
    VarP o s     -> p
    LitP l       -> p
    ProjP{}      -> p

instance Subst Term A.ProblemEq where
  applySubst rho (A.ProblemEq p v a) =
    uncurry (A.ProblemEq p) $ applySubst rho (v,a)


instance DeBruijn NLPat where
  deBruijnVar i = PVar i []
  deBruijnView p = case p of
    PVar i []   -> Just i
    PVar{}      -> Nothing
    PWild{}     -> Nothing
    PDef{}      -> Nothing
    PLam{}      -> Nothing
    PPi{}       -> Nothing
    PBoundVar{} -> Nothing -- or... ?
    PTerm{}     -> Nothing -- or... ?

applyNLPatSubst :: (Subst Term a) => Substitution' NLPat -> a -> a
applyNLPatSubst = applySubst . fmap nlPatToTerm
  where
    nlPatToTerm :: NLPat -> Term
    nlPatToTerm p = case p of
      PVar i xs      -> Var i $ map (Apply . fmap var) xs
      PTerm u        -> u
      PWild          -> __IMPOSSIBLE__
      PDef f es      -> __IMPOSSIBLE__
      PLam i u       -> __IMPOSSIBLE__
      PPi a b        -> __IMPOSSIBLE__
      PBoundVar i es -> __IMPOSSIBLE__

instance Subst NLPat NLPat where
  applySubst rho p = case p of
    PVar i bvs -> lookupS rho i `applyBV` bvs
    PWild  -> p
    PDef f es -> PDef f $ applySubst rho es
    PLam i u -> PLam i $ applySubst rho u
    PPi a b -> PPi (applySubst rho a) (applySubst rho b)
    PBoundVar i es -> PBoundVar i $ applySubst rho es
    PTerm u -> PTerm $ applyNLPatSubst rho u

    where
      applyBV :: NLPat -> [Arg Int] -> NLPat
      applyBV p ys = case p of
        PVar i xs      -> PVar i (xs ++ ys)
        PTerm u        -> PTerm $ u `apply` map (fmap var) ys
        PWild          -> __IMPOSSIBLE__
        PDef f es      -> __IMPOSSIBLE__
        PLam i u       -> __IMPOSSIBLE__
        PPi a b        -> __IMPOSSIBLE__
        PBoundVar i es -> __IMPOSSIBLE__

instance Subst NLPat NLPType where
  applySubst rho (NLPType s a) = NLPType (applySubst rho s) (applySubst rho a)

instance Subst NLPat RewriteRule where
  applySubst rho (RewriteRule q gamma f ps rhs t) =
    RewriteRule q (applyNLPatSubst rho gamma)
                f (applySubst (liftS n rho) ps)
                  (applyNLPatSubst (liftS n rho) rhs)
                  (applyNLPatSubst (liftS n rho) t)
    where n = size gamma

instance Subst t a => Subst t (Blocked a) where
  applySubst rho b = fmap (applySubst rho) b

instance Subst Term DisplayForm where
  applySubst rho (Display n ps v) =
    Display n (applySubst (liftS 1 rho) ps)
              (applySubst (liftS n rho) v)

instance Subst Term DisplayTerm where
  applySubst rho (DTerm v)        = DTerm $ applySubst rho v
  applySubst rho (DDot v)         = DDot  $ applySubst rho v
  applySubst rho (DCon c ci vs)   = DCon c ci $ applySubst rho vs
  applySubst rho (DDef c es)      = DDef c $ applySubst rho es
  applySubst rho (DWithApp v vs es) = uncurry3 DWithApp $ applySubst rho (v, vs, es)

instance Subst t a => Subst t (Tele a) where
  applySubst rho  EmptyTel         = EmptyTel
  applySubst rho (ExtendTel t tel) = uncurry ExtendTel $ applySubst rho (t, tel)

instance Subst Term Constraint where
  applySubst rho c = case c of
    ValueCmp cmp a u v       -> ValueCmp cmp (rf a) (rf u) (rf v)
    ValueCmpOnFace cmp p t u v -> ValueCmpOnFace cmp (rf p) (rf t) (rf u) (rf v)
    ElimCmp ps fs a v e1 e2  -> ElimCmp ps fs (rf a) (rf v) (rf e1) (rf e2)
    TypeCmp cmp a b          -> TypeCmp cmp (rf a) (rf b)
    TelCmp a b cmp tel1 tel2 -> TelCmp (rf a) (rf b) cmp (rf tel1) (rf tel2)
    SortCmp cmp s1 s2        -> SortCmp cmp (rf s1) (rf s2)
    LevelCmp cmp l1 l2       -> LevelCmp cmp (rf l1) (rf l2)
    Guarded c cs             -> Guarded (rf c) cs
    IsEmpty r a              -> IsEmpty r (rf a)
    CheckSizeLtSat t         -> CheckSizeLtSat (rf t)
    FindInScope m b cands    -> FindInScope m b (rf cands)
    UnBlock{}                -> c
    CheckFunDef{}            -> c
    HasBiggerSort s          -> HasBiggerSort (rf s)
    HasPTSRule s1 s2         -> HasPTSRule (rf s1) (rf s2)
    where
      rf x = applySubst rho x

instance Subst t a => Subst t (Elim' a) where
  applySubst rho e = case e of
    Apply v -> Apply $ applySubst rho v
    IApply x y r -> IApply (applySubst rho x) (applySubst rho y) (applySubst rho r)
    Proj{}  -> e

instance Subst t a => Subst t (Abs a) where
  applySubst rho (Abs x a)   = Abs x $ applySubst (liftS 1 rho) a
  applySubst rho (NoAbs x a) = NoAbs x $ applySubst rho a

instance Subst t a => Subst t (Arg a) where
  applySubst IdS arg = arg
  applySubst rho arg = setFreeVariables unknownFreeVariables $ fmap (applySubst rho) arg

instance Subst t a => Subst t (Named name a) where
  applySubst rho = fmap (applySubst rho)

instance Subst t a => Subst t (Dom a) where
  applySubst IdS dom = dom
  applySubst rho dom = setFreeVariables unknownFreeVariables $ fmap (applySubst rho) dom

instance Subst t a => Subst t (Maybe a) where
  applySubst rho = fmap (applySubst rho)

instance Subst t a => Subst t [a] where
  applySubst rho = map (applySubst rho)

instance (Ord k, Subst t a) => Subst t (Map k a) where
  applySubst rho = fmap (applySubst rho)

instance Subst Term () where
  applySubst _ _ = ()

instance (Subst t a, Subst t b) => Subst t (a, b) where
  applySubst rho (x,y) = (applySubst rho x, applySubst rho y)

instance (Subst t a, Subst t b, Subst t c) => Subst t (a, b, c) where
  applySubst rho (x,y,z) = (applySubst rho x, applySubst rho y, applySubst rho z)

instance (Subst t a, Subst t b, Subst t c, Subst t d) => Subst t (a, b, c, d) where
  applySubst rho (x,y,z,u) = (applySubst rho x, applySubst rho y, applySubst rho z, applySubst rho u)

instance Subst Term Candidate where
  applySubst rho (Candidate u t eti ov) = Candidate (applySubst rho u) (applySubst rho t) eti ov

instance Subst Term EqualityView where
  applySubst rho (OtherType t) = OtherType
    (applySubst rho t)
  applySubst rho (EqualityType s eq l t a b) = EqualityType
    (applySubst rho s)
    eq
    (map (applySubst rho) l)
    (applySubst rho t)
    (applySubst rho a)
    (applySubst rho b)

instance DeBruijn DeBruijnPattern where
  debruijnNamedVar n i             = varP $ DBPatVar n i
  -- deBruijnView returns Nothing, to prevent consS and the like
  -- from dropping the names and origins when building a substitution.
  deBruijnView _                   = Nothing

fromPatternSubstitution :: PatternSubstitution -> Substitution
fromPatternSubstitution = fmap patternToTerm

applyPatSubst :: (Subst Term a) => PatternSubstitution -> a -> a
applyPatSubst = applySubst . fromPatternSubstitution


usePatOrigin :: PatOrigin -> Pattern' a -> Pattern' a
usePatOrigin o p = case patternOrigin p of
  Nothing         -> p
  Just PatOSplit  -> p
  Just PatOAbsurd -> p
  Just _          -> case p of
    (VarP _ x) -> VarP o x
    (DotP _ u) -> DotP o u
    (ConP c (ConPatternInfo (Just _) ft b l) ps)
      -> ConP c (ConPatternInfo (Just o) ft b l) ps
    ConP{}  -> __IMPOSSIBLE__
    LitP{}  -> __IMPOSSIBLE__
    ProjP{} -> __IMPOSSIBLE__

instance Subst DeBruijnPattern DeBruijnPattern where
  applySubst IdS p = p
  applySubst rho p = case p of
    VarP o x     ->
      usePatOrigin o $
      useName (dbPatVarName x) $
      lookupS rho $ dbPatVarIndex x
    DotP o u     -> DotP o $ applyPatSubst rho u
    ConP c ci ps -> ConP c ci $ applySubst rho ps
    LitP x       -> p
    ProjP{}      -> p
    where
      useName :: PatVarName -> DeBruijnPattern -> DeBruijnPattern
      useName n (VarP o x)
        | isUnderscore (dbPatVarName x)
        = VarP o $ x { dbPatVarName = n }
      useName _ x = x

instance Subst Term Range where
  applySubst _ = id

---------------------------------------------------------------------------
-- * Projections
---------------------------------------------------------------------------

-- | @projDropParsApply proj o args = 'projDropPars' proj o `'apply'` args@
--
--   This function is an optimization, saving us from construction lambdas we
--   immediately remove through application.
projDropParsApply :: Projection -> ProjOrigin -> Args -> Term
projDropParsApply (Projection prop d r _ lams) o args =
  case initLast $ getProjLams lams of
    -- If we have no more abstractions, we must be a record field
    -- (projection applied already to record value).
    Nothing -> if proper then Def d $ map Apply args else __IMPOSSIBLE__
    Just (pars, Arg i y) ->
      let core = if proper then Lam i $ Abs y $ Var 0 [Proj o d]
                           else Lam i $ Abs y $ Def d [Apply $ Var 0 [] <$ r] -- Issue2226: get ArgInfo for principal argument from projFromType
      -- Now drop pars many args
          (pars', args') = dropCommon pars args
      -- We only have to abstract over the parameters that exceed the arguments.
      -- We only have to apply to the arguments that exceed the parameters.
      in List.foldr (\ (Arg ai x) -> Lam ai . NoAbs x) (core `apply` args') pars'
  where proper = isJust prop

---------------------------------------------------------------------------
-- * Telescopes
---------------------------------------------------------------------------

-- ** Telescope view of a type

type TelView = TelV Type
data TelV a  = TelV { theTel :: Tele (Dom a), theCore :: a }
  deriving (Show, Functor)

deriving instance (Subst t a, Eq  a) => Eq  (TelV a)
deriving instance (Subst t a, Ord a) => Ord (TelV a)

-- | Takes off all exposed function domains from the given type.
--   This means that it does not reduce to expose @Pi@-types.
telView' :: Type -> TelView
telView' = telView'UpTo (-1)

-- | @telView'UpTo n t@ takes off the first @n@ exposed function types of @t@.
-- Takes off all (exposed ones) if @n < 0@.
telView'UpTo :: Int -> Type -> TelView
telView'UpTo 0 t = TelV EmptyTel t
telView'UpTo n t = case unEl t of
  Pi a b  -> absV a (absName b) $ telView'UpTo (n - 1) (absBody b)
  _       -> TelV EmptyTel t
  where
    absV a x (TelV tel t) = TelV (ExtendTel a (Abs x tel)) t


-- ** Creating telescopes from lists of types

-- | Turn a typed binding @(x1 .. xn : A)@ into a telescope.
bindsToTel' :: (Name -> a) -> [Name] -> Dom Type -> ListTel' a
bindsToTel' f []     t = []
bindsToTel' f (x:xs) t = fmap (f x,) t : bindsToTel' f xs (raise 1 t)

bindsToTel :: [Name] -> Dom Type -> ListTel
bindsToTel = bindsToTel' nameToArgName

-- | Turn a typed binding @(x1 .. xn : A)@ into a telescope.
bindsWithHidingToTel' :: (Name -> a) -> [WithHiding Name] -> Dom Type -> ListTel' a
bindsWithHidingToTel' f []                    t = []
bindsWithHidingToTel' f (WithHiding h x : xs) t =
  fmap (f x,) (mapHiding (mappend h) t) : bindsWithHidingToTel' f xs (raise 1 t)

bindsWithHidingToTel :: [WithHiding Name] -> Dom Type -> ListTel
bindsWithHidingToTel = bindsWithHidingToTel' nameToArgName


-- ** Abstracting in terms and types

-- | @mkPi dom t = telePi (telFromList [dom]) t@
mkPi :: Dom (ArgName, Type) -> Type -> Type
mkPi !dom b = el $ Pi a (mkAbs x b)
  where
    x = fst $ unDom dom
    a = snd <$> dom
    el = El $ piSort (getSort a) (Abs x (getSort b)) -- piSort checks x freeIn

mkLam :: Arg ArgName -> Term -> Term
mkLam a v = Lam (argInfo a) (Abs (unArg a) v)

telePi' :: (Abs Type -> Abs Type) -> Telescope -> Type -> Type
telePi' reAbs = telePi where
  telePi EmptyTel          t = t
  telePi (ExtendTel u tel) t = el $ Pi u $ reAbs b
    where
      b  = (`telePi` t) <$> tel
      el = El $ piSort (getSort u) (getSort <$> b)

-- | Uses free variable analysis to introduce 'NoAbs' bindings.
telePi :: Telescope -> Type -> Type
telePi = telePi' reAbs

-- | Everything will be an 'Abs'.
telePi_ :: Telescope -> Type -> Type
telePi_ = telePi' id

-- | Abstract over a telescope in a term, producing lambdas.
--   Dumb abstraction: Always produces 'Abs', never 'NoAbs'.
--
--   The implementation is sound because 'Telescope' does not use 'NoAbs'.
teleLam :: Telescope -> Term -> Term
teleLam  EmptyTel         t = t
teleLam (ExtendTel u tel) t = Lam (domInfo u) $ flip teleLam t <$> tel

-- | Performs void ('noAbs') abstraction over telescope.
class TeleNoAbs a where
  teleNoAbs :: a -> Term -> Term

instance TeleNoAbs ListTel where
  teleNoAbs tel t = foldr (\ (Dom{domInfo = ai, unDom = (x, _)}) -> Lam ai . NoAbs x) t tel

instance TeleNoAbs Telescope where
  teleNoAbs tel = teleNoAbs $ telToList tel


-- ** Telescope typing

-- | Given arguments @vs : tel@ (vector typing), extract their individual types.
--   Returns @Nothing@ is @tel@ is not long enough.

typeArgsWithTel :: Telescope -> [Term] -> Maybe [Dom Type]
typeArgsWithTel _ []                         = return []
typeArgsWithTel (ExtendTel dom tel) (v : vs) = (dom :) <$> typeArgsWithTel (absApp tel v) vs
typeArgsWithTel EmptyTel{} (_:_)             = Nothing

---------------------------------------------------------------------------
-- * Clauses
---------------------------------------------------------------------------

-- | In compiled clauses, the variables in the clause body are relative to the
--   pattern variables (including dot patterns) instead of the clause telescope.
compiledClauseBody :: Clause -> Maybe Term
compiledClauseBody cl = applySubst (renamingR perm) $ clauseBody cl
  where perm = fromMaybe __IMPOSSIBLE__ $ clausePerm cl

---------------------------------------------------------------------------
-- * Syntactic equality and order
--
-- Needs weakening.
---------------------------------------------------------------------------

deriving instance Eq Substitution
deriving instance Ord Substitution

deriving instance Eq Sort
deriving instance Ord Sort
deriving instance Eq Level
deriving instance Ord Level
deriving instance Eq PlusLevel
deriving instance Eq NotBlocked
deriving instance Eq t => Eq (Blocked t)
deriving instance Eq Candidate

deriving instance (Subst t a, Eq a)  => Eq  (Tele a)
deriving instance (Subst t a, Ord a) => Ord (Tele a)

deriving instance Eq Constraint
deriving instance Eq Section

instance Ord PlusLevel where
  compare ClosedLevel{} Plus{}            = LT
  compare Plus{} ClosedLevel{}            = GT
  compare (ClosedLevel n) (ClosedLevel m) = compare n m
  -- Compare on the atom first. Makes most sense for levelMax.
  compare (Plus n a) (Plus m b)           = compare (a,n) (b,m)

instance Eq LevelAtom where
  (==) = (==) `on` unLevelAtom

instance Ord LevelAtom where
  compare = compare `on` unLevelAtom

-- | Syntactic 'Type' equality, ignores sort annotations.
instance Eq a => Eq (Type' a) where
  (==) = (==) `on` unEl

instance Ord a => Ord (Type' a) where
  compare = compare `on` unEl

-- | Syntactic 'Term' equality, ignores stuff below @DontCare@ and sharing.
instance Eq Term where
  Var x vs   == Var x' vs'   = x == x' && vs == vs'
  Lam h v    == Lam h' v'    = h == h' && v  == v'
  Lit l      == Lit l'       = l == l'
  Def x vs   == Def x' vs'   = x == x' && vs == vs'
  Con x _ vs == Con x' _ vs' = x == x' && vs == vs'
  Pi a b     == Pi a' b'     = a == a' && b == b'
  Sort s     == Sort s'      = s == s'
  Level l    == Level l'     = l == l'
  MetaV m vs == MetaV m' vs' = m == m' && vs == vs'
  DontCare _ == DontCare _   = True
  Dummy{}    == Dummy{}      = True
  _          == _            = False

instance Ord Term where
  Var a b    `compare` Var x y    = compare x a `thenCmp` compare b y -- sort de Bruijn indices down (#2765)
  Var{}      `compare` _          = LT
  _          `compare` Var{}      = GT
  Def a b    `compare` Def x y    = compare (a, b) (x, y)
  Def{}      `compare` _          = LT
  _          `compare` Def{}      = GT
  Con a _ b  `compare` Con x _ y  = compare (a, b) (x, y)
  Con{}      `compare` _          = LT
  _          `compare` Con{}      = GT
  Lit a      `compare` Lit x      = compare a x
  Lit{}      `compare` _          = LT
  _          `compare` Lit{}      = GT
  Lam a b    `compare` Lam x y    = compare (a, b) (x, y)
  Lam{}      `compare` _          = LT
  _          `compare` Lam{}      = GT
  Pi a b     `compare` Pi x y     = compare (a, b) (x, y)
  Pi{}       `compare` _          = LT
  _          `compare` Pi{}       = GT
  Sort a     `compare` Sort x     = compare a x
  Sort{}     `compare` _          = LT
  _          `compare` Sort{}     = GT
  Level a    `compare` Level x    = compare a x
  Level{}    `compare` _          = LT
  _          `compare` Level{}    = GT
  MetaV a b  `compare` MetaV x y  = compare (a, b) (x, y)
  MetaV{}    `compare` _          = LT
  _          `compare` MetaV{}    = GT
  DontCare{} `compare` DontCare{} = EQ
  DontCare{} `compare` _          = LT
  _          `compare` DontCare{} = GT
  Dummy{}    `compare` Dummy{}    = EQ

-- Andreas, 2017-10-04, issue #2775, ignore irrelevant arguments during with-abstraction.
--
-- For reasons beyond my comprehension, the following Eq instances are not employed
-- by with-abstraction in TypeChecking.Abstract.isPrefixOf.
-- Instead, I modified the general Eq instance for Arg to ignore the argument
-- if irrelevant.

-- -- | Ignore irrelevant arguments in equality check.
-- --   Also ignore origin.
-- instance {-# OVERLAPPING #-} Eq (Arg Term) where
--   a@(Arg (ArgInfo h r _o) t) == a'@(Arg (ArgInfo h' r' _o') t') = trace ("Eq (Arg Term) on " ++ show a ++ " and " ++ show a') $
--     h == h' && ((r == Irrelevant) || (r' == Irrelevant) || (t == t'))
--     -- Andreas, 2017-10-04: According to Syntax.Common, equality on Arg ignores Relevance and Origin.

-- instance {-# OVERLAPPING #-} Eq Args where
--   us == vs = length us == length vs && and (zipWith (==) us vs)

-- instance {-# OVERLAPPING #-} Eq Elims where
--   us == vs = length us == length vs && and (zipWith (==) us vs)

-- | Equality of binders relies on weakening
--   which is a special case of renaming
--   which is a special case of substitution.
instance (Subst t a, Eq a) => Eq (Abs a) where
  NoAbs _ a == NoAbs _ b = a == b
  Abs   _ a == Abs   _ b = a == b
  a         == b         = absBody a == absBody b

instance (Subst t a, Ord a) => Ord (Abs a) where
  NoAbs _ a `compare` NoAbs _ b = a `compare` b
  Abs   _ a `compare` Abs   _ b = a `compare` b
  a         `compare` b         = absBody a `compare` absBody b

instance (Subst t a, Eq a)  => Eq  (Elim' a) where
  Apply  a == Apply  b = a == b
  Proj _ x == Proj _ y = x == y
  IApply x y r == IApply x' y' r' = x == x' && y == y' && r == r'
  _ == _ = False

instance (Subst t a, Ord a) => Ord (Elim' a) where
  Apply  a `compare` Apply  b = a `compare` b
  Proj _ x `compare` Proj _ y = x `compare` y
  IApply x y r `compare` IApply x' y' r' = compare x x' `mappend` compare y y' `mappend` compare r r'
  Apply{}  `compare` _        = LT
  _        `compare` Apply{}  = GT
  Proj{}   `compare` _        = LT
  _        `compare` Proj{}   = GT


---------------------------------------------------------------------------
-- * Sort stuff
---------------------------------------------------------------------------

-- | Get the next higher sort.
univSort' :: Maybe Sort -> Sort -> Maybe Sort
univSort' univInf (Type l) = Just $ Type $ levelSuc l
univSort' univInf (Prop l) = Just $ Type $ levelSuc l
univSort' univInf Inf      = univInf
univSort' univInf s        = Nothing

univSort :: Maybe Sort -> Sort -> Sort
univSort univInf s = fromMaybe (UnivSort s) $ univSort' univInf s

univInf :: (HasOptions m) => m (Maybe Sort)
univInf =
  ifM (optOmegaInOmega <$> pragmaOptions)
  {-then-} (return $ Just Inf)
  {-else-} (return Nothing)

-- | Compute the sort of a function type from the sorts of its
--   domain and codomain.
funSort' :: Sort -> Sort -> Maybe Sort
funSort' a b = case (a, b) of
  (Inf           , _            ) -> Just Inf
  (_             , Inf          ) -> Just Inf
  (Type (Max as) , Type (Max bs)) -> Just $ Type $ levelMax $ as ++ bs
  (SizeUniv      , b            ) -> Just b
  (_             , SizeUniv     ) -> Just SizeUniv
  (Prop (Max as) , Type (Max bs)) -> Just $ Type $ levelMax $ as ++ bs
  (Type (Max as) , Prop (Max bs)) -> Just $ Prop $ levelMax $ as ++ bs
  (Prop (Max as) , Prop (Max bs)) -> Just $ Prop $ levelMax $ as ++ bs
  (a             , b            ) -> Nothing

funSort :: Sort -> Sort -> Sort
funSort a b = fromMaybe (PiSort a (NoAbs underscore b)) $ funSort' a b

-- | Compute the sort of a pi type from the sorts of its domain
--   and codomain.
piSort' :: Sort -> Abs Sort -> Maybe Sort
piSort' a      (NoAbs _ b) = funSort' a b
piSort' a bAbs@(Abs   _ b) = case occurrence 0 b of
    NoOccurrence  -> funSort' a $ noabsApp {-'-} __IMPOSSIBLE__ bAbs
    -- Andreas, 2017-01-18, issue #2408:
    -- The sort of @.(a : A) → Set (f a)@ in context @f : .A → Level@
    -- is @dLub Set λ a → Set (lsuc (f a))@, but @DLub@s are not serialized.
    -- Alternatives:
    -- 1. -- Irrelevantly -> sLub s1 (absApp b $ DontCare $ Sort Prop)
    --    We cheat here by simplifying the sort to @Set (lsuc (f *))@
    --    where * is a dummy value.  The rationale is that @f * = f a@ (irrelevance!)
    --    and that if we already have a neutral level @f a@
    --    it should not hurt to have @f *@ even if type @A@ is empty.
    --    However: sorts are printed in error messages when sorts do not match.
    --    Also, sorts with a dummy like Prop would be ill-typed.
    -- 2. We keep the DLub, and serialize it.
    --    That's clean and principled, even though DLubs make level solving harder.
    -- Jesper, 2018-04-20: another alternative:
    -- 3. Return @Inf@ as in the relevant case. This is conservative and might result
    --    in more occurrences of @Setω@ than desired, but at least it doesn't pollute
    --    the sort system with new 'exotic' sorts.
    Irrelevantly  -> Just Inf
    StronglyRigid -> Just Inf
    Unguarded     -> Just Inf
    WeaklyRigid   -> Just Inf
    Flexible _    -> Nothing

piSort :: Sort -> Abs Sort -> Sort
piSort a b = fromMaybe (PiSort a b) $ piSort' a b

---------------------------------------------------------------------------
-- * Level stuff
---------------------------------------------------------------------------

levelMax :: [PlusLevel] -> Level
levelMax as0 = Max $ ns ++ List.sort bs
  where
    as = Prelude.concatMap expand as0
    -- ns is empty or a singleton
    ns = case [ n | ClosedLevel n <- as, n > 0 ] of
      []  -> []
      ns  -> [ ClosedLevel n | let n = Prelude.maximum ns, n > greatestB ]
    bs = subsume [ b | b@Plus{} <- as ]
    greatestB | null bs   = 0
              | otherwise = Prelude.maximum [ n | Plus n _ <- bs ]

    expand l@ClosedLevel{} = [l]
    expand (Plus n l) = map (plus n) $ expand0 $ expandAtom l

    expand0 [] = [ClosedLevel 0]
    expand0 as = as

    expandAtom l = case l of
      BlockedLevel _ v -> expandTm v
      NeutralLevel _ v -> expandTm v
      UnreducedLevel v -> expandTm v
      MetaLevel{}      -> [Plus 0 l]
      where
        expandTm v = case v of
          Level (Max as)       -> as
          Sort (Type (Max as)) -> as
          _                    -> [Plus 0 l]

    plus n (ClosedLevel m) = ClosedLevel (n + m)
    plus n (Plus m l)      = Plus (n + m) l

    subsume (ClosedLevel{} : _) = __IMPOSSIBLE__
    subsume [] = []
    subsume (Plus n a : bs)
      | not $ null ns = subsume bs
      | otherwise     = Plus n a : subsume [ b | b@(Plus _ a') <- bs, a /= a' ]
      where
        ns = [ m | Plus m a'  <- bs, a == a', m > n ]

levelTm :: Level -> Term
levelTm l =
  case l of
    Max [Plus 0 l] -> unLevelAtom l
    _              -> Level l

unLevelAtom :: LevelAtom -> Term
unLevelAtom (MetaLevel x es)   = MetaV x es
unLevelAtom (NeutralLevel _ v) = v
unLevelAtom (UnreducedLevel v) = v
unLevelAtom (BlockedLevel _ v) = v

levelSucView :: Level -> Maybe Level
levelSucView (Max []) = Nothing
levelSucView (Max as) = Max <$> traverse atomPred as
  where
    atomPred :: PlusLevel -> Maybe PlusLevel
    atomPred (ClosedLevel n)
      | n > 0     = Just $ ClosedLevel (n-1)
      | otherwise = Nothing
    atomPred (Plus n l)
      | n > 0     = Just $ Plus (n-1) l
      | otherwise = Nothing<|MERGE_RESOLUTION|>--- conflicted
+++ resolved
@@ -186,13 +186,8 @@
   apply (ExtendTel _ tel) (t : ts) = lazyAbsApp tel (unArg t) `apply` ts
 
 instance Apply Definition where
-<<<<<<< HEAD
-  apply (Defn info x t pol occ df m c inst copy ma nc inj d) args =
-    Defn info x (piApply t args) (apply pol args) (apply occ args) df m c inst copy ma nc inj (apply d args)
-=======
-  apply (Defn info x t pol occ gens df m c inst copy ma inj d) args =
-    Defn info x (piApply t args) (apply pol args) (apply occ args) (apply gens args) df m c inst copy ma inj (apply d args)
->>>>>>> 4688b156
+  apply (Defn info x t pol occ gens df m c inst copy ma nc inj d) args =
+    Defn info x (piApply t args) (apply pol args) (apply occ args) (apply gens args) df m c inst copy ma nc inj (apply d args)
 
 instance Apply RewriteRule where
   apply r args =
@@ -532,13 +527,8 @@
   ExtendTel arg xtel `abstract` tel = ExtendTel arg $ xtel <&> (`abstract` tel)
 
 instance Abstract Definition where
-<<<<<<< HEAD
-  abstract tel (Defn info x t pol occ df m c inst copy ma nc inj d) =
-    Defn info x (abstract tel t) (abstract tel pol) (abstract tel occ) df m c inst copy ma nc inj (abstract tel d)
-=======
-  abstract tel (Defn info x t pol occ gens df m c inst copy ma inj d) =
-    Defn info x (abstract tel t) (abstract tel pol) (abstract tel occ) (abstract tel gens) df m c inst copy ma inj (abstract tel d)
->>>>>>> 4688b156
+  abstract tel (Defn info x t pol occ gens df m c inst copy ma nc inj d) =
+    Defn info x (abstract tel t) (abstract tel pol) (abstract tel occ) (abstract tel gens) df m c inst copy ma nc inj (abstract tel d)
 
 -- | @tel ⊢ (Γ ⊢ lhs ↦ rhs : t)@ becomes @tel, Γ ⊢ lhs ↦ rhs : t)@
 --   we do not need to change lhs, rhs, and t since they live in Γ.
