--- conflicted
+++ resolved
@@ -1158,15 +1158,13 @@
 getMetaRelevance :: MetaVariable -> Relevance
 getMetaRelevance = envRelevance . getMetaEnv
 
-<<<<<<< HEAD
 getMetaModality :: MetaVariable -> Modality
 getMetaModality = envModality . getMetaEnv
-=======
+
 -- Lenses
 
 metaFrozen :: Lens' Frozen MetaVariable
 metaFrozen f mv = f (mvFrozen mv) <&> \ x -> mv { mvFrozen = x }
->>>>>>> a6db224e
 
 ---------------------------------------------------------------------------
 -- ** Interaction meta variables
