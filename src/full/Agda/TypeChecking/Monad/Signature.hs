{-# LANGUAGE CPP                      #-}
{-# LANGUAGE NondecreasingIndentation #-}

module Agda.TypeChecking.Monad.Signature where

import Prelude hiding (null)

import Control.Arrow (first, second, (***))
import Control.Applicative hiding (empty)
import Control.Monad.State
import Control.Monad.Reader
import Control.Monad.Trans.Maybe

import qualified Data.List as List
import Data.Set (Set)
import qualified Data.Set as Set
import Data.Map (Map)
import qualified Data.Map as Map
import Data.Maybe
import Data.Monoid

import Agda.Syntax.Abstract.Name
import Agda.Syntax.Abstract (Ren, ScopeCopyInfo(..))
import Agda.Syntax.Common
import Agda.Syntax.Internal as I
import Agda.Syntax.Internal.Names
import Agda.Syntax.Position
import Agda.Syntax.Treeless (Compiled(..), TTerm)

import Agda.TypeChecking.Monad.Base
import Agda.TypeChecking.Monad.Debug
import Agda.TypeChecking.Monad.Context
import Agda.TypeChecking.Monad.Options
import Agda.TypeChecking.Monad.Env
import Agda.TypeChecking.Monad.Mutual
import Agda.TypeChecking.Monad.Open
import Agda.TypeChecking.Monad.Local
import Agda.TypeChecking.Monad.State
import Agda.TypeChecking.Monad.Trace
import Agda.TypeChecking.Positivity.Occurrence
import Agda.TypeChecking.Substitute
import {-# SOURCE #-} Agda.TypeChecking.Telescope
import {-# SOURCE #-} Agda.TypeChecking.CompiledClause.Compile
import {-# SOURCE #-} Agda.TypeChecking.Polarity
import {-# SOURCE #-} Agda.TypeChecking.ProjectionLike

import Agda.Utils.Except ( ExceptT )
import Agda.Utils.Functor
import Agda.Utils.Lens
import Agda.Utils.List
import Agda.Utils.Map as Map
import Agda.Utils.Maybe
import Agda.Utils.Monad
import Agda.Utils.Null
import Agda.Utils.Permutation
import Agda.Utils.Pretty
import Agda.Utils.Size
import qualified Agda.Utils.HashMap as HMap

#include "undefined.h"
import Agda.Utils.Impossible

-- | Add a constant to the signature. Lifts the definition to top level.
addConstant :: QName -> Definition -> TCM ()
addConstant q d = do
  reportSLn "tc.signature" 20 $ "adding constant " ++ prettyShow q ++ " to signature"
  tel <- getContextTelescope
  let tel' = replaceEmptyName "r" $ killRange $ case theDef d of
              Constructor{} -> fmap hideOrKeepInstance tel
              Function{ funProjection = Just Projection{ projProper = Just{}, projIndex = n } } ->
                let fallback = fmap hideOrKeepInstance tel in
                if n > 0 then fallback else
                -- if the record value is part of the telescope, its hiding should left unchanged
                  case initLast $ telToList tel of
                    Nothing -> fallback
                    Just (doms, dom) -> telFromList $ fmap hideOrKeepInstance doms ++ [dom]
              _ -> tel
  let d' = abstract tel' $ d { defName = q }
  reportSLn "tc.signature" 60 $ "lambda-lifted definition =\n" ++ show (nest 2 $ pretty d')
  modifySignature $ updateDefinitions $ HMap.insertWith (+++) q d'
  i <- currentOrFreshMutualBlock
  setMutualBlock i q
  where
    new +++ old = new { defDisplay = defDisplay new ++ defDisplay old
                      , defInstance = defInstance new `mplus` defInstance old }

-- | Set termination info of a defined function symbol.
setTerminates :: QName -> Bool -> TCM ()
setTerminates q b = modifySignature $ updateDefinition q $ updateTheDef $ \case
    def@Function{} -> def { funTerminates = Just b }
    def -> def

-- | Modify the clauses of a function.
modifyFunClauses :: QName -> ([Clause] -> [Clause]) -> TCM ()
modifyFunClauses q f =
  modifySignature $ updateDefinition q $ updateTheDef $ updateFunClauses f

-- | Lifts clauses to the top-level and adds them to definition.
--   Also adjusts the 'funCopatternLHS' field if necessary.
addClauses :: QName -> [Clause] -> TCM ()
addClauses q cls = do
  tel <- getContextTelescope
  modifySignature $ updateDefinition q $ updateTheDef
    $ updateFunClauses      (++ abstract tel cls)
    . updateFunCopatternLHS (|| isCopatternLHS cls)

mkPragma :: String -> TCM CompilerPragma
mkPragma s = CompilerPragma <$> getCurrentRange <*> pure s

-- | Add a compiler pragma `{-# COMPILE <backend> <name> <text> #-}`
addPragma :: BackendName -> QName -> String -> TCM ()
addPragma b q s = modifySignature . updateDefinition q . addCompilerPragma b =<< mkPragma s

-- ** Temporary **
--  The functions below are only needed while we still parse the old COMPILED
--  pragmas.

type HaskellCode = String
type HaskellType = String
type JSCode = String
type CoreCode = String

addDeprecatedPragma :: String -> BackendName -> QName -> String -> TCM ()
addDeprecatedPragma old b q s = do
  let pq = prettyShow $ nameConcrete $ qnameName q
  warning $ DeprecationWarning (unwords ["The", old, "pragma"])
                               (unwords ["{-# COMPILE", b, pq, s, "#-}"]) "2.6"
  addPragma b q s

dataFormat :: String -> [String] -> String
dataFormat ty cons = "= data " ++ ty ++ " (" ++ List.intercalate " | " cons ++ ")"

addHaskellCode :: QName -> HaskellCode -> TCM ()
addHaskellCode q hsCode = addDeprecatedPragma "COMPILED" ghcBackendName q $ "= " ++ hsCode

addHaskellExport :: QName -> String -> TCM ()
addHaskellExport q hsName = addDeprecatedPragma "COMPILED_EXPORT" ghcBackendName q $ "as " ++ hsName

addHaskellType :: QName -> HaskellType -> TCM ()
addHaskellType q hsTy = addDeprecatedPragma "COMPILED_TYPE" ghcBackendName q $ "= type " ++ hsTy

addHaskellData :: QName -> HaskellType -> [HaskellCode] -> TCM ()
addHaskellData q hsTy hsCons = addDeprecatedPragma "COMPILED_DATA" ghcBackendName q $ dataFormat hsTy hsCons

addJSCode :: QName -> JSCode -> TCM ()
addJSCode q jsDef = addDeprecatedPragma "COMPILED_JS" jsBackendName q ("= " ++ jsDef)

addCoreCode :: QName -> CoreCode -> TCM ()
addCoreCode q crDef = addDeprecatedPragma "COMPILED_UHC" uhcBackendName q $ "= " ++ crDef

addCoreType :: QName -> CoreCode -> [CoreCode] -> TCM ()
addCoreType q crTy crCons = addDeprecatedPragma "COMPILED_DATA_UHC" uhcBackendName q $ dataFormat crTy crCons

-- ** End of temporary functions **

getUniqueCompilerPragma :: BackendName -> QName -> TCM (Maybe CompilerPragma)
getUniqueCompilerPragma backend q = do
  ps <- defCompilerPragmas backend <$> getConstInfo q
  case ps of
    []  -> return Nothing
    [p] -> return $ Just p
    _   -> setCurrentRange (ps !! 1) $
            genericDocError $
                  hang (text ("Conflicting " ++ backend ++ " pragmas for") <+> pretty q <+> text "at") 2 $
                       vcat [ text "-" <+> pretty (getRange p) | p <- ps ]

setFunctionFlag :: FunctionFlag -> Bool -> QName -> TCM ()
setFunctionFlag flag val q = modifyGlobalDefinition q $ set (theDefLens . funFlag flag) val

markStatic :: QName -> TCM ()
markStatic = setFunctionFlag FunStatic True

markInline :: QName -> TCM ()
markInline = setFunctionFlag FunInline True

markInjective :: QName -> TCM ()
markInjective q = modifyGlobalDefinition q $ \def -> def { defInjective = True }

unionSignatures :: [Signature] -> Signature
unionSignatures ss = foldr unionSignature emptySignature ss
  where
    unionSignature (Sig a b c) (Sig a' b' c') =
      Sig (Map.union a a')
          (HMap.union b b')              -- definitions are unique (in at most one module)
          (HMap.unionWith mappend c c')  -- rewrite rules are accumulated

-- | Add a section to the signature.
--
--   The current context will be stored as the cumulative module parameters
--   for this section.
addSection :: ModuleName -> TCM ()
addSection m = do
  tel <- getContextTelescope
  let sec = Section tel
  -- Make sure we do not overwrite an existing section!
  whenJustM (getSection m) $ \ sec' -> do
    -- At least not with different content!
    if (sec == sec') then do
      -- Andreas, 2015-12-02: test/Succeed/Issue1701II.agda
      -- reports a "redundantly adding existing section".
      reportSLn "tc.section" 10 $ "warning: redundantly adding existing section " ++ prettyShow m
      reportSLn "tc.section" 60 $ "with content " ++ prettyShow sec
    else do
      reportSLn "impossible" 10 $ "overwriting existing section " ++ prettyShow m
      reportSLn "impossible" 60 $ "of content   " ++ prettyShow sec'
      reportSLn "impossible" 60 $ "with content " ++ prettyShow sec
      __IMPOSSIBLE__
  -- Add the new section.
  setDefaultModuleParameters m
  modifySignature $ over sigSections $ Map.insert m sec

setDefaultModuleParameters :: ModuleName -> TCM ()
setDefaultModuleParameters m =
  stModuleParameters %= Map.insert m defaultModuleParameters

-- | Get a section.
--
--   Why Maybe? The reason is that we look up all prefixes of a module to
--   compute number of parameters, and for hierarchical top-level modules,
--   A.B.C say, A and A.B do not exist.
{-# SPECIALIZE getSection :: ModuleName -> TCM (Maybe Section) #-}
{-# SPECIALIZE getSection :: ModuleName -> ReduceM (Maybe Section) #-}
getSection :: (Functor m, ReadTCState m) => ModuleName -> m (Maybe Section)
getSection m = do
  sig  <- (^. stSignature . sigSections) <$> getTCState
  isig <- (^. stImports   . sigSections) <$> getTCState
  return $ Map.lookup m sig `mplus` Map.lookup m isig

-- | Lookup a section telescope.
--
--   If it doesn't exist, like in hierarchical top-level modules,
--   the section telescope is empty.
{-# SPECIALIZE lookupSection :: ModuleName -> TCM Telescope #-}
{-# SPECIALIZE lookupSection :: ModuleName -> ReduceM Telescope #-}
lookupSection :: (Functor m, ReadTCState m) => ModuleName -> m Telescope
lookupSection m = maybe EmptyTel (^. secTelescope) <$> getSection m

-- Add display forms to all names @xn@ such that @x = x1 es1@, ... @xn-1 = xn esn@.
addDisplayForms :: QName -> TCM ()
addDisplayForms x = do
  def  <- getConstInfo x
  args <- drop (projectionArgs $ theDef def) <$> getContextArgs
  add args x x $ map Apply $ raise 1 args -- make room for the single match variable of the display form
  where
    add args top x es0 = do
      def <- getConstInfo x
      let cs = defClauses def
          isCopy = defCopy def
      case cs of
        [ cl ] -> do
          if not isCopy
            then noDispForm x "not a copy" else do
          if not $ all (isVar . namedArg) $ namedClausePats cl
            then noDispForm x "properly matching patterns" else do
          -- We have
          --    x ps = e
          -- and we're trying to generate a display form
          --    x es0 <-- e[es0/ps]
          -- Of course x es0 might be an over- or underapplication, hence the
          -- n/m arithmetic.
          let n          = size $ namedClausePats cl
              (es1, es2) = splitAt n es0
              m          = n - size es1
              vs1 = map unArg $ fromMaybe __IMPOSSIBLE__ $ allApplyElims es1
              sub = parallelS $ reverse $ vs1 ++ replicate m (var 0)
              body = applySubst sub (compiledClauseBody cl) `applyE` es2
          case unSpine <$> body of
            Just (Def y es) -> do
              let df = Display m es $ DTerm $ Def top $ map Apply args
              reportSLn "tc.display.section" 20 $ unlines
                [ "adding display form " ++ prettyShow y ++ " --> " ++ prettyShow top
                , show df
                ]
              addDisplayForm y df
              add args top y es
            Just v          -> noDispForm x $ "not a def body, but " ++ show v
            Nothing         -> noDispForm x $ "bad body"
        [] | Constructor{ conSrcCon = h } <- theDef def -> do
              let y  = conName h
                  df = Display 0 [] $ DTerm $ Con (h {conName = top }) ConOSystem []
              reportSLn "tc.display.section" 20 $ unlines
                [ "adding display form " ++ prettyShow y ++ " --> " ++ prettyShow top
                , show df
                ]
              addDisplayForm y df
        [] -> noDispForm x "no clauses"
        (_:_:_) -> noDispForm x "many clauses"

    noDispForm x reason = reportSLn "tc.display.section" 30 $
      "no display form from " ++ prettyShow x ++ " because " ++ reason

    isVar VarP{} = True
    isVar _      = False

-- | Module application (followed by module parameter abstraction).
applySection
  :: ModuleName     -- ^ Name of new module defined by the module macro.
  -> Telescope      -- ^ Parameters of new module.
  -> ModuleName     -- ^ Name of old module applied to arguments.
  -> Args           -- ^ Arguments of module application.
  -> ScopeCopyInfo  -- ^ Imported names and modules
  -> TCM ()
applySection new ptel old ts ScopeCopyInfo{ renModules = rm, renNames = rd } = do
  rd <- closeConstructors rd
  applySection' new ptel old ts ScopeCopyInfo{ renModules = rm, renNames = rd }
  where
    -- If a datatype is being copied, all its constructors need to be copied,
    -- and if a constructor is copied its datatype needs to be.
    closeConstructors :: Ren QName -> TCM (Ren QName)
    closeConstructors rd = do
        ds <- List.nub . concat <$> mapM (constructorData . fst) rd
        cs <- List.nub . concat <$> mapM (dataConstructors . fst) rd
        new <- concat <$> mapM rename (ds ++ cs)
        reportSLn "tc.mod.apply.complete" 30 $
          "also copying: " ++ prettyShow new
        return $ new ++ rd
      where
        rename :: QName -> TCM (Ren QName)
        rename x =
          case lookup x rd of
            Nothing -> do y <- freshName_ (prettyShow x)
                          return [(x, qnameFromList [y])]
            Just{}  -> return []

        constructorData :: QName -> TCM [QName]
        constructorData x = do
          def <- theDef <$> getConstInfo x
          return $ case def of
            Constructor{ conData = d } -> [d]
            _                          -> []

        dataConstructors :: QName -> TCM [QName]
        dataConstructors x = do
          def <- theDef <$> getConstInfo x
          return $ case def of
            Datatype{ dataCons = cs } -> cs
            Record{ recConHead = h }  -> [conName h]
            _                         -> []

applySection' :: ModuleName -> Telescope -> ModuleName -> Args -> ScopeCopyInfo -> TCM ()
applySection' new ptel old ts ScopeCopyInfo{ renNames = rd, renModules = rm } = do
  reportSLn "tc.mod.apply" 10 $ render $ vcat
    [ text "applySection"
    , text "new  =" <+> pretty new
    , text "ptel =" <+> pretty ptel
    , text "old  =" <+> pretty old
    , text "ts   =" <+> pretty ts
    ]
  mapM_ (copyDef ts) rd
  mapM_ (copySec ts) rm
  computePolarity (map snd rd)
  where
    -- Andreas, 2013-10-29
    -- Here, if the name x is not imported, it persists as
    -- old, possibly out-of-scope name.
    -- This old name may used by the case split tactic, leading to
    -- names that cannot be printed properly.
    -- I guess it would make sense to mark non-imported names
    -- as such (out-of-scope) and let splitting fail if it would
    -- produce out-of-scope constructors.
    copyName x = fromMaybe x $ lookup x rd

    argsToUse x = do
      let m = commonParentModule old x
      reportSLn "tc.mod.apply" 80 $ "Common prefix: " ++ prettyShow m
      size <$> lookupSection m

    copyDef :: Args -> (QName, QName) -> TCM ()
    copyDef ts (x, y) = do
      def <- getConstInfo x
      np  <- argsToUse (qnameModule x)
      copyDef' np def
      where
        copyDef' np d = do
          reportSLn "tc.mod.apply" 60 $ "making new def for " ++ prettyShow y ++ " from " ++ prettyShow x ++ " with " ++ show np ++ " args " ++ show (defAbstract d)
          reportSLn "tc.mod.apply" 80 $
            "args = " ++ show (map pretty ts') ++ "\n" ++
            "old type = " ++ prettyShow (defType d)
          reportSLn "tc.mod.apply" 80 $
            "new type = " ++ prettyShow t
          addConstant y =<< nd y
          makeProjection y
          -- Issue1238: the copied def should be an 'instance' if the original
          -- def is one. Skip constructors since the original constructor will
          -- still work as an instance.
          unless isCon $ whenJust inst $ \ c -> addNamedInstance y c
          -- Set display form for the old name if it's not a constructor.
{- BREAKS fail/Issue478
          -- Andreas, 2012-10-20 and if we are not an anonymous module
          -- unless (isAnonymousModuleName new || isCon || size ptel > 0) $ do
-}
          -- BREAKS fail/Issue1643a
          -- -- Andreas, 2015-09-09 Issue 1643:
          -- -- Do not add a display form for a bare module alias.
          -- when (not isCon && size ptel == 0 && not (null ts)) $ do
          when (size ptel == 0) $ do
            addDisplayForms y
          where
            ts' = take np ts
            t   = defType d `piApply` ts'
            pol = defPolarity d `apply` ts'
            occ = defArgOccurrences d `apply` ts'
            inst = defInstance d
            -- the name is set by the addConstant function
            nd :: QName -> TCM Definition
            nd y = for def $ \ df -> Defn
                    { defArgInfo        = defArgInfo d
                    , defName           = y
                    , defType           = t
                    , defPolarity       = pol
                    , defArgOccurrences = occ
                    , defDisplay        = []
                    , defMutual         = -1   -- TODO: mutual block?
                    , defCompiledRep    = noCompiledRep
                    , defInstance       = inst
                    , defCopy           = True
                    , defMatchable      = False
                    , defInjective      = False
                    , theDef            = df }
            oldDef = theDef d
            isCon  = case oldDef of { Constructor{} -> True ; _ -> False }
            mutual = case oldDef of { Function{funMutual = m} -> m              ; _ -> Nothing }
            extlam = case oldDef of { Function{funExtLam = e} -> e              ; _ -> Nothing }
            with   = case oldDef of { Function{funWith = w}   -> copyName <$> w ; _ -> Nothing }
            -- Andreas, 2015-05-11, to fix issue 1413:
            -- Even if we apply the record argument (must be @var 0@), we stay a projection.
            -- This is because we may abstract the record argument later again.
            -- See succeed/ProjectionNotNormalized.agda
            isVar0 t = case ignoreSharing $ unArg t of Var 0 [] -> True; _ -> False
            proj   = case oldDef of
              Function{funProjection = Just p@Projection{projIndex = n}}
                | size ts' < n || (size ts' == n && maybe True isVar0 (lastMaybe ts'))
                -> Just $ p { projIndex = n - size ts'
                            , projLams  = projLams p `apply` ts'
                            , projProper= fmap copyName $ projProper p
                            }
              _ -> Nothing
            def =
              case oldDef of
                Constructor{ conPars = np, conData = d } -> return $
                  oldDef { conPars = np - size ts'
                         , conData = copyName d
                         }
                Datatype{ dataPars = np, dataCons = cs } -> return $
                  oldDef { dataPars   = np - size ts'
                         , dataClause = Just cl
                         , dataCons   = map copyName cs
                         }
                Record{ recPars = np, recTel = tel } -> return $
                  oldDef { recPars    = np - size ts'
                         , recClause  = Just cl
                         , recTel     = apply tel ts'
                         }
                _ -> do
                  cc <- compileClauses Nothing [cl] -- Andreas, 2012-10-07 non need for record pattern translation
                  let newDef =
                        set funMacro  (oldDef ^. funMacro) $
                        set funStatic (oldDef ^. funStatic) $
                        set funInline True $
                        emptyFunction
                        { funClauses        = [cl]
                        , funCompiled       = Just cc
                        , funMutual         = mutual
                        , funProjection     = proj
                        , funTerminates     = Just True
                        , funExtLam         = extlam
                        , funWith           = with
                        , funCopatternLHS   = isCopatternLHS [cl]
                        }
<<<<<<< HEAD
                  reportSLn "tc.mod.apply" 80 $ "new def for " ++ show x ++ "\n" ++ show (nest 2 $ pretty newDef)
=======
                  reportSLn "tc.mod.apply" 80 $ "new def for " ++ prettyShow x ++ "\n  " ++ show newDef
>>>>>>> 7750254e
                  return newDef

            cl = Clause { clauseLHSRange  = getRange $ defClauses d
                        , clauseFullRange = getRange $ defClauses d
                        , clauseTel       = EmptyTel
                        , namedClausePats = []
                        , clauseBody      = Just $ case oldDef of
                            Function{funProjection = Just p} -> projDropParsApply p ProjSystem ts'
                            _ -> Def x $ map Apply ts'
                        , clauseType      = Just $ defaultArg t
                        , clauseCatchall  = False
                        }

    {- Example

    module Top Θ where
      module A Γ where
        module M Φ where
      module B Δ where
        module N Ψ where
          module O Ψ' where
        open A public     -- introduces only M --> A.M into the *scope*
    module C Ξ = Top.B ts

    new section C
      tel = Ξ.(Θ.Δ)[ts]

    calls
      1. copySec ts (Top.A.M, C.M)
      2. copySec ts (Top.B.N, C.N)
      3. copySec ts (Top.B.N.O, C.N.O)
    with
      old = Top.B

    For 1.
      Common prefix is: Top
      totalArgs = |Θ|   (section Top)
      tel       = Θ.Γ.Φ (section Top.A.M)
      ts'       = take totalArgs ts
      Θ₂        = drop totalArgs Θ
      new section C.M
        tel =  Θ₂.Γ.Φ[ts']
    -}
    copySec :: Args -> (ModuleName, ModuleName) -> TCM ()
    copySec ts (x, y) = do
      totalArgs <- argsToUse x
      tel       <- lookupSection x
      let sectionTel =  apply tel $ take totalArgs ts
      reportSLn "tc.mod.apply" 80 $ "Copying section " ++ prettyShow x ++ " to " ++ prettyShow y
      reportSLn "tc.mod.apply" 80 $ "  ts           = " ++ List.intercalate "; " (map prettyShow ts)
      reportSLn "tc.mod.apply" 80 $ "  totalArgs    = " ++ show totalArgs
      reportSLn "tc.mod.apply" 80 $ "  tel          = " ++ List.intercalate " " (map (fst . unDom) $ telToList tel)  -- only names
      reportSLn "tc.mod.apply" 80 $ "  sectionTel   = " ++ List.intercalate " " (map (fst . unDom) $ telToList ptel) -- only names
      addContext sectionTel $ addSection y

-- | Add a display form to a definition (could be in this or imported signature).
addDisplayForm :: QName -> DisplayForm -> TCM ()
addDisplayForm x df = do
  d <- makeLocal df
  let add = updateDefinition x $ \ def -> def{ defDisplay = d : defDisplay def }
  ifM (isLocal x)
    {-then-} (modifySignature add)
    {-else-} (stImportsDisplayForms %= HMap.insertWith (++) x [d])
  whenM (hasLoopingDisplayForm x) $
    typeError . GenericDocError $ text "Cannot add recursive display form for" <+> pretty x

isLocal :: QName -> TCM Bool
isLocal x = HMap.member x <$> use (stSignature . sigDefinitions)

getDisplayForms :: QName -> TCM [LocalDisplayForm]
getDisplayForms q = do
  ds  <- either (const []) defDisplay <$> getConstInfo' q
  ds1 <- HMap.lookupDefault [] q <$> use stImportsDisplayForms
  ds2 <- HMap.lookupDefault [] q <$> use stImportedDisplayForms
  ifM (isLocal q) (return $ ds ++ ds1 ++ ds2)
                  (return $ ds1 ++ ds ++ ds2)

-- | Find all names used (recursively) by display forms of a given name.
chaseDisplayForms :: QName -> TCM (Set QName)
chaseDisplayForms q = go Set.empty [q]
  where
    go used []       = pure used
    go used (q : qs) = do
      let rhs (Display _ _ e) = e   -- Only look at names in the right-hand side (#1870)
      ds <- (`Set.difference` used) . Set.unions . map (namesIn . rhs . dget)
            <$> (getDisplayForms q `catchError_` \ _ -> pure [])  -- might be a pattern synonym
      go (Set.union ds used) (Set.toList ds ++ qs)

-- | Check if a display form is looping.
hasLoopingDisplayForm :: QName -> TCM Bool
hasLoopingDisplayForm q = Set.member q <$> chaseDisplayForms q

canonicalName :: QName -> TCM QName
canonicalName x = do
  def <- theDef <$> getConstInfo x
  case def of
    Constructor{conSrcCon = c}                                -> return $ conName c
    Record{recClause = Just (Clause{ clauseBody = body })}    -> can body
    Datatype{dataClause = Just (Clause{ clauseBody = body })} -> can body
    _                                                         -> return x
  where
    can body = canonicalName $ extract $ fromMaybe __IMPOSSIBLE__ body
    extract (Def x _)  = x
    extract (Shared p) = extract $ derefPtr p
    extract _          = __IMPOSSIBLE__

sameDef :: QName -> QName -> TCM (Maybe QName)
sameDef d1 d2 = do
  c1 <- canonicalName d1
  c2 <- canonicalName d2
  if (c1 == c2) then return $ Just c1 else return Nothing

-- | Can be called on either a (co)datatype, a record type or a
--   (co)constructor.
whatInduction :: MonadTCM tcm => QName -> tcm Induction
whatInduction c = liftTCM $ do
  def <- theDef <$> getConstInfo c
  case def of
    Datatype{ dataInduction = i } -> return i
    Record{} | not (recRecursive def) -> return Inductive
    Record{ recInduction = i    } -> return $ fromMaybe Inductive i
    Constructor{ conInd = i }     -> return i
    _                             -> __IMPOSSIBLE__

-- | Does the given constructor come from a single-constructor type?
--
-- Precondition: The name has to refer to a constructor.
singleConstructorType :: QName -> TCM Bool
singleConstructorType q = do
  d <- theDef <$> getConstInfo q
  case d of
    Record {}                   -> return True
    Constructor { conData = d } -> do
      di <- theDef <$> getConstInfo d
      return $ case di of
        Record {}                  -> True
        Datatype { dataCons = cs } -> length cs == 1
        _                          -> __IMPOSSIBLE__
    _ -> __IMPOSSIBLE__

-- | Signature lookup errors.
data SigError
  = SigUnknown String -- ^ The name is not in the signature; default error message.
  | SigAbstract       -- ^ The name is not available, since it is abstract.

-- | Standard eliminator for 'SigError'.
sigError :: (String -> a) -> a -> SigError -> a
sigError f a = \case
  SigUnknown s -> f s
  SigAbstract  -> a

class (Functor m, Applicative m, Monad m, HasOptions m, MonadDebug m) => HasConstInfo m where
  -- | Lookup the definition of a name. The result is a closed thing, all free
  --   variables have been abstracted over.
  getConstInfo :: QName -> m Definition
  getConstInfo q = getConstInfo' q >>= \case
      Right d -> return d
      Left (SigUnknown err) -> __IMPOSSIBLE_VERBOSE__ err
      Left SigAbstract      -> __IMPOSSIBLE_VERBOSE__ $
        "Abstract, thus, not in scope: " ++ prettyShow q

  -- | Version that reports exceptions:
  getConstInfo' :: QName -> m (Either SigError Definition)
  getConstInfo' q = Right <$> getConstInfo q

  -- | Lookup the rewrite rules with the given head symbol.
  getRewriteRulesFor :: QName -> m RewriteRules

{-# SPECIALIZE getConstInfo :: QName -> TCM Definition #-}

defaultGetRewriteRulesFor :: (Monad m) => m TCState -> QName -> m RewriteRules
defaultGetRewriteRulesFor getTCState q = do
  st <- getTCState
  let sig = st^.stSignature
      imp = st^.stImports
      look s = HMap.lookup q $ s ^. sigRewriteRules
  return $ mconcat $ catMaybes [look sig, look imp]

-- | Get the original name of the projection
--   (the current one could be from a module application).
getOriginalProjection :: HasConstInfo m => QName -> m QName
getOriginalProjection q = projOrig . fromMaybe __IMPOSSIBLE__ <$> isProjection q

instance HasConstInfo (TCMT IO) where
  getRewriteRulesFor = defaultGetRewriteRulesFor get
  getConstInfo' q = do
    st  <- get
    env <- ask
    defaultGetConstInfo st env q
  getConstInfo q = getConstInfo' q >>= \case
      Right d -> return d
      Left (SigUnknown err) -> fail err
      Left SigAbstract      -> notInScope $ qnameToConcrete q

defaultGetConstInfo
  :: (HasOptions m, MonadDebug m)
  => TCState -> TCEnv -> QName -> m (Either SigError Definition)
defaultGetConstInfo st env q = do
    let defs  = st^.(stSignature . sigDefinitions)
        idefs = st^.(stImports . sigDefinitions)
    case catMaybes [HMap.lookup q defs, HMap.lookup q idefs] of
        []  -> return $ Left $ SigUnknown $ "Unbound name: " ++ prettyShow q ++ " " ++ showQNameId q
        [d] -> mkAbs env d
        ds  -> __IMPOSSIBLE_VERBOSE__ $ "Ambiguous name: " ++ prettyShow q
    where
      mkAbs env d
        | treatAbstractly' q' env =
          case makeAbstract d of
            Just d      -> return $ Right d
            Nothing     -> return $ Left SigAbstract
              -- the above can happen since the scope checker is a bit sloppy with 'abstract'
        | otherwise = return $ Right d
        where
          q' = case theDef d of
            -- Hack to make abstract constructors work properly. The constructors
            -- live in a module with the same name as the datatype, but for 'abstract'
            -- purposes they're considered to be in the same module as the datatype.
            Constructor{} -> dropLastModule q
            _             -> q

          dropLastModule q@QName{ qnameModule = m } =
            q{ qnameModule = mnameFromList $ ifNull (mnameToList m) __IMPOSSIBLE__ init }

instance HasConstInfo m => HasConstInfo (MaybeT m) where
  getConstInfo = lift . getConstInfo
  getRewriteRulesFor = lift . getRewriteRulesFor

instance HasConstInfo m => HasConstInfo (ExceptT err m) where
  getConstInfo = lift . getConstInfo
  getRewriteRulesFor = lift . getRewriteRulesFor

{-# INLINE getConInfo #-}
getConInfo :: MonadTCM tcm => ConHead -> tcm Definition
getConInfo = liftTCM . getConstInfo . conName

-- | Look up the polarity of a definition.
getPolarity :: QName -> TCM [Polarity]
getPolarity q = defPolarity <$> getConstInfo q

-- | Look up polarity of a definition and compose with polarity
--   represented by 'Comparison'.
getPolarity' :: Comparison -> QName -> TCM [Polarity]
getPolarity' CmpEq  q = map (composePol Invariant) <$> getPolarity q -- return []
getPolarity' CmpLeq q = getPolarity q -- composition with Covariant is identity

-- | Set the polarity of a definition.
setPolarity :: QName -> [Polarity] -> TCM ()
setPolarity q pol = do
  reportSLn "tc.polarity.set" 20 $
    "Setting polarity of " ++ prettyShow q ++ " to " ++ prettyShow pol ++ "."
  modifySignature $ updateDefinition q $ updateDefPolarity $ const pol

-- | Get argument occurrence info for argument @i@ of definition @d@ (never fails).
getArgOccurrence :: QName -> Nat -> TCM Occurrence
getArgOccurrence d i = do
  def <- getConstInfo d
  return $! case theDef def of
    Constructor{} -> StrictPos
    _             -> fromMaybe Mixed $ defArgOccurrences def !!! i

-- | Sets the 'defArgOccurrences' for the given identifier (which
-- should already exist in the signature).
setArgOccurrences :: QName -> [Occurrence] -> TCM ()
setArgOccurrences d os = modifyArgOccurrences d $ const os

modifyArgOccurrences :: QName -> ([Occurrence] -> [Occurrence]) -> TCM ()
modifyArgOccurrences d f =
  modifySignature $ updateDefinition d $ updateDefArgOccurrences f

setTreeless :: QName -> TTerm -> TCM ()
setTreeless q t =
  modifyGlobalDefinition q $ updateTheDef $ \case
    fun@Function{} -> fun{ funTreeless = Just $ Compiled t [] }
    _ -> __IMPOSSIBLE__

setCompiledArgUse :: QName -> [Bool] -> TCM ()
setCompiledArgUse q use =
  modifyGlobalDefinition q $ updateTheDef $ \case
    fun@Function{} ->
      fun{ funTreeless = for (funTreeless fun) $ \ c -> c { cArgUsage = use } }
    _ -> __IMPOSSIBLE__

getCompiled :: QName -> TCM (Maybe Compiled)
getCompiled q = do
  (theDef <$> getConstInfo q) <&> \case
    Function{ funTreeless = t } -> t
    _                           -> Nothing

getErasedConArgs :: QName -> TCM [Bool]
getErasedConArgs q = do
  def <- getConstInfo q
  case theDef def of
    Constructor{ conData = d, conPars = np, conErased = es } -> return es
    _ -> __IMPOSSIBLE__

setErasedConArgs :: QName -> [Bool] -> TCM ()
setErasedConArgs q args = modifyGlobalDefinition q $ updateTheDef $ \case
    def@Constructor{} -> def{ conErased = args }
    def -> def   -- no-op for non-constructors

getTreeless :: QName -> TCM (Maybe TTerm)
getTreeless q = fmap cTreeless <$> getCompiled q

getCompiledArgUse :: QName -> TCM [Bool]
getCompiledArgUse q = maybe [] cArgUsage <$> getCompiled q

-- | Get the mutually recursive identifiers of a symbol from the signature.
getMutual :: QName -> TCM (Maybe [QName])
getMutual d = getMutual_ . theDef <$> getConstInfo d

-- | Get the mutually recursive identifiers from a `Definition`.
getMutual_ :: Defn -> Maybe [QName]
getMutual_ = \case
    Function {  funMutual = m } -> m
    Datatype { dataMutual = m } -> m
    Record   {  recMutual = m } -> m
    _ -> Nothing

-- | Set the mutually recursive identifiers.
setMutual :: QName -> [QName] -> TCM ()
setMutual d m = modifySignature $ updateDefinition d $ updateTheDef $ \ def ->
  case def of
    Function{} -> def { funMutual = Just m }
    Datatype{} -> def {dataMutual = Just m }
    Record{}   -> def { recMutual = Just m }
    _          -> if null m then def else __IMPOSSIBLE__ -- nothing to do

-- | Check whether two definitions are mutually recursive.
mutuallyRecursive :: QName -> QName -> TCM Bool
mutuallyRecursive d d1 = (d `elem`) . fromMaybe __IMPOSSIBLE__ <$> getMutual d1

-- | A function/data/record definition is nonRecursive if it is not even mutually
--   recursive with itself.
definitelyNonRecursive_ :: Defn -> Bool
definitelyNonRecursive_ = maybe False null . getMutual_

-- | Get the number of parameters to the current module.
getCurrentModuleFreeVars :: TCM Nat
getCurrentModuleFreeVars = size <$> (lookupSection =<< currentModule)

-- | Compute the number of free variables of a defined name. This is the sum of
--   number of parameters shared with the current module and the number of
--   anonymous variables (if the name comes from a let-bound module).
getDefFreeVars :: (Functor m, Applicative m, ReadTCState m, MonadReader TCEnv m) => QName -> m Nat
getDefFreeVars = getModuleFreeVars . qnameModule

freeVarsToApply :: (Functor m, HasConstInfo m, HasOptions m,
                    ReadTCState m, MonadReader TCEnv m, MonadDebug m)
                => QName -> m Args
freeVarsToApply q = do
  vs <- moduleParamsToApply $ qnameModule q
  t <- defType <$> getConstInfo q
  let TelV tel _ = telView'UpTo (size vs) t
  return $ zipWith (\ (Arg _ v) (Dom ai _) -> Arg ai v) vs $ telToList tel

{-# SPECIALIZE getModuleFreeVars :: ModuleName -> TCM Nat #-}
{-# SPECIALIZE getModuleFreeVars :: ModuleName -> ReduceM Nat #-}
getModuleFreeVars :: (Functor m, Applicative m, MonadReader TCEnv m, ReadTCState m)
                  => ModuleName -> m Nat
getModuleFreeVars m = do
  m0   <- commonParentModule m <$> currentModule
  (+) <$> getAnonymousVariables m <*> (size <$> lookupSection m0)

-- | Compute the context variables to apply a definition to.
--
--   We have to insert the module telescope of the common prefix
--   of the current module and the module where the definition comes from.
--   (Properly raised to the current context.)
--y
--   Example:
--   @
--      module M₁ Γ where
--        module M₁ Δ where
--          f = ...
--        module M₃ Θ where
--          ... M₁.M₂.f [insert Γ raised by Θ]
--   @
moduleParamsToApply :: (Functor m, Applicative m, HasOptions m,
                        MonadReader TCEnv m, ReadTCState m, MonadDebug m)
                    => ModuleName -> m Args
moduleParamsToApply m = do
  -- Get the correct number of free variables (correctly raised) of @m@.

  reportSLn "tc.sig.param" 90 $ "computing module parameters of " ++ prettyShow m
  n   <- getModuleFreeVars m
  tel <- take n . telToList <$> lookupSection m
  sub <- getModuleParameterSub m
  verboseS "tc.sig.param" 60 $ do
    cxt <- getContext
    reportSLn "tc.sig.param" 60 $ unlines $
      [ "  n    = " ++ show n
      , "  cxt  = " ++ show (map (fmap fst) cxt)
      , "  sub  = " ++ show sub
      ]
  unless (size tel == n) __IMPOSSIBLE__
  let args = applySubst sub $ zipWith (\ i a -> var i <$ argFromDom a) (downFrom n) tel
  reportSLn "tc.sig.param" 60 $ "  args = " ++ show args

  -- Apply the original ArgInfo, as the hiding information in the current
  -- context might be different from the hiding information expected by @m@.

  getSection m >>= \case
    Nothing -> do
      -- We have no section for @m@.
      -- This should only happen for toplevel definitions, and then there
      -- are no free vars to apply, or?
      -- unless (null args) __IMPOSSIBLE__
      -- No, this invariant is violated by private modules, see Issue1701a.
      return args
    Just (Section stel) -> do
      -- The section telescope of @m@ should be as least
      -- as long as the number of free vars @m@ is applied to.
      -- We still check here as in no case, we want @zipWith@ to silently
      -- drop some @args@.
      -- And there are also anonymous modules, thus, the invariant is not trivial.
      when (size stel < size args) __IMPOSSIBLE__
      return $ zipWith (\ (Dom ai _) (Arg _ v) -> Arg ai v) (telToList stel) args

-- | Unless all variables in the context are module parameters, create a fresh
--   module to capture the non-module parameters. Used when unquoting to make
--   sure generated definitions work properly.
inFreshModuleIfFreeParams :: TCM a -> TCM a
inFreshModuleIfFreeParams k = do
  sub <- getModuleParameterSub =<< currentModule
  if sub == IdS then k else do
    m  <- currentModule
    m' <- qualifyM m . mnameFromList . (:[]) <$> freshName_ "_"
    addSection m'
    withCurrentModule m' k

-- | Instantiate a closed definition with the correct part of the current
--   context.
instantiateDef :: Definition -> TCM Definition
instantiateDef d = do
  vs  <- freeVarsToApply $ defName d
  verboseS "tc.sig.inst" 30 $ do
    ctx <- getContext
    m   <- currentModule
    reportSLn "tc.sig.inst" 30 $
      "instDef in " ++ prettyShow m ++ ": " ++ prettyShow (defName d) ++ " " ++
      unwords (map show $ zipWith (<$) (reverse $ map (fst . unDom) ctx) vs)
  return $ d `apply` vs

instantiateRewriteRule :: (Functor m, HasConstInfo m, HasOptions m,
                           ReadTCState m, MonadReader TCEnv m, MonadDebug m)
                       => RewriteRule -> m RewriteRule
instantiateRewriteRule rew = do
  traceSLn "rewriting" 60 ("instantiating rewrite rule " ++ show (rewName rew) ++ " to the local context.") $ do
  vs  <- freeVarsToApply $ rewName rew
  let rew' = rew `apply` vs
  traceSLn "rewriting" 60 ("instantiated rewrite rule: ") $ do
  traceSLn "rewriting" 60 (show rew') $ do
  return rew'

instantiateRewriteRules :: (Functor m, HasConstInfo m, HasOptions m,
                            ReadTCState m, MonadReader TCEnv m, MonadDebug m)
                        => RewriteRules -> m RewriteRules
instantiateRewriteRules = mapM instantiateRewriteRule

-- | Give the abstract view of a definition.
makeAbstract :: Definition -> Maybe Definition
makeAbstract d =
  case defAbstract d of
    ConcreteDef -> return d
    AbstractDef -> do
      def <- makeAbs $ theDef d
      return d { defArgOccurrences = [] -- no positivity info for abstract things!
               , defPolarity       = [] -- no polarity info for abstract things!
               , theDef = def
               }
  where
    makeAbs Axiom         = Just Axiom
    makeAbs d@Datatype {} = Just $ AbstractDefn d
    makeAbs d@Function {} = Just $ AbstractDefn d
    makeAbs Constructor{} = Nothing
    -- Andreas, 2012-11-18:  Make record constructor and projections abstract.
    -- Andreas, 2017-08-14:  Projections are actually not abstract (issue #2682).
    -- Return the Defn under a wrapper to allow e.g. eligibleForProjectionLike
    -- to see whether the abstract thing is a record type or not.
    makeAbs d@Record{}    = Just $ AbstractDefn d
    makeAbs Primitive{}   = __IMPOSSIBLE__
    makeAbs AbstractDefn{}= __IMPOSSIBLE__

-- | Enter abstract mode. Abstract definition in the current module are transparent.
{-# SPECIALIZE inAbstractMode :: TCM a -> TCM a #-}
inAbstractMode :: MonadReader TCEnv m => m a -> m a
inAbstractMode = local $ \e -> e { envAbstractMode = AbstractMode,
                                   envAllowDestructiveUpdate = False }
                                    -- Allowing destructive updates when seeing through
                                    -- abstract may break the abstraction.

-- | Not in abstract mode. All abstract definitions are opaque.
{-# SPECIALIZE inConcreteMode :: TCM a -> TCM a #-}
inConcreteMode :: MonadReader TCEnv m => m a -> m a
inConcreteMode = local $ \e -> e { envAbstractMode = ConcreteMode }

-- | Ignore abstract mode. All abstract definitions are transparent.
ignoreAbstractMode :: MonadReader TCEnv m => m a -> m a
ignoreAbstractMode = local $ \e -> e { envAbstractMode = IgnoreAbstractMode,
                                       envAllowDestructiveUpdate = False }
                                       -- Allowing destructive updates when ignoring
                                       -- abstract may break the abstraction.

-- | Enter concrete or abstract mode depending on whether the given identifier
--   is concrete or abstract.
{-# SPECIALIZE inConcreteOrAbstractMode :: QName -> (Definition -> TCM a) -> TCM a #-}
inConcreteOrAbstractMode :: (MonadReader TCEnv m, HasConstInfo m) => QName -> (Definition -> m a) -> m a
inConcreteOrAbstractMode q cont = do
  -- Andreas, 2015-07-01: If we do not ignoreAbstractMode here,
  -- we will get ConcreteDef for abstract things, as they are turned into axioms.
  def <- ignoreAbstractMode $ getConstInfo q
  case defAbstract def of
    AbstractDef -> inAbstractMode $ cont def
    ConcreteDef -> inConcreteMode $ cont def

-- | Check whether a name might have to be treated abstractly (either if we're
--   'inAbstractMode' or it's not a local name). Returns true for things not
--   declared abstract as well, but for those 'makeAbstract' will have no effect.
treatAbstractly :: MonadReader TCEnv m => QName -> m Bool
treatAbstractly q = asks $ treatAbstractly' q

-- | Andreas, 2015-07-01:
--   If the @current@ module is a weak suffix of the identifier module,
--   we can see through its abstract definition if we are abstract.
--   (Then @treatAbstractly'@ returns @False@).
--
--   If I am not mistaken, then we cannot see definitions in the @where@
--   block of an abstract function from the perspective of the function,
--   because then the current module is a strict prefix of the module
--   of the local identifier.
--   This problem is fixed by removing trailing anonymous module name parts
--   (underscores) from both names.
treatAbstractly' :: QName -> TCEnv -> Bool
treatAbstractly' q env = case envAbstractMode env of
  ConcreteMode       -> True
  IgnoreAbstractMode -> False
  AbstractMode       -> not $ current == m || current `isSubModuleOf` m
  where
    current = dropAnon $ envCurrentModule env
    m       = dropAnon $ qnameModule q
    dropAnon (MName ms) = MName $ reverse $ dropWhile isNoName $ reverse ms

-- | Get type of a constant, instantiated to the current context.
typeOfConst :: QName -> TCM Type
typeOfConst q = defType <$> (instantiateDef =<< getConstInfo q)

-- | Get relevance of a constant.
relOfConst :: QName -> TCM Relevance
relOfConst q = defRelevance <$> getConstInfo q

-- | The number of dropped parameters for a definition.
--   0 except for projection(-like) functions and constructors.
droppedPars :: Definition -> Int
droppedPars d = case theDef d of
    Axiom{}                  -> 0
    def@Function{}           -> projectionArgs def
    Datatype  {dataPars = _} -> 0  -- not dropped
    Record     {recPars = _} -> 0  -- not dropped
    Constructor{conPars = n} -> n
    Primitive{}              -> 0
    AbstractDefn{}           -> __IMPOSSIBLE__

-- | Is it the name of a record projection?
{-# SPECIALIZE isProjection :: QName -> TCM (Maybe Projection) #-}
isProjection :: HasConstInfo m => QName -> m (Maybe Projection)
isProjection qn = isProjection_ . theDef <$> getConstInfo qn

isProjection_ :: Defn -> Maybe Projection
isProjection_ def =
  case def of
    Function { funProjection = result } -> result
    _                                   -> Nothing

-- | Is it a function marked STATIC?
isStaticFun :: Defn -> Bool
isStaticFun = (^. funStatic)

-- | Is it a function marked INLINE?
isInlineFun :: Defn -> Bool
isInlineFun = (^. funInline)

-- | Returns @True@ if we are dealing with a proper projection,
--   i.e., not a projection-like function nor a record field value
--   (projection applied to argument).
isProperProjection :: Defn -> Bool
isProperProjection d = caseMaybe (isProjection_ d) False $ \ isP ->
  if projIndex isP <= 0 then False else isJust $ projProper isP

-- | Number of dropped initial arguments of a projection(-like) function.
projectionArgs :: Defn -> Int
projectionArgs = maybe 0 (max 0 . pred . projIndex) . isProjection_

-- | Check whether a definition uses copatterns.
usesCopatterns :: QName -> TCM Bool
usesCopatterns q = do
  d <- theDef <$> getConstInfo q
  return $ case d of
    Function{ funCopatternLHS = b } -> b
    _ -> False

-- | Apply a function @f@ to its first argument, producing the proper
--   postfix projection if @f@ is a projection.
applyDef :: ProjOrigin -> QName -> Arg Term -> TCM Term
applyDef o f a = do
  let fallback = return $ Def f [Apply a]
  caseMaybeM (isProjection f) fallback $ \ isP -> do
    if projIndex isP <= 0 then fallback else do
      -- Get the original projection, if existing.
      if isNothing (projProper isP) then fallback else do
        return $ unArg a `applyE` [Proj o $ projOrig isP]<|MERGE_RESOLUTION|>--- conflicted
+++ resolved
@@ -467,11 +467,7 @@
                         , funWith           = with
                         , funCopatternLHS   = isCopatternLHS [cl]
                         }
-<<<<<<< HEAD
-                  reportSLn "tc.mod.apply" 80 $ "new def for " ++ show x ++ "\n" ++ show (nest 2 $ pretty newDef)
-=======
-                  reportSLn "tc.mod.apply" 80 $ "new def for " ++ prettyShow x ++ "\n  " ++ show newDef
->>>>>>> 7750254e
+                  reportSLn "tc.mod.apply" 80 $ "new def for " ++ prettyShow x ++ "\n  " ++ show (nest 2 $ pretty newDef)
                   return newDef
 
             cl = Clause { clauseLHSRange  = getRange $ defClauses d
