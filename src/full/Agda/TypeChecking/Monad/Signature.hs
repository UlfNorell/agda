{-# LANGUAGE BangPatterns      #-}
{-# LANGUAGE CPP                      #-}
{-# LANGUAGE NondecreasingIndentation #-}

module Agda.TypeChecking.Monad.Signature where

import Prelude hiding (null)

import Control.Arrow (first, second, (***))
import Control.Applicative hiding (empty)
import Control.Monad.State
import Control.Monad.Reader
import Control.Monad.Trans.Maybe

import Data.List hiding (null)
import Data.Set (Set)
import qualified Data.Set as Set
import Data.Map (Map)
import qualified Data.Map as Map
import Data.Maybe
import Data.Monoid

import Agda.Syntax.Abstract.Name
import Agda.Syntax.Abstract (Ren, ScopeCopyInfo(..))
import Agda.Syntax.Common
import Agda.Syntax.Internal as I
import Agda.Syntax.Internal.Names
import Agda.Syntax.Position
import Agda.Syntax.Treeless (Compiled(..), TTerm)

import Agda.TypeChecking.Monad.Base
import Agda.TypeChecking.Monad.Builtin
import Agda.TypeChecking.Monad.Context
import Agda.TypeChecking.Monad.Options
import Agda.TypeChecking.Monad.Env
import Agda.TypeChecking.Monad.Exception ( ExceptionT )
import Agda.TypeChecking.Monad.Mutual
import Agda.TypeChecking.Monad.Open
import Agda.TypeChecking.Monad.Local
import Agda.TypeChecking.Monad.State
import Agda.TypeChecking.Monad.Trace
import Agda.TypeChecking.Positivity.Occurrence
import Agda.TypeChecking.Substitute
import {-# SOURCE #-} Agda.TypeChecking.Telescope
import Agda.TypeChecking.CompiledClause
import {-# SOURCE #-} Agda.TypeChecking.CompiledClause.Compile
import {-# SOURCE #-} Agda.TypeChecking.Polarity
import {-# SOURCE #-} Agda.TypeChecking.ProjectionLike

import Agda.Utils.Except ( Error )
import Agda.Utils.Functor
import Agda.Utils.Lens
import Agda.Utils.List
import Agda.Utils.Map as Map
import Agda.Utils.Maybe
import Agda.Utils.Monad
import Agda.Utils.Null
import Agda.Utils.Permutation
import Agda.Utils.Pretty
import Agda.Utils.Size
import qualified Agda.Utils.HashMap as HMap

#include "undefined.h"
import Agda.Utils.Impossible

-- | Add a constant to the signature. Lifts the definition to top level.
addConstant :: QName -> Definition -> TCM ()
addConstant q d = do
  reportSLn "tc.signature" 20 $ "adding constant " ++ show q ++ " to signature"
  tel <- getContextTelescope
  let tel' = replaceEmptyName "r" $ killRange $ case theDef d of
              Constructor{} -> fmap hideOrKeepInstance tel
              Function{ funProjection = Just Projection{ projProper = Just{}, projIndex = n } } ->
                let fallback = fmap hideOrKeepInstance tel in
                if n > 0 then fallback else
                -- if the record value is part of the telescope, its hiding should left unchanged
                  case initLast $ telToList tel of
                    Nothing -> fallback
                    Just (doms, dom) -> telFromList $ fmap hideOrKeepInstance doms ++ [dom]
              _ -> tel
  let d' = abstract tel' $ d { defName = q }
  reportSLn "tc.signature" 60 $ "lambda-lifted definition = " ++ show d'
  modifySignature $ updateDefinitions $ HMap.insertWith (+++) q d'
  i <- currentOrFreshMutualBlock
  setMutualBlock i q
  where
    new +++ old = new { defDisplay = defDisplay new ++ defDisplay old
                      , defInstance = defInstance new `mplus` defInstance old }

-- | Set termination info of a defined function symbol.
setTerminates :: QName -> Bool -> TCM ()
setTerminates q b = modifySignature $ updateDefinition q $ updateTheDef $ \case
    def@Function{} -> def { funTerminates = Just b }
    def -> def

-- | Set CompiledClauses of a defined function symbol.
setCompiledClauses :: QName -> CompiledClauses -> TCM ()
setCompiledClauses q cc = modifySignature $ updateDefinition q $ updateTheDef $ setT
  where
    setT def@Function{} = def { funCompiled = Just cc }
    setT def            = def

-- | Modify the clauses of a function.
modifyFunClauses :: QName -> ([Clause] -> [Clause]) -> TCM ()
modifyFunClauses q f =
  modifySignature $ updateDefinition q $ updateTheDef $ updateFunClauses f

-- | Lifts clauses to the top-level and adds them to definition.
addClauses :: QName -> [Clause] -> TCM ()
addClauses q cls = do
  tel <- getContextTelescope
  modifyFunClauses q (++ abstract tel cls)

mkPragma :: String -> TCM CompilerPragma
mkPragma s = CompilerPragma <$> getCurrentRange <*> pure s

-- | Add a compiler pragma `{-# COMPILE <backend> <name> <text> #-}`
addPragma :: BackendName -> QName -> String -> TCM ()
addPragma b q s = modifySignature . updateDefinition q . addCompilerPragma b =<< mkPragma s

-- ** Temporary **
--  The functions below are only needed while we still parse the old COMPILED
--  pragmas.

type HaskellCode = String
type HaskellType = String
type JSCode = String
type CoreCode = String

addDeprecatedPragma :: String -> BackendName -> QName -> String -> TCM ()
addDeprecatedPragma old b q s = do
  let pq = show $ nameConcrete $ qnameName q
  warning $ DeprecationWarning (unwords ["The", old, "pragma"])
                               (unwords ["{-# COMPILE", b, pq, s, "#-}"]) "2.6"
  addPragma b q s

dataFormat :: String -> [String] -> String
dataFormat ty cons = "= data " ++ ty ++ " (" ++ intercalate " | " cons ++ ")"

addHaskellCode :: QName -> HaskellCode -> TCM ()
addHaskellCode q hsCode = addDeprecatedPragma "COMPILED" ghcBackendName q $ "= " ++ hsCode

addHaskellExport :: QName -> String -> TCM ()
addHaskellExport q hsName = addDeprecatedPragma "COMPILED_EXPORT" ghcBackendName q $ "as " ++ hsName

addHaskellType :: QName -> HaskellType -> TCM ()
addHaskellType q hsTy = addDeprecatedPragma "COMPILED_TYPE" ghcBackendName q $ "= type " ++ hsTy

addHaskellData :: QName -> HaskellType -> [HaskellCode] -> TCM ()
addHaskellData q hsTy hsCons = addDeprecatedPragma "COMPILED_DATA" ghcBackendName q $ dataFormat hsTy hsCons

addJSCode :: QName -> JSCode -> TCM ()
addJSCode q jsDef = addDeprecatedPragma "COMPILED_JS" jsBackendName q ("= " ++ jsDef)

addCoreCode :: QName -> CoreCode -> TCM ()
addCoreCode q crDef = addDeprecatedPragma "COMPILED_UHC" uhcBackendName q $ "= " ++ crDef

addCoreType :: QName -> CoreCode -> [CoreCode] -> TCM ()
addCoreType q crTy crCons = addDeprecatedPragma "COMPILED_DATA_UHC" uhcBackendName q $ dataFormat crTy crCons

-- ** End of temporary functions **

getUniqueCompilerPragma :: BackendName -> QName -> TCM (Maybe CompilerPragma)
getUniqueCompilerPragma backend q = do
  ps <- defCompilerPragmas backend <$> getConstInfo q
  case ps of
    []  -> return Nothing
    [p] -> return $ Just p
    _   -> setCurrentRange (ps !! 1) $
            genericDocError $
                  hang (text ("Conflicting " ++ backend ++ " pragmas for") <+> pretty q <+> text "at") 2 $
                       vcat [ text "-" <+> pretty (getRange p) | p <- ps ]

setFunctionFlag :: FunctionFlag -> Bool -> QName -> TCM ()
setFunctionFlag flag val q = modifyGlobalDefinition q $ set (theDefLens . funFlag flag) val

markStatic :: QName -> TCM ()
markStatic = setFunctionFlag FunStatic True

markInline :: QName -> TCM ()
markInline = setFunctionFlag FunInline True

markInjective :: QName -> TCM ()
markInjective q = modifyGlobalDefinition q $ \def -> def { defInjective = True }

unionSignatures :: [Signature] -> Signature
unionSignatures ss = foldr unionSignature emptySignature ss
  where
    unionSignature (Sig a b c) (Sig a' b' c') =
      Sig (Map.union a a')
          (HMap.union b b')              -- definitions are unique (in at most one module)
          (HMap.unionWith mappend c c')  -- rewrite rules are accumulated

-- | Add a section to the signature.
--
--   The current context will be stored as the cumulative module parameters
--   for this section.
addSection :: ModuleName -> TCM ()
addSection m = do
  tel <- getContextTelescope
  let sec = Section tel
  -- Make sure we do not overwrite an existing section!
  whenJustM (getSection m) $ \ sec' -> do
    -- At least not with different content!
    if (sec == sec') then do
      -- Andreas, 2015-12-02: test/Succeed/Issue1701II.agda
      -- reports a "redundantly adding existing section".
      reportSLn "tc.section" 10 $ "warning: redundantly adding existing section " ++ show m
      reportSLn "tc.section" 60 $ "with content " ++ show sec
    else do
      reportSLn "impossible" 10 $ "overwriting existing section " ++ show m
      reportSLn "impossible" 60 $ "of content   " ++ show sec'
      reportSLn "impossible" 60 $ "with content " ++ show sec
      __IMPOSSIBLE__
  -- Add the new section.
  setDefaultModuleParameters m
  modifySignature $ over sigSections $ Map.insert m sec

setDefaultModuleParameters :: ModuleName -> TCM ()
setDefaultModuleParameters m =
  stModuleParameters %= Map.insert m defaultModuleParameters

-- | Get a section.
--
--   Why Maybe? The reason is that we look up all prefixes of a module to
--   compute number of parameters, and for hierarchical top-level modules,
--   A.B.C say, A and A.B do not exist.
{-# SPECIALIZE getSection :: ModuleName -> TCM (Maybe Section) #-}
{-# SPECIALIZE getSection :: ModuleName -> ReduceM (Maybe Section) #-}
getSection :: (Functor m, ReadTCState m) => ModuleName -> m (Maybe Section)
getSection m = do
  sig  <- (^. stSignature . sigSections) <$> getTCState
  isig <- (^. stImports   . sigSections) <$> getTCState
  return $ Map.lookup m sig `mplus` Map.lookup m isig

-- | Lookup a section telescope.
--
--   If it doesn't exist, like in hierarchical top-level modules,
--   the section telescope is empty.
{-# SPECIALIZE lookupSection :: ModuleName -> TCM Telescope #-}
{-# SPECIALIZE lookupSection :: ModuleName -> ReduceM Telescope #-}
lookupSection :: (Functor m, ReadTCState m) => ModuleName -> m Telescope
lookupSection m = maybe EmptyTel (^. secTelescope) <$> getSection m

-- Add display forms to all names @xn@ such that @x = x1 es1@, ... @xn-1 = xn esn@.
addDisplayForms :: QName -> TCM ()
addDisplayForms x = do
  def  <- getConstInfo x
  args <- drop (projectionArgs $ theDef def) <$> getContextArgs
  add args x x $ map Apply $ raise 1 args -- make room for the single match variable of the display form
  where
    add args top x es0 = do
      def <- getConstInfo x
      let cs = defClauses def
          isCopy = defCopy def
      case cs of
        [ cl ] -> do
          if not isCopy
            then noDispForm x "not a copy" else do
          if not $ all (isVar . namedArg) $ namedClausePats cl
            then noDispForm x "properly matching patterns" else do
          -- We have
          --    x ps = e
          -- and we're trying to generate a display form
          --    x es0 <-- e[es0/ps]
          -- Of course x es0 might be an over- or underapplication, hence the
          -- n/m arithmetic.
          let n          = size $ namedClausePats cl
              (es1, es2) = splitAt n es0
              m          = n - size es1
              vs1 = map unArg $ fromMaybe __IMPOSSIBLE__ $ allApplyElims es1
              sub = parallelS $ reverse $ vs1 ++ replicate m (var 0)
              body = applySubst sub (compiledClauseBody cl) `applyE` es2
          case unSpine <$> body of
            Just (Def y es) -> do
              let df = Display m es $ DTerm $ Def top $ map Apply args
              reportSLn "tc.display.section" 20 $ "adding display form " ++ show y ++ " --> " ++ show top
                                                ++ "\n  " ++ show df
              addDisplayForm y df
              add args top y es
            Just v          -> noDispForm x $ "not a def body, but " ++ show v
            Nothing         -> noDispForm x $ "bad body"
        [] | Constructor{ conSrcCon = h } <- theDef def -> do
              let y  = conName h
                  df = Display 0 [] $ DTerm $ Con (h {conName = top }) ConOSystem []
              reportSLn "tc.display.section" 20 $ "adding display form " ++ show y ++ " --> " ++ show top
                                                ++ "\n  " ++ show df
              addDisplayForm y df
        [] -> noDispForm x "no clauses"
        (_:_:_) -> noDispForm x "many clauses"

    noDispForm x reason = reportSLn "tc.display.section" 30 $
      "no display form from " ++ show x ++ " because " ++ reason

    isVar VarP{} = True
    isVar _      = False

-- | Module application (followed by module parameter abstraction).
applySection
  :: ModuleName     -- ^ Name of new module defined by the module macro.
  -> Telescope      -- ^ Parameters of new module.
  -> ModuleName     -- ^ Name of old module applied to arguments.
  -> Args           -- ^ Arguments of module application.
  -> ScopeCopyInfo  -- ^ Imported names and modules
  -> TCM ()
applySection new ptel old ts ScopeCopyInfo{ renModules = rm, renNames = rd } = do
  rd <- closeConstructors rd
  applySection' new ptel old ts ScopeCopyInfo{ renModules = rm, renNames = rd }
  where
    -- If a datatype is being copied, all its constructors need to be copied,
    -- and if a constructor is copied its datatype needs to be.
    closeConstructors rd = do
        ds <- nub . concat <$> mapM (constructorData . fst) rd
        cs <- nub . concat <$> mapM (dataConstructors . fst) rd
        new <- concat <$> mapM rename (ds ++ cs)
        reportSLn "tc.mod.apply.complete" 30 $
          "also copying: " ++ show new
        return $ new ++ rd
      where
        rename x =
          case lookup x rd of
            Nothing -> do y <- freshName_ (show x)
                          return [(x, qnameFromList [y])]
            Just{}  -> return []

        constructorData x = do
          def <- theDef <$> getConstInfo x
          return $ case def of
            Constructor{ conData = d } -> [d]
            _                          -> []
        dataConstructors x = do
          def <- theDef <$> getConstInfo x
          return $ case def of
            Datatype{ dataCons = cs } -> cs
            Record{ recConHead = h }      -> [conName h]
            _                         -> []

applySection' :: ModuleName -> Telescope -> ModuleName -> Args -> ScopeCopyInfo -> TCM ()
applySection' new ptel old ts ScopeCopyInfo{ renNames = rd, renModules = rm } = do
  reportSLn "tc.mod.apply" 10 $ render $ vcat
    [ text "applySection"
    , text "new  =" <+> text (show new)
    , text "ptel =" <+> text (show ptel)
    , text "old  =" <+> text (show old)
    , text "ts   =" <+> text (show ts)
    ]
  reportSLn "tc.mod.apply" 80 $ render $ vcat
    [ text "arguments:  " <+> text (show ts)
    ]
  mapM_ (copyDef ts) rd
  mapM_ (copySec ts) rm
  mapM_ computePolarity (map snd rd)
  where
    -- Andreas, 2013-10-29
    -- Here, if the name x is not imported, it persists as
    -- old, possibly out-of-scope name.
    -- This old name may used by the case split tactic, leading to
    -- names that cannot be printed properly.
    -- I guess it would make sense to mark non-imported names
    -- as such (out-of-scope) and let splitting fail if it would
    -- produce out-of-scope constructors.
    copyName x = fromMaybe x $ lookup x rd

    argsToUse x = do
      let m = commonParentModule old x
      reportSLn "tc.mod.apply" 80 $ "Common prefix: " ++ show m
      size <$> lookupSection m

    copyDef :: Args -> (QName, QName) -> TCM ()
    copyDef ts (x, y) = do
      def <- getConstInfo x
      np  <- argsToUse (qnameModule x)
      copyDef' np def
      where
        copyDef' np d = do
          reportSLn "tc.mod.apply" 60 $ "making new def for " ++ show y ++ " from " ++ show x ++ " with " ++ show np ++ " args " ++ show (defAbstract d)
          reportSLn "tc.mod.apply" 80 $
            "args = " ++ show ts' ++ "\n" ++
            "old type = " ++ prettyShow (defType d)
          reportSLn "tc.mod.apply" 80 $
            "new type = " ++ prettyShow t
          addConstant y =<< nd y
          makeProjection y
          -- Issue1238: the copied def should be an 'instance' if the original
          -- def is one. Skip constructors since the original constructor will
          -- still work as an instance.
          unless isCon $ whenJust inst $ \ c -> addNamedInstance y c
          -- Set display form for the old name if it's not a constructor.
{- BREAKS fail/Issue478
          -- Andreas, 2012-10-20 and if we are not an anonymous module
          -- unless (isAnonymousModuleName new || isCon || size ptel > 0) $ do
-}
          -- BREAKS fail/Issue1643a
          -- -- Andreas, 2015-09-09 Issue 1643:
          -- -- Do not add a display form for a bare module alias.
          -- when (not isCon && size ptel == 0 && not (null ts)) $ do
          when (size ptel == 0) $ do
            addDisplayForms y
          where
            ts' = take np ts
            t   = defType d `piApply` ts'
            pol = defPolarity d `apply` ts'
            occ = defArgOccurrences d `apply` ts'
            inst = defInstance d
            -- the name is set by the addConstant function
            nd :: QName -> TCM Definition
            nd y = for def $ \ df -> Defn
                    { defArgInfo        = defArgInfo d
                    , defName           = y
                    , defType           = t
                    , defPolarity       = pol
                    , defArgOccurrences = occ
                    , defDisplay        = []
                    , defMutual         = -1   -- TODO: mutual block?
                    , defCompiledRep    = noCompiledRep
                    , defInstance       = inst
                    , defCopy           = True
                    , defMatchable      = False
                    , defNoCompilation  = defNoCompilation d
                    , defInjective      = False
                    , theDef            = df }
            oldDef = theDef d
            isCon  = case oldDef of { Constructor{} -> True ; _ -> False }
            mutual = case oldDef of { Function{funMutual = m} -> m              ; _ -> Nothing }
            extlam = case oldDef of { Function{funExtLam = e} -> e              ; _ -> Nothing }
            with   = case oldDef of { Function{funWith = w}   -> copyName <$> w ; _ -> Nothing }
            -- Andreas, 2015-05-11, to fix issue 1413:
            -- Even if we apply the record argument (must be @var 0@), we stay a projection.
            -- This is because we may abstract the record argument later again.
            -- See succeed/ProjectionNotNormalized.agda
            isVar0 t = case ignoreSharing $ unArg t of Var 0 [] -> True; _ -> False
            proj   = case oldDef of
              Function{funProjection = Just p@Projection{projIndex = n}}
                | size ts' < n || (size ts' == n && maybe True isVar0 (lastMaybe ts'))
                -> Just $ p { projIndex = n - size ts'
                            , projLams  = projLams p `apply` ts'
                            , projProper= fmap copyName $ projProper p
                            }
              _ -> Nothing
            def =
              case oldDef of
                Constructor{ conPars = np, conData = d } -> return $
                  oldDef { conPars = np - size ts'
                         , conData = copyName d
                         }
                Datatype{ dataPars = np, dataCons = cs } -> return $
                  oldDef { dataPars   = np - size ts'
                         , dataClause = Just cl
                         , dataCons   = map copyName cs
                         }
                Record{ recPars = np, recTel = tel } -> return $
                  oldDef { recPars    = np - size ts'
                         , recClause  = Just cl
                         , recTel     = apply tel ts'
                         }
                _ -> do
                  cc <- compileClauses Nothing [cl] -- Andreas, 2012-10-07 non need for record pattern translation
                  let newDef =
                        set funMacro  (oldDef ^. funMacro) $
                        set funStatic (oldDef ^. funStatic) $
                        set funInline True $
                        emptyFunction
                        { funClauses        = [cl]
                        , funCompiled       = Just cc
                        , funMutual         = mutual
                        , funProjection     = proj
                        , funTerminates     = Just True
                        , funExtLam         = extlam
                        , funWith           = with
                        , funCopatternLHS   = isCopatternLHS [cl]
                        }
                  reportSLn "tc.mod.apply" 80 $ "new def for " ++ show x ++ "\n  " ++ show newDef
                  return newDef

            cl = Clause { clauseLHSRange  = getRange $ defClauses d
                        , clauseFullRange = getRange $ defClauses d
                        , clauseTel       = EmptyTel
                        , namedClausePats = []
                        , clauseBody      = Just $ case oldDef of
                            Function{funProjection = Just p} -> projDropParsApply p ProjSystem ts'
                            _ -> Def x $ map Apply ts'
                        , clauseType      = Just $ defaultArg t
                        , clauseCatchall  = False
                        }

    {- Example

    module Top Θ where
      module A Γ where
        module M Φ where
      module B Δ where
        module N Ψ where
          module O Ψ' where
        open A public     -- introduces only M --> A.M into the *scope*
    module C Ξ = Top.B ts

    new section C
      tel = Ξ.(Θ.Δ)[ts]

    calls
      1. copySec ts (Top.A.M, C.M)
      2. copySec ts (Top.B.N, C.N)
      3. copySec ts (Top.B.N.O, C.N.O)
    with
      old = Top.B

    For 1.
      Common prefix is: Top
      totalArgs = |Θ|   (section Top)
      tel       = Θ.Γ.Φ (section Top.A.M)
      ts'       = take totalArgs ts
      Θ₂        = drop totalArgs Θ
      new section C.M
        tel =  Θ₂.Γ.Φ[ts']
    -}
    copySec :: Args -> (ModuleName, ModuleName) -> TCM ()
    copySec ts (x, y) = do
      totalArgs <- argsToUse x
      tel       <- lookupSection x
      let sectionTel =  apply tel $ take totalArgs ts
      reportSLn "tc.mod.apply" 80 $ "Copying section " ++ show x ++ " to " ++ show y
      reportSLn "tc.mod.apply" 80 $ "  ts           = " ++ intercalate "; " (map prettyShow ts)
      reportSLn "tc.mod.apply" 80 $ "  totalArgs    = " ++ show totalArgs
      reportSLn "tc.mod.apply" 80 $ "  tel          = " ++ intercalate " " (map (fst . unDom) $ telToList tel)  -- only names
      reportSLn "tc.mod.apply" 80 $ "  sectionTel   = " ++ intercalate " " (map (fst . unDom) $ telToList ptel) -- only names
      addContext sectionTel $ addSection y

-- | Add a display form to a definition (could be in this or imported signature).
addDisplayForm :: QName -> DisplayForm -> TCM ()
addDisplayForm x df = do
  d <- makeLocal df
  let add = updateDefinition x $ \ def -> def{ defDisplay = d : defDisplay def }
  ifM (isLocal x)
    {-then-} (modifySignature add)
    {-else-} (stImportsDisplayForms %= HMap.insertWith (++) x [d])
  whenM (hasLoopingDisplayForm x) $
    typeError . GenericDocError $ text "Cannot add recursive display form for" <+> pretty x

isLocal :: QName -> TCM Bool
isLocal x = isJust . HMap.lookup x <$> use (stSignature . sigDefinitions)

getDisplayForms :: QName -> TCM [LocalDisplayForm]
getDisplayForms q = do
  ds  <- defDisplay <$> getConstInfo q
  ds1 <- maybe [] id . HMap.lookup q <$> use stImportsDisplayForms
  ds2 <- maybe [] id . HMap.lookup q <$> use stImportedDisplayForms
  ifM (isLocal q) (return $ ds ++ ds1 ++ ds2)
                  (return $ ds1 ++ ds ++ ds2)

-- | Find all names used (recursively) by display forms of a given name.
chaseDisplayForms :: QName -> TCM (Set QName)
chaseDisplayForms q = go Set.empty [q]
  where
    go used []       = pure used
    go used (q : qs) = do
      let rhs (Display _ _ e) = e   -- Only look at names in the right-hand side (#1870)
      ds <- (`Set.difference` used) . Set.unions . map (namesIn . rhs . dget)
            <$> (getDisplayForms q `catchError_` \ _ -> pure [])  -- might be a pattern synonym
      go (Set.union ds used) (Set.toList ds ++ qs)

-- | Check if a display form is looping.
hasLoopingDisplayForm :: QName -> TCM Bool
hasLoopingDisplayForm q = Set.member q <$> chaseDisplayForms q

canonicalName :: QName -> TCM QName
canonicalName x = do
  def <- theDef <$> getConstInfo x
  case def of
    Constructor{conSrcCon = c}                                -> return $ conName c
    Record{recClause = Just (Clause{ clauseBody = body })}    -> can body
    Datatype{dataClause = Just (Clause{ clauseBody = body })} -> can body
    _                                                         -> return x
  where
    can body = canonicalName $ extract $ fromMaybe __IMPOSSIBLE__ body
    extract (Def x _)  = x
    extract (Shared p) = extract $ derefPtr p
    extract _          = __IMPOSSIBLE__

sameDef :: QName -> QName -> TCM (Maybe QName)
sameDef d1 d2 = do
  c1 <- canonicalName d1
  c2 <- canonicalName d2
  if (c1 == c2) then return $ Just c1 else return Nothing

-- | Can be called on either a (co)datatype, a record type or a
--   (co)constructor.
whatInduction :: MonadTCM tcm => QName -> tcm Induction
whatInduction c = liftTCM $ do
  def <- theDef <$> getConstInfo c
  mz <- getBuiltinName' builtinIZero
  mo <- getBuiltinName' builtinIOne
  case def of
    Datatype{ dataInduction = i } -> return i
    Record{} | not (recRecursive def) -> return Inductive
    Record{ recInduction = i    } -> return $ fromMaybe Inductive i
    Constructor{ conInd = i }     -> return i
    _ | Just c == mz || Just c == mo
                                  -> return Inductive
    _                             -> __IMPOSSIBLE__

-- | Does the given constructor come from a single-constructor type?
--
-- Precondition: The name has to refer to a constructor.
singleConstructorType :: QName -> TCM Bool
singleConstructorType q = do
  d <- theDef <$> getConstInfo q
  case d of
    Record {}                   -> return True
    Constructor { conData = d } -> do
      di <- theDef <$> getConstInfo d
      return $ case di of
        Record {}                  -> True
        Datatype { dataCons = cs } -> length cs == 1
        _                          -> __IMPOSSIBLE__
    _ -> __IMPOSSIBLE__

class (Functor m, Applicative m, Monad m) => HasConstInfo m where
  -- | Lookup the definition of a name. The result is a closed thing, all free
  --   variables have been abstracted over.
  getConstInfo :: QName -> m Definition
  -- | Lookup the rewrite rules with the given head symbol.
  getRewriteRulesFor :: QName -> m RewriteRules

{-# SPECIALIZE getConstInfo :: QName -> TCM Definition #-}

defaultGetRewriteRulesFor :: (Monad m) => m TCState -> QName -> m RewriteRules
defaultGetRewriteRulesFor getTCState q = do
  st <- getTCState
  let sig = st^.stSignature
      imp = st^.stImports
      look s = HMap.lookup q $ s ^. sigRewriteRules
  return $ mconcat $ catMaybes [look sig, look imp]

-- | Get the original name of the projection
--   (the current one could be from a module application).
getOriginalProjection :: HasConstInfo m => QName -> m QName
getOriginalProjection q = projOrig . fromMaybe __IMPOSSIBLE__ <$> isProjection q

instance HasConstInfo (TCMT IO) where
  getRewriteRulesFor = defaultGetRewriteRulesFor get
  getConstInfo q = join $ pureTCM $ \st env ->
    let defs  = st^.(stSignature . sigDefinitions)
        idefs = st^.(stImports . sigDefinitions)
    in case catMaybes [HMap.lookup q defs, HMap.lookup q idefs] of
        []  -> fail $ "Unbound name: " ++ show q ++ " " ++ showQNameId q
        [d] -> mkAbs env d
        ds  -> fail $ "Ambiguous name: " ++ show q
    where
      mkAbs env d
        | treatAbstractly' q' env =
          case makeAbstract d of
            Just d      -> return d
            Nothing     -> notInScope $ qnameToConcrete q
              -- the above can happen since the scope checker is a bit sloppy with 'abstract'
        | otherwise = return d
        where
          q' = case theDef d of
            -- Hack to make abstract constructors work properly. The constructors
            -- live in a module with the same name as the datatype, but for 'abstract'
            -- purposes they're considered to be in the same module as the datatype.
            Constructor{} -> dropLastModule q
            _             -> q

          dropLastModule q@QName{ qnameModule = m } =
            q{ qnameModule = mnameFromList $ ifNull (mnameToList m) __IMPOSSIBLE__ init }

instance (HasConstInfo m) => HasConstInfo (MaybeT m) where
  getConstInfo = lift . getConstInfo
  getRewriteRulesFor = lift . getRewriteRulesFor

instance (HasConstInfo m, Error err) => HasConstInfo (ExceptionT err m) where
  getConstInfo = lift . getConstInfo
  getRewriteRulesFor = lift . getRewriteRulesFor

{-# INLINE getConInfo #-}
getConInfo :: MonadTCM tcm => ConHead -> tcm Definition
getConInfo = liftTCM . getConstInfo . conName

-- | Look up the polarity of a definition.
getPolarity :: QName -> TCM [Polarity]
getPolarity q = defPolarity <$> getConstInfo q

-- | Look up polarity of a definition and compose with polarity
--   represented by 'Comparison'.
getPolarity' :: Comparison -> QName -> TCM [Polarity]
getPolarity' CmpEq  q = map (composePol Invariant) <$> getPolarity q -- return []
getPolarity' CmpLeq q = getPolarity q -- composition with Covariant is identity

-- | Set the polarity of a definition.
setPolarity :: QName -> [Polarity] -> TCM ()
setPolarity q pol = do
  reportSLn "tc.polarity.set" 20 $
    "Setting polarity of " ++ show q ++ " to " ++ show pol ++ "."
  modifySignature $ updateDefinition q $ updateDefPolarity $ const pol

-- | Get argument occurrence info for argument @i@ of definition @d@ (never fails).
getArgOccurrence :: QName -> Nat -> TCM Occurrence
getArgOccurrence d i = do
  def <- getConstInfo d
  return $! case theDef def of
    Constructor{} -> StrictPos
    _             -> fromMaybe Mixed $ defArgOccurrences def !!! i

-- | Sets the 'defArgOccurrences' for the given identifier (which
-- should already exist in the signature).
setArgOccurrences :: QName -> [Occurrence] -> TCM ()
setArgOccurrences d os = modifyArgOccurrences d $ const os

modifyArgOccurrences :: QName -> ([Occurrence] -> [Occurrence]) -> TCM ()
modifyArgOccurrences d f =
  modifySignature $ updateDefinition d $ updateDefArgOccurrences f

setTreeless :: QName -> TTerm -> TCM ()
setTreeless q t =
  modifyGlobalDefinition q $ updateTheDef $ \case
    fun@Function{} -> fun{ funTreeless = Just $ Compiled t [] }
    _ -> __IMPOSSIBLE__

setCompiledArgUse :: QName -> [Bool] -> TCM ()
setCompiledArgUse q use =
  modifyGlobalDefinition q $ updateTheDef $ \case
    fun@Function{} ->
      fun{ funTreeless = for (funTreeless fun) $ \ c -> c { cArgUsage = use } }
    _ -> __IMPOSSIBLE__

getCompiled :: QName -> TCM (Maybe Compiled)
getCompiled q = do
  (theDef <$> getConstInfo q) <&> \case
    Function{ funTreeless = t } -> t
    _                           -> Nothing

getErasedConArgs :: QName -> TCM [Bool]
getErasedConArgs q = do
  def <- getConstInfo q
  case theDef def of
    Constructor{ conData = d, conPars = np, conErased = es } -> return es
    _ -> __IMPOSSIBLE__

setErasedConArgs :: QName -> [Bool] -> TCM ()
setErasedConArgs q args = modifyGlobalDefinition q $ updateTheDef $ \case
    def@Constructor{} -> def{ conErased = args }
    def -> def   -- no-op for non-constructors

getTreeless :: QName -> TCM (Maybe TTerm)
getTreeless q = fmap cTreeless <$> getCompiled q

getCompiledArgUse :: QName -> TCM [Bool]
getCompiledArgUse q = maybe [] cArgUsage <$> getCompiled q

<<<<<<< HEAD
-- | add data constructors to a datatype
addDataCons :: QName -> [QName] -> TCM ()
addDataCons d cs = modifySignature $ updateDefinition d $ updateTheDef $ \ def ->
  let !cs' = cs ++ dataCons def in
  case def of
    Datatype{} -> def {dataCons = cs' }
    _          -> __IMPOSSIBLE__

-- | Get the mutually recursive identifiers.
getMutual :: QName -> TCM [QName]
getMutual d = do
  (theDef <$> getConstInfo d) <&> \case
=======
-- | Get the mutually recursive identifiers of a symbol from the signature.
getMutual :: QName -> TCM (Maybe [QName])
getMutual d = getMutual_ . theDef <$> getConstInfo d

-- | Get the mutually recursive identifiers from a `Definition`.
getMutual_ :: Defn -> Maybe [QName]
getMutual_ = \case
>>>>>>> 7aa6eb67
    Function {  funMutual = m } -> m
    Datatype { dataMutual = m } -> m
    Record   {  recMutual = m } -> m
    _ -> Nothing

-- | Set the mutually recursive identifiers.
setMutual :: QName -> [QName] -> TCM ()
setMutual d m = modifySignature $ updateDefinition d $ updateTheDef $ \ def ->
  case def of
    Function{} -> def { funMutual = Just m }
    Datatype{} -> def {dataMutual = Just m }
    Record{}   -> def { recMutual = Just m }
    _          -> if null m then def else __IMPOSSIBLE__ -- nothing to do

-- | Check whether two definitions are mutually recursive.
mutuallyRecursive :: QName -> QName -> TCM Bool
mutuallyRecursive d d1 = (d `elem`) . fromMaybe __IMPOSSIBLE__ <$> getMutual d1

-- | A function/data/record definition is nonRecursive if it is not even mutually
--   recursive with itself.
definitelyNonRecursive_ :: Defn -> Bool
definitelyNonRecursive_ = maybe False null . getMutual_

-- | Get the number of parameters to the current module.
getCurrentModuleFreeVars :: TCM Nat
getCurrentModuleFreeVars = size <$> (lookupSection =<< currentModule)

-- | Compute the number of free variables of a defined name. This is the sum of
--   number of parameters shared with the current module and the number of
--   anonymous variables (if the name comes from a let-bound module).
getDefFreeVars :: (Functor m, Applicative m, ReadTCState m, MonadReader TCEnv m) => QName -> m Nat
getDefFreeVars = getModuleFreeVars . qnameModule

freeVarsToApply :: QName -> TCM Args
freeVarsToApply q = do
  vs <- moduleParamsToApply $ qnameModule q
  t <- defType <$> getConstInfo q
  let TelV tel _ = telView'UpTo (size vs) t
  return $ zipWith (\ (Arg _ v) (Dom ai _ _) -> Arg ai v) vs $ telToList tel

{-# SPECIALIZE getModuleFreeVars :: ModuleName -> TCM Nat #-}
{-# SPECIALIZE getModuleFreeVars :: ModuleName -> ReduceM Nat #-}
getModuleFreeVars :: (Functor m, Applicative m, ReadTCState m, MonadReader TCEnv m) => ModuleName -> m Nat
getModuleFreeVars m = do
  m0   <- commonParentModule m <$> currentModule
  (+) <$> getAnonymousVariables m <*> (size <$> lookupSection m0)

-- | Compute the context variables to apply a definition to.
--
--   We have to insert the module telescope of the common prefix
--   of the current module and the module where the definition comes from.
--   (Properly raised to the current context.)
--
--   Example:
--   @
--      module M₁ Γ where
--        module M₁ Δ where
--          f = ...
--        module M₃ Θ where
--          ... M₁.M₂.f [insert Γ raised by Θ]
--   @
moduleParamsToApply :: ModuleName -> TCM Args
moduleParamsToApply m = do
  -- Get the correct number of free variables (correctly raised) of @m@.

  reportSLn "tc.sig.param" 90 $ "computing module parameters of " ++ show m
  n   <- getModuleFreeVars m
  tel <- take n . telToList <$> lookupSection m
  sub <- getModuleParameterSub m
  verboseS "tc.sig.param" 60 $ do
    cxt <- getContext
    reportSLn "tc.sig.param" 60 $ unlines $
      [ "  n    = " ++ show n
      , "  cxt  = " ++ show (map (fmap fst) cxt)
      , "  sub  = " ++ show sub
      ]
  unless (size tel == n) __IMPOSSIBLE__
  let args = applySubst sub $ zipWith (\ i a -> var i <$ argFromDom a) (downFrom n) tel
  reportSLn "tc.sig.param" 60 $ "  args = " ++ show args

  -- Apply the original ArgInfo, as the hiding information in the current
  -- context might be different from the hiding information expected by @m@.

  getSection m >>= \case
    Nothing -> do
      -- We have no section for @m@.
      -- This should only happen for toplevel definitions, and then there
      -- are no free vars to apply, or?
      -- unless (null args) __IMPOSSIBLE__
      -- No, this invariant is violated by private modules, see Issue1701a.
      return args
    Just (Section stel) -> do
      -- The section telescope of @m@ should be as least
      -- as long as the number of free vars @m@ is applied to.
      -- We still check here as in no case, we want @zipWith@ to silently
      -- drop some @args@.
      -- And there are also anonymous modules, thus, the invariant is not trivial.
      when (size stel < size args) __IMPOSSIBLE__
      return $ zipWith (\ !dom (Arg _ v) -> v <$ argFromDom dom) (telToList stel) args

-- | Unless all variables in the context are module parameters, create a fresh
--   module to capture the non-module parameters. Used when unquoting to make
--   sure generated definitions work properly.
inFreshModuleIfFreeParams :: TCM a -> TCM a
inFreshModuleIfFreeParams k = do
  sub <- getModuleParameterSub =<< currentModule
  if sub == IdS then k else do
    m  <- currentModule
    m' <- qualifyM m . mnameFromList . (:[]) <$> freshName_ "_"
    addSection m'
    withCurrentModule m' k

-- | Instantiate a closed definition with the correct part of the current
--   context.
instantiateDef :: Definition -> TCM Definition
instantiateDef d = do
  vs  <- freeVarsToApply $ defName d
  verboseS "tc.sig.inst" 30 $ do
    ctx <- getContext
    m   <- currentModule
    reportSLn "tc.sig.inst" 30 $
      "instDef in " ++ show m ++ ": " ++ show (defName d) ++ " " ++
      unwords (map show $ zipWith (<$) (reverse $ map (fst . unDom) ctx) vs)
  return $ d `apply` vs

-- | Give the abstract view of a definition.
makeAbstract :: Definition -> Maybe Definition
makeAbstract d =
  case defAbstract d of
    ConcreteDef -> return d
    AbstractDef -> do
      def <- makeAbs $ theDef d
      return d { defArgOccurrences = [] -- no positivity info for abstract things!
               , defPolarity       = [] -- no polarity info for abstract things!
               , theDef = def
               }
  where
    makeAbs Axiom         = Just Axiom
    makeAbs Datatype   {} = Just AbstractDefn
    makeAbs Function   {} = Just AbstractDefn
    makeAbs Constructor{} = Nothing
    -- Andreas, 2012-11-18:  Make record constructor and projections abstract.
    makeAbs d@Record{}    = Just AbstractDefn
    makeAbs Primitive{}   = __IMPOSSIBLE__
    makeAbs AbstractDefn  = __IMPOSSIBLE__

-- | Enter abstract mode. Abstract definition in the current module are transparent.
{-# SPECIALIZE inAbstractMode :: TCM a -> TCM a #-}
inAbstractMode :: MonadReader TCEnv m => m a -> m a
inAbstractMode = local $ \e -> e { envAbstractMode = AbstractMode,
                                   envAllowDestructiveUpdate = False }
                                    -- Allowing destructive updates when seeing through
                                    -- abstract may break the abstraction.

-- | Not in abstract mode. All abstract definitions are opaque.
{-# SPECIALIZE inConcreteMode :: TCM a -> TCM a #-}
inConcreteMode :: MonadReader TCEnv m => m a -> m a
inConcreteMode = local $ \e -> e { envAbstractMode = ConcreteMode }

-- | Ignore abstract mode. All abstract definitions are transparent.
ignoreAbstractMode :: MonadReader TCEnv m => m a -> m a
ignoreAbstractMode = local $ \e -> e { envAbstractMode = IgnoreAbstractMode,
                                       envAllowDestructiveUpdate = False }
                                       -- Allowing destructive updates when ignoring
                                       -- abstract may break the abstraction.

-- | Enter concrete or abstract mode depending on whether the given identifier
--   is concrete or abstract.
{-# SPECIALIZE inConcreteOrAbstractMode :: QName -> (Definition -> TCM a) -> TCM a #-}
inConcreteOrAbstractMode :: (MonadReader TCEnv m, HasConstInfo m) => QName -> (Definition -> m a) -> m a
inConcreteOrAbstractMode q cont = do
  -- Andreas, 2015-07-01: If we do not ignoreAbstractMode here,
  -- we will get ConcreteDef for abstract things, as they are turned into axioms.
  def <- ignoreAbstractMode $ getConstInfo q
  case defAbstract def of
    AbstractDef -> inAbstractMode $ cont def
    ConcreteDef -> inConcreteMode $ cont def

-- | Check whether a name might have to be treated abstractly (either if we're
--   'inAbstractMode' or it's not a local name). Returns true for things not
--   declared abstract as well, but for those 'makeAbstract' will have no effect.
treatAbstractly :: MonadReader TCEnv m => QName -> m Bool
treatAbstractly q = asks $ treatAbstractly' q

-- | Andreas, 2015-07-01:
--   If the @current@ module is a weak suffix of the identifier module,
--   we can see through its abstract definition if we are abstract.
--   (Then @treatAbstractly'@ returns @False@).
--
--   If I am not mistaken, then we cannot see definitions in the @where@
--   block of an abstract function from the perspective of the function,
--   because then the current module is a strict prefix of the module
--   of the local identifier.
--   This problem is fixed by removing trailing anonymous module name parts
--   (underscores) from both names.
treatAbstractly' :: QName -> TCEnv -> Bool
treatAbstractly' q env = case envAbstractMode env of
  ConcreteMode       -> True
  IgnoreAbstractMode -> False
  AbstractMode       -> not $ current == m || current `isSubModuleOf` m
  where
    current = dropAnon $ envCurrentModule env
    m       = dropAnon $ qnameModule q
    dropAnon (MName ms) = MName $ reverse $ dropWhile isNoName $ reverse ms

-- | Get type of a constant, instantiated to the current context.
typeOfConst :: QName -> TCM Type
typeOfConst q = defType <$> (instantiateDef =<< getConstInfo q)

-- | Get relevance of a constant.
relOfConst :: QName -> TCM Relevance
relOfConst q = defRelevance <$> getConstInfo q

-- | The name must be a datatype.
sortOfConst :: QName -> TCM Sort
sortOfConst q =
    do  d <- theDef <$> getConstInfo q
        case d of
            Datatype{dataSort = s} -> return s
            _                      -> fail $ "Expected " ++ show q ++ " to be a datatype."

-- | The number of dropped parameters for a definition.
--   0 except for projection(-like) functions and constructors.
droppedPars :: Definition -> Int
droppedPars d = case theDef d of
    Axiom{}                  -> 0
    def@Function{}           -> projectionArgs def
    Datatype  {dataPars = _} -> 0  -- not dropped
    Record     {recPars = _} -> 0  -- not dropped
    Constructor{conPars = n} -> n
    Primitive{}              -> 0
    AbstractDefn             -> __IMPOSSIBLE__

-- | Is it the name of a record projection?
{-# SPECIALIZE isProjection :: QName -> TCM (Maybe Projection) #-}
isProjection :: HasConstInfo m => QName -> m (Maybe Projection)
isProjection qn = isProjection_ . theDef <$> getConstInfo qn

isProjection_ :: Defn -> Maybe Projection
isProjection_ def =
  case def of
    Function { funProjection = result } -> result
    _                                   -> Nothing

-- | Is it a function marked STATIC?
isStaticFun :: Defn -> Bool
isStaticFun = (^. funStatic)

-- | Is it a function marked INLINE?
isInlineFun :: Defn -> Bool
isInlineFun = (^. funInline)

-- | Returns @True@ if we are dealing with a proper projection,
--   i.e., not a projection-like function nor a record field value
--   (projection applied to argument).
isProperProjection :: Defn -> Bool
isProperProjection d = caseMaybe (isProjection_ d) False $ \ isP ->
  if projIndex isP <= 0 then False else isJust $ projProper isP

-- | Number of dropped initial arguments of a projection(-like) function.
projectionArgs :: Defn -> Int
projectionArgs = maybe 0 (max 0 . pred . projIndex) . isProjection_

-- | Check whether a definition uses copatterns.
usesCopatterns :: QName -> TCM Bool
usesCopatterns q = do
  d <- theDef <$> getConstInfo q
  return $ case d of
    Function{ funCopatternLHS = b } -> b
    _ -> False

-- | Apply a function @f@ to its first argument, producing the proper
--   postfix projection if @f@ is a projection.
applyDef :: ProjOrigin -> QName -> Arg Term -> TCM Term
applyDef o f a = do
  let fallback = return $ Def f [Apply a]
  caseMaybeM (isProjection f) fallback $ \ isP -> do
    if projIndex isP <= 0 then fallback else do
      -- Get the original projection, if existing.
      if isNothing (projProper isP) then fallback else do
        return $ unArg a `applyE` [Proj o $ projOrig isP]<|MERGE_RESOLUTION|>--- conflicted
+++ resolved
@@ -747,7 +747,6 @@
 getCompiledArgUse :: QName -> TCM [Bool]
 getCompiledArgUse q = maybe [] cArgUsage <$> getCompiled q
 
-<<<<<<< HEAD
 -- | add data constructors to a datatype
 addDataCons :: QName -> [QName] -> TCM ()
 addDataCons d cs = modifySignature $ updateDefinition d $ updateTheDef $ \ def ->
@@ -756,11 +755,6 @@
     Datatype{} -> def {dataCons = cs' }
     _          -> __IMPOSSIBLE__
 
--- | Get the mutually recursive identifiers.
-getMutual :: QName -> TCM [QName]
-getMutual d = do
-  (theDef <$> getConstInfo d) <&> \case
-=======
 -- | Get the mutually recursive identifiers of a symbol from the signature.
 getMutual :: QName -> TCM (Maybe [QName])
 getMutual d = getMutual_ . theDef <$> getConstInfo d
@@ -768,7 +762,6 @@
 -- | Get the mutually recursive identifiers from a `Definition`.
 getMutual_ :: Defn -> Maybe [QName]
 getMutual_ = \case
->>>>>>> 7aa6eb67
     Function {  funMutual = m } -> m
     Datatype { dataMutual = m } -> m
     Record   {  recMutual = m } -> m
