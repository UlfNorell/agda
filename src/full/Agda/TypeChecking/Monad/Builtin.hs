--- conflicted
+++ resolved
@@ -89,11 +89,7 @@
   case ignoreSharing v of
     Lit (LitNat r n)
       | n == 0    -> pZero
-<<<<<<< HEAD
-      | n > 0     -> (`apply` [defaultArg $ Lit $ LitNat r $ n - 1]) <$> pSuc
-=======
-      | n > 0     -> (`apply1` Lit (LitInt r $ n - 1)) <$> pSuc
->>>>>>> 9526da90
+      | n > 0     -> (`apply1` Lit (LitNat r $ n - 1)) <$> pSuc
       | otherwise -> pure v
     _ -> pure v
 
