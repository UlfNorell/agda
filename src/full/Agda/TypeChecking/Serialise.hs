--- conflicted
+++ resolved
@@ -57,11 +57,7 @@
 -- 32-bit machines). Word64 does not have these problems.
 
 currentInterfaceVersion :: Word64
-<<<<<<< HEAD
 currentInterfaceVersion = 20151108 * 10 + 0
-=======
-currentInterfaceVersion = 20151118 * 10 + 0
->>>>>>> 6b6bdad5
 
 -- | Encodes something. To ensure relocatability file paths in
 -- positions are replaced with module names.
