
-- Andreas, Makoto, Francesco 2014-10-15 AIM XX:
-- -O2 does not have any noticable effect on runtime
-- but sabotages cabal repl with -Werror
-- (due to a conflict with --interactive warning)
-- {-# OPTIONS_GHC -O2                      #-}

-- | Structure-sharing serialisation of Agda interface files.

-- -!-!-!-!-!-!-!-!-!-!-!-!-!-!-!-!-!-!-!-!-!-!-!-!-!-!-!-!-!-!-!-!-!-!-
-- NOTE: Every time the interface format is changed the interface
-- version number should be bumped _in the same patch_.
--
-- See 'currentInterfaceVersion' below.
--
-- -!-!-!-!-!-!-!-!-!-!-!-!-!-!-!-!-!-!-!-!-!-!-!-!-!-!-!-!-!-!-!-!-!-!-

module Agda.TypeChecking.Serialise
  ( encode, encodeFile, encodeInterface
  , decode, decodeFile, decodeInterface, decodeHashes
  , EmbPrj
  )
  where

import Control.Applicative
import Control.Arrow (second)
import Control.DeepSeq
import qualified Control.Exception as E
import Control.Monad
import Control.Monad.Reader
import Control.Monad.State.Strict

import Data.Array.IArray
import Data.Word
import qualified Data.ByteString.Lazy as L
import qualified Data.HashTable.IO as H
import qualified Data.Map as Map
import qualified Data.Binary as B
import qualified Data.Binary.Get as B
import qualified Data.Binary.Put as B
import qualified Data.List as List
import Data.Function

import qualified Codec.Compression.GZip as G

import qualified Agda.TypeChecking.Monad.Benchmark as Bench

import Agda.TypeChecking.Serialise.Base
import Agda.TypeChecking.Serialise.Instances ()

import Agda.TypeChecking.Monad

import Agda.Utils.Hash
import Agda.Utils.IORef
import Agda.Utils.Lens

import Agda.Utils.Except

-- Note that the Binary instance for Int writes 64 bits, but throws
-- away the 32 high bits when reading (at the time of writing, on
-- 32-bit machines). Word64 does not have these problems.

currentInterfaceVersion :: Word64
<<<<<<< HEAD
currentInterfaceVersion = 20170131 * 10 + 0
=======
currentInterfaceVersion = 20170202 * 10 + 0
>>>>>>> ad6fa050

-- | Encodes something. To ensure relocatability file paths in
-- positions are replaced with module names.

encode :: EmbPrj a => a -> TCM L.ByteString
encode a = do
    collectStats <- hasVerbosity "profile.serialize" 20
    fileMod <- sourceToModule
    newD@(Dict nD sD bD iD dD _tD
      _nameD
      _qnameD
      nC sC bC iC dC tC
      nameC
      qnameC
      stats _ _) <- liftIO $ emptyDict collectStats
    root <- liftIO $ (`runReaderT` newD) $ do
       icodeFileMod fileMod
       icode a
    nL <- benchSort $ l nD
    sL <- benchSort $ l sD
    bL <- benchSort $ l bD
    iL <- benchSort $ l iD
    dL <- benchSort $ l dD
    -- Record reuse statistics.
    verboseS "profile.sharing" 10 $ do
      statistics "pointers" tC
    verboseS "profile.serialize" 10 $ do
      statistics "Integer"  iC
      statistics "String"   sC
      statistics "ByteString" bC
      statistics "Double"   dC
      statistics "Node"     nC
      statistics "Shared Term" tC
      statistics "A.QName"  qnameC
      statistics "A.Name"  nameC
    when collectStats $ do
      stats <- Map.fromList . map (second toInteger) <$> do
        liftIO $ H.toList stats
      modifyStatistics $ Map.union stats
    -- Encode hashmaps and root, and compress.
    bits1 <- Bench.billTo [ Bench.Serialization, Bench.BinaryEncode ] $
      return $!! B.encode (root, nL, sL, bL, iL, dL)
    let compressParams = G.defaultCompressParams
          { G.compressLevel    = G.bestSpeed
          , G.compressStrategy = G.huffmanOnlyStrategy
          }
    cbits <- Bench.billTo [ Bench.Serialization, Bench.Compress ] $
      return $!! G.compressWith compressParams bits1
    let x = B.encode currentInterfaceVersion `L.append` cbits
    return x
  where
    l h = List.map fst . List.sortBy (compare `on` snd) <$> H.toList h
    benchSort = Bench.billTo [Bench.Serialization, Bench.Sort] . liftIO
    statistics :: String -> IORef FreshAndReuse -> TCM ()
    statistics kind ioref = do
      FreshAndReuse fresh reused <- liftIO $ readIORef ioref
      tickN (kind ++ "  (fresh)") $ fromIntegral fresh
      tickN (kind ++ " (reused)") $ fromIntegral reused

-- encode :: EmbPrj a => a -> TCM L.ByteString
-- encode a = do
--     fileMod <- sourceToModule
--     (x, shared, total) <- liftIO $ do
--       newD@(Dict nD sD iD dD _ _ _ _ _ stats _) <- emptyDict fileMod
--       root <- runReaderT (icode a) newD
--       nL <- l nD; sL <- l sD; iL <- l iD; dL <- l dD
--       (shared, total) <- readIORef stats
--       return (B.encode currentInterfaceVersion `L.append`
--               G.compress (B.encode (root, nL, sL, iL, dL)), shared, total)
--     verboseS "profile.sharing" 10 $ do
--       tickN "pointers (reused)" $ fromIntegral shared
--       tickN "pointers" $ fromIntegral total
--     return x
--   where
--   l h = List.map fst . List.sortBy (compare `on` snd) <$> H.toList h

-- | Decodes something. The result depends on the include path.
--
-- Returns 'Nothing' if the input does not start with the right magic
-- number or some other decoding error is encountered.

decode :: EmbPrj a => L.ByteString -> TCM (Maybe a)
decode s = do
  mf   <- use stModuleToSource
  incs <- getIncludeDirs

  -- Note that B.runGetState and G.decompress can raise errors if the
  -- input is malformed. The decoder is (intended to be) strict enough
  -- to ensure that all such errors can be caught by the handler here.

  shared <- sharedFun

  (mf, r) <- liftIO $ E.handle (\(E.ErrorCall s) -> noResult s) $ do

    (ver, s, _) <- return $ runGetState B.get s 0
    if ver /= currentInterfaceVersion
     then noResult "Wrong interface version."
     else do

      ((r, nL, sL, bL, iL, dL), s, _) <-
        return $ runGetState B.get (G.decompress s) 0
      if s /= L.empty
         -- G.decompress seems to throw away garbage at the end, so
         -- the then branch is possibly dead code.
       then noResult "Garbage at end."
       else do

        st <- St (ar nL) (ar sL) (ar bL) (ar iL) (ar dL)
                <$> liftIO H.new
                <*> return mf <*> return incs
                <*> return shared
        (r, st) <- runStateT (runExceptT (value r)) st
        return (Just (modFile st), r)

  case mf of
    Nothing -> return ()
    Just mf -> stModuleToSource .= mf

  case r of
    Right x   -> return (Just x)
    Left  err -> do
      reportSLn "import.iface" 5 $ "Error when decoding interface file"
      -- Andreas, 2014-06-11 deactivated debug printing
      -- in order to get rid of dependency of Serialize on TCM.Pretty
      -- reportSDoc "import.iface" 5 $
      --   text "Error when decoding interface file:"
      --   $+$ nest 2 (prettyTCM err)
      return Nothing

  where
  ar l = listArray (0, List.genericLength l - 1) l

  noResult s = return (Nothing, Left $ GenericError s)

encodeInterface :: Interface -> TCM L.ByteString
encodeInterface i = L.append hashes <$> encode i
  where
    hashes :: L.ByteString
    hashes = B.runPut $ B.put (iSourceHash i) >> B.put (iFullHash i)

-- | Encodes something. To ensure relocatability file paths in
-- positions are replaced with module names.

encodeFile :: FilePath -> Interface -> TCM ()
encodeFile f i = liftIO . L.writeFile f =<< encodeInterface i

-- | Decodes something. The result depends on the include path.
--
-- Returns 'Nothing' if the file does not start with the right magic
-- number or some other decoding error is encountered.

decodeInterface :: L.ByteString -> TCM (Maybe Interface)
decodeInterface s = decode $ L.drop 16 s

decodeHashes :: L.ByteString -> Maybe (Hash, Hash)
decodeHashes s
  | L.length s < 16 = Nothing
  | otherwise       = Just $ B.runGet getH $ L.take 16 s
  where getH = (,) <$> B.get <*> B.get

decodeFile :: FilePath -> TCM (Maybe Interface)
decodeFile f = decodeInterface =<< liftIO (L.readFile f)

-- | Store a 'SourceToModule' (map from 'AbsolutePath' to 'TopLevelModuleName')
--   as map from 'AbsolutePath' to 'Int32', in order to directly get the identifiers
--   from absolute pathes rather than going through top level module names.
icodeFileMod
  :: SourceToModule
     -- ^ Maps file names to the corresponding module names.
     --   Must contain a mapping for every file name that is later encountered.
  -> S ()
icodeFileMod fileMod = do
  hmap <- asks absPathD
  forM_ (Map.toList fileMod) $ \ (absolutePath, topLevelModuleName) -> do
    i <- icod_ topLevelModuleName
    liftIO $ H.insert hmap absolutePath i<|MERGE_RESOLUTION|>--- conflicted
+++ resolved
@@ -61,11 +61,7 @@
 -- 32-bit machines). Word64 does not have these problems.
 
 currentInterfaceVersion :: Word64
-<<<<<<< HEAD
-currentInterfaceVersion = 20170131 * 10 + 0
-=======
 currentInterfaceVersion = 20170202 * 10 + 0
->>>>>>> ad6fa050
 
 -- | Encodes something. To ensure relocatability file paths in
 -- positions are replaced with module names.
