
-- Andreas, Makoto, Francesco 2014-10-15 AIM XX:
-- -O2 does not have any noticable effect on runtime
-- but sabotages cabal repl with -Werror
-- (due to a conflict with --interactive warning)
-- {-# OPTIONS_GHC -O2                      #-}

-- | Structure-sharing serialisation of Agda interface files.

-- -!-!-!-!-!-!-!-!-!-!-!-!-!-!-!-!-!-!-!-!-!-!-!-!-!-!-!-!-!-!-!-!-!-!-
-- NOTE: Every time the interface format is changed the interface
-- version number should be bumped _in the same patch_.
--
-- See 'currentInterfaceVersion' below.
--
-- -!-!-!-!-!-!-!-!-!-!-!-!-!-!-!-!-!-!-!-!-!-!-!-!-!-!-!-!-!-!-!-!-!-!-

module Agda.TypeChecking.Serialise
  ( encode, encodeFile, encodeInterface
  , decode, decodeFile, decodeInterface, decodeHashes
  , EmbPrj
  )
  where

import Control.Applicative
import Control.Arrow (second)
import Control.DeepSeq
import qualified Control.Exception as E
import Control.Monad
import Control.Monad.Reader
import Control.Monad.State.Strict

import Data.Array.IArray
import Data.Word
import qualified Data.ByteString.Lazy as L
import qualified Data.HashTable.IO as H
import qualified Data.Map as Map
import qualified Data.Binary as B
import qualified Data.Binary.Get as B
import qualified Data.Binary.Put as B
import qualified Data.List as List
import Data.Function

import qualified Codec.Compression.GZip as G

import qualified Agda.TypeChecking.Monad.Benchmark as Bench

import Agda.TypeChecking.Serialise.Base
import Agda.TypeChecking.Serialise.Instances ()

import Agda.TypeChecking.Monad

import Agda.Utils.Hash
import Agda.Utils.IORef
import Agda.Utils.Lens

import Agda.Utils.Except

-- Note that the Binary instance for Int writes 64 bits, but throws
-- away the 32 high bits when reading (at the time of writing, on
-- 32-bit machines). Word64 does not have these problems.

currentInterfaceVersion :: Word64
<<<<<<< HEAD
currentInterfaceVersion = 20170411 * 10 + 1
=======
currentInterfaceVersion = 20170513 * 10 + 0
>>>>>>> c6f78bb4

-- | Encodes something. To ensure relocatability file paths in
-- positions are replaced with module names.

encode :: EmbPrj a => a -> TCM L.ByteString
encode a = do
    collectStats <- hasVerbosity "profile.serialize" 20
    fileMod <- sourceToModule
    newD@(Dict nD sD bD iD dD _tD
      _nameD
      _qnameD
      nC sC bC iC dC tC
      nameC
      qnameC
      stats _ _) <- liftIO $ emptyDict collectStats
    root <- liftIO $ (`runReaderT` newD) $ do
       icodeFileMod fileMod
       icode a
    nL <- benchSort $ l nD
    sL <- benchSort $ l sD
    bL <- benchSort $ l bD
    iL <- benchSort $ l iD
    dL <- benchSort $ l dD
    -- Record reuse statistics.
    verboseS "profile.sharing" 10 $ do
      statistics "pointers" tC
    verboseS "profile.serialize" 10 $ do
      statistics "Integer"  iC
      statistics "String"   sC
      statistics "ByteString" bC
      statistics "Double"   dC
      statistics "Node"     nC
      statistics "Shared Term" tC
      statistics "A.QName"  qnameC
      statistics "A.Name"  nameC
    when collectStats $ do
      stats <- Map.fromList . map (second toInteger) <$> do
        liftIO $ H.toList stats
      modifyStatistics $ Map.union stats
    -- Encode hashmaps and root, and compress.
    bits1 <- Bench.billTo [ Bench.Serialization, Bench.BinaryEncode ] $
      return $!! B.encode (root, nL, sL, bL, iL, dL)
    let compressParams = G.defaultCompressParams
          { G.compressLevel    = G.bestSpeed
          , G.compressStrategy = G.huffmanOnlyStrategy
          }
    cbits <- Bench.billTo [ Bench.Serialization, Bench.Compress ] $
      return $!! G.compressWith compressParams bits1
    let x = B.encode currentInterfaceVersion `L.append` cbits
    return x
  where
    l h = List.map fst . List.sortBy (compare `on` snd) <$> H.toList h
    benchSort = Bench.billTo [Bench.Serialization, Bench.Sort] . liftIO
    statistics :: String -> IORef FreshAndReuse -> TCM ()
    statistics kind ioref = do
      FreshAndReuse fresh reused <- liftIO $ readIORef ioref
      tickN (kind ++ "  (fresh)") $ fromIntegral fresh
      tickN (kind ++ " (reused)") $ fromIntegral reused

-- encode :: EmbPrj a => a -> TCM L.ByteString
-- encode a = do
--     fileMod <- sourceToModule
--     (x, shared, total) <- liftIO $ do
--       newD@(Dict nD sD iD dD _ _ _ _ _ stats _) <- emptyDict fileMod
--       root <- runReaderT (icode a) newD
--       nL <- l nD; sL <- l sD; iL <- l iD; dL <- l dD
--       (shared, total) <- readIORef stats
--       return (B.encode currentInterfaceVersion `L.append`
--               G.compress (B.encode (root, nL, sL, iL, dL)), shared, total)
--     verboseS "profile.sharing" 10 $ do
--       tickN "pointers (reused)" $ fromIntegral shared
--       tickN "pointers" $ fromIntegral total
--     return x
--   where
--   l h = List.map fst . List.sortBy (compare `on` snd) <$> H.toList h

-- | Decodes something. The result depends on the include path.
--
-- Returns 'Nothing' if the input does not start with the right magic
-- number or some other decoding error is encountered.

decode :: EmbPrj a => L.ByteString -> TCM (Maybe a)
decode s = do
  mf   <- use stModuleToSource
  incs <- getIncludeDirs

  -- Note that B.runGetState and G.decompress can raise errors if the
  -- input is malformed. The decoder is (intended to be) strict enough
  -- to ensure that all such errors can be caught by the handler here.

  shared <- sharedFun

  (mf, r) <- liftIO $ E.handle (\(E.ErrorCall s) -> noResult s) $ do

    (ver, s, _) <- return $ runGetState B.get s 0
    if ver /= currentInterfaceVersion
     then noResult "Wrong interface version."
     else do

      ((r, nL, sL, bL, iL, dL), s, _) <-
        return $ runGetState B.get (G.decompress s) 0
      if s /= L.empty
         -- G.decompress seems to throw away garbage at the end, so
         -- the then branch is possibly dead code.
       then noResult "Garbage at end."
       else do

        st <- St (ar nL) (ar sL) (ar bL) (ar iL) (ar dL)
                <$> liftIO H.new
                <*> return mf <*> return incs
                <*> return shared
        (r, st) <- runStateT (runExceptT (value r)) st
        return (Just (modFile st), r)

  case mf of
    Nothing -> return ()
    Just mf -> stModuleToSource .= mf

  case r of
    Right x   -> return (Just x)
    Left  err -> do
      reportSLn "import.iface" 5 $ "Error when decoding interface file"
      -- Andreas, 2014-06-11 deactivated debug printing
      -- in order to get rid of dependency of Serialize on TCM.Pretty
      -- reportSDoc "import.iface" 5 $
      --   text "Error when decoding interface file:"
      --   $+$ nest 2 (prettyTCM err)
      return Nothing

  where
  ar l = listArray (0, List.genericLength l - 1) l

  noResult s = return (Nothing, Left $ GenericError s)

encodeInterface :: Interface -> TCM L.ByteString
encodeInterface i = L.append hashes <$> encode i
  where
    hashes :: L.ByteString
    hashes = B.runPut $ B.put (iSourceHash i) >> B.put (iFullHash i)

-- | Encodes something. To ensure relocatability file paths in
-- positions are replaced with module names.

encodeFile :: FilePath -> Interface -> TCM ()
encodeFile f i = liftIO . L.writeFile f =<< encodeInterface i

-- | Decodes something. The result depends on the include path.
--
-- Returns 'Nothing' if the file does not start with the right magic
-- number or some other decoding error is encountered.

decodeInterface :: L.ByteString -> TCM (Maybe Interface)
decodeInterface s = decode $ L.drop 16 s

decodeHashes :: L.ByteString -> Maybe (Hash, Hash)
decodeHashes s
  | L.length s < 16 = Nothing
  | otherwise       = Just $ B.runGet getH $ L.take 16 s
  where getH = (,) <$> B.get <*> B.get

decodeFile :: FilePath -> TCM (Maybe Interface)
decodeFile f = decodeInterface =<< liftIO (L.readFile f)

-- | Store a 'SourceToModule' (map from 'AbsolutePath' to 'TopLevelModuleName')
--   as map from 'AbsolutePath' to 'Int32', in order to directly get the identifiers
--   from absolute pathes rather than going through top level module names.
icodeFileMod
  :: SourceToModule
     -- ^ Maps file names to the corresponding module names.
     --   Must contain a mapping for every file name that is later encountered.
  -> S ()
icodeFileMod fileMod = do
  hmap <- asks absPathD
  forM_ (Map.toList fileMod) $ \ (absolutePath, topLevelModuleName) -> do
    i <- icod_ topLevelModuleName
    liftIO $ H.insert hmap absolutePath i<|MERGE_RESOLUTION|>--- conflicted
+++ resolved
@@ -61,11 +61,7 @@
 -- 32-bit machines). Word64 does not have these problems.
 
 currentInterfaceVersion :: Word64
-<<<<<<< HEAD
-currentInterfaceVersion = 20170411 * 10 + 1
-=======
-currentInterfaceVersion = 20170513 * 10 + 0
->>>>>>> c6f78bb4
+currentInterfaceVersion = 20170515 * 10 + 0
 
 -- | Encodes something. To ensure relocatability file paths in
 -- positions are replaced with module names.
