{-# LANGUAGE CPP                       #-}
{-# LANGUAGE ExistentialQuantification #-}
{-# LANGUAGE FlexibleInstances         #-}
{-# LANGUAGE ScopedTypeVariables       #-}

#if __GLASGOW_HASKELL__ >= 710
{-# LANGUAGE FlexibleContexts #-}
#endif

#if __GLASGOW_HASKELL__ <= 708
{-# LANGUAGE OverlappingInstances #-}
#endif

-- Andreas, Makoto, Francesco 2014-10-15 AIM XX:
-- -O2 does not have any noticable effect on runtime
-- but sabotages cabal repl with -Werror
-- (due to a conflict with --interactive warning)
-- {-# OPTIONS_GHC -O2                      #-}

-- | Structure-sharing serialisation of Agda interface files.

-- -!-!-!-!-!-!-!-!-!-!-!-!-!-!-!-!-!-!-!-!-!-!-!-!-!-!-!-!-!-!-!-!-!-!-
-- NOTE: Every time the interface format is changed the interface
-- version number should be bumped _in the same patch_.
-- -!-!-!-!-!-!-!-!-!-!-!-!-!-!-!-!-!-!-!-!-!-!-!-!-!-!-!-!-!-!-!-!-!-!-

module Agda.TypeChecking.Serialise
  ( encode, encodeFile, encodeInterface
  , decode, decodeFile, decodeInterface, decodeHashes
  , EmbPrj
  )
  where

import Control.Applicative
import Control.Arrow (second)
import Control.DeepSeq
import qualified Control.Exception as E
import Control.Monad
import Control.Monad.Reader
import Control.Monad.State.Strict (StateT, runStateT, gets, modify)

import Data.Array.IArray
import Data.Word
import qualified Data.ByteString.Lazy as L
import Data.Hashable
import qualified Data.HashTable.IO as H
import Data.Int (Int32)
import Data.Maybe
import Data.Map (Map)
import qualified Data.Map as Map
import Data.Set (Set)
import qualified Data.Set as Set
import qualified Data.Binary as B
import qualified Data.Binary.Get as B
import qualified Data.Binary.Put as B
import qualified Data.List as List
import Data.Function
import Data.Typeable ( cast, Typeable, typeOf, TypeRep )

import qualified Codec.Compression.GZip as G

import qualified Agda.Compiler.Epic.Interface as Epic
import qualified Agda.Compiler.UHC.Pragmas.Base as CR
import qualified Agda.Compiler.UHC.ModuleInfo as UHC
import qualified Agda.Compiler.UHC.AuxAST as UHCA
import qualified Agda.Compiler.UHC.Naming as UHCN
import qualified Agda.Compiler.UHC.Bridge as UHCB

import Agda.Syntax.Common as Common
import Agda.Syntax.Concrete.Name as C
import qualified Agda.Syntax.Concrete as C
import qualified Agda.Syntax.Abstract as A
import Agda.Syntax.Info
import Agda.Syntax.Internal as I
import Agda.Syntax.Scope.Base
import Agda.Syntax.Position as P
-- import Agda.Syntax.Position (Position, Range, noRange)
-- import qualified Agda.Syntax.Position as P
import Agda.Syntax.Fixity
import Agda.Syntax.Notation
import Agda.Syntax.Literal
import qualified Agda.Compiler.JS.Syntax as JS
import qualified Agda.Interaction.Highlighting.Range   as HR
import qualified Agda.Interaction.Highlighting.Precise as HP
import Agda.Interaction.FindFile

import qualified Agda.TypeChecking.Monad.Benchmark as Bench

import Agda.TypeChecking.Monad
import Agda.TypeChecking.CompiledClause
import Agda.TypeChecking.Positivity.Occurrence
-- import Agda.TypeChecking.Pretty

import Agda.Utils.BiMap (BiMap)
import qualified Agda.Utils.BiMap as BiMap
import Agda.Utils.HashMap (HashMap)
import Agda.Utils.Hash
import qualified Agda.Utils.HashMap as HMap
import Agda.Utils.FileName
import Agda.Utils.IORef
import Agda.Utils.Lens
import Agda.Utils.Monad
import Agda.Utils.Permutation

import Agda.Utils.Except ( ExceptT, MonadError(throwError), runExceptT )

#include "undefined.h"
import Agda.Utils.Impossible

-- Note that the Binary instance for Int writes 64 bits, but throws
-- away the 32 high bits when reading (at the time of writing, on
-- 32-bit machines). Word64 does not have these problems.

currentInterfaceVersion :: Word64
currentInterfaceVersion = 20150714 * 10 + 0

-- | Constructor tag (maybe omitted) and argument indices.

type Node = [Int32]

-- | The type of hashtables used in this module.
--
-- A very limited amount of testing indicates that 'H.CuckooHashTable'
-- is somewhat slower than 'H.BasicHashTable', and that
-- 'H.LinearHashTable' and the hashtables from "Data.Hashtable" are
-- much slower.

#if defined(mingw32_HOST_OS) && defined(x86_64_HOST_ARCH)
type HashTable k v = H.CuckooHashTable k v
#else
type HashTable k v = H.BasicHashTable k v
#endif

-- | Structure providing fresh identifiers for hash map
--   and counting hash map hits (i.e. when no fresh identifier required).
data FreshAndReuse = FreshAndReuse
  { farFresh :: !Int32 -- ^ Number of hash map misses.
  , farReuse :: !Int32 -- ^ Number of hash map hits.
  }

farEmpty :: FreshAndReuse
farEmpty = FreshAndReuse 0 0

lensFresh :: Lens' Int32 FreshAndReuse
lensFresh f r = f (farFresh r) <&> \ i -> r { farFresh = i }

lensReuse :: Lens' Int32 FreshAndReuse
lensReuse f r = f (farReuse r) <&> \ i -> r { farReuse = i }

-- | Two 'A.QName's are equal if their @QNameId@ is equal.
type QNameId = [NameId]

-- | Computing a qualified names composed ID.
qnameId :: A.QName -> QNameId
qnameId (A.QName (A.MName ns) n) = map A.nameId $ n:ns

-- | State of the the encoder.
data Dict = Dict
  -- Dictionaries which are serialized:
  { nodeD        :: !(HashTable Node    Int32)    -- ^ Written to interface file.
  , stringD      :: !(HashTable String  Int32)    -- ^ Written to interface file.
  , bstringD     :: !(HashTable L.ByteString Int32) -- ^ Written to interface file.
  , integerD     :: !(HashTable Integer Int32)    -- ^ Written to interface file.
  , doubleD      :: !(HashTable Double  Int32)    -- ^ Written to interface file.
  -- Dicitionaries which are not serialized, but provide
  -- short cuts to speed up serialization:
  , termD        :: !(HashTable (Ptr Term) Int32) -- ^ Not written to interface file.
  -- Andreas, Makoto, AIM XXI
  -- Memoizing A.Name does not buy us much if we already memoize A.QName.
  , nameD        :: !(HashTable NameId  Int32)    -- ^ Not written to interface file.
  , qnameD       :: !(HashTable QNameId Int32)    -- ^ Not written to interface file.
  -- Fresh UIDs and reuse statistics:
  , nodeC        :: !(IORef FreshAndReuse)  -- counters for fresh indexes
  , stringC      :: !(IORef FreshAndReuse)
  , bstringC     :: !(IORef FreshAndReuse)
  , integerC     :: !(IORef FreshAndReuse)
  , doubleC      :: !(IORef FreshAndReuse)
  , termC        :: !(IORef FreshAndReuse)
  , nameC        :: !(IORef FreshAndReuse)
  , qnameC       :: !(IORef FreshAndReuse)
  , stats        :: !(HashTable String Int)
  , collectStats :: Bool
    -- ^ If @True@ collect in @stats@ the quantities of
    --   calls to @icode@ for each @Typeable a@.
  , absPathD     :: !(HashTable AbsolutePath Int32) -- ^ Not written to interface file.
  }

-- | Creates an empty dictionary.
emptyDict
  :: Bool
     -- ^ Collect statistics for @icode@ calls?
  -> IO Dict
emptyDict collectStats = Dict
  <$> H.new
  <*> H.new
  <*> H.new
  <*> H.new
  <*> H.new
  <*> H.new
  <*> H.new
  <*> newIORef farEmpty
  <*> newIORef farEmpty
  <*> newIORef farEmpty
  <*> newIORef farEmpty
  <*> newIORef farEmpty
  <*> newIORef farEmpty
  <*> newIORef farEmpty
  <*> H.new
  <*> pure collectStats
  <*> H.new

-- | Universal type, wraps everything.
data U    = forall a . Typeable a => U !a

-- | Univeral memo structure, to introduce sharing during decoding
type Memo = HashTable (Int32, TypeRep) U    -- (node index, type rep)

-- | State of the decoder.
data St = St
  { nodeE     :: !(Array Int32 Node)     -- ^ Obtained from interface file.
  , stringE   :: !(Array Int32 String)   -- ^ Obtained from interface file.
  , bstringE  :: !(Array Int32 L.ByteString) -- ^ Obtained from interface file.
  , integerE  :: !(Array Int32 Integer)  -- ^ Obtained from interface file.
  , doubleE   :: !(Array Int32 Double)   -- ^ Obtained from interface file.
  , nodeMemo  :: !Memo
    -- ^ Created and modified by decoder.
    --   Used to introduce sharing while deserializing objects.
  , modFile   :: !ModuleToSource
    -- ^ Maps module names to file names. Constructed by the decoder.
  , includes  :: [AbsolutePath]
    -- ^ The include directories.
  , mkShared  :: Term -> Term
  }

-- | Monad used by the encoder.

type S a = ReaderT Dict IO a

-- | Monad used by the decoder.
--
-- 'TCM' is not used because the associated overheads would make
-- decoding slower.

type R a = ExceptT TypeError (StateT St IO) a

-- | Throws an error which is suitable when the data stream is
-- malformed.

malformed :: R a
malformed = throwError $ GenericError "Malformed input."

class Typeable a => EmbPrj a where
  icode :: a -> S Int32  -- ^ Serialization (wrapper).
  icod_ :: a -> S Int32  -- ^ Serialization (worker).
  value :: Int32 -> R a  -- ^ Deserialization.

  icode a = do
    tickICode a
    icod_ a

-- | Increase entry for @a@ in 'stats'.
tickICode :: forall a. Typeable a => a -> S ()
tickICode _ = whenM (asks collectStats) $ do
    let key = "icode " ++ show (typeOf (undefined :: a))
    hmap <- asks stats
    liftIO $ do
      n <- fromMaybe 0 <$> H.lookup hmap key
      H.insert hmap key $! n + 1

-- | Encodes something. To ensure relocatability file paths in
-- positions are replaced with module names.

encode :: EmbPrj a => a -> TCM L.ByteString
encode a = do
    collectStats <- hasVerbosity "profile.serialize" 20
    fileMod <- sourceToModule
<<<<<<< HEAD
    newD@(Dict nD sD bD iD dD _tD _qnameD nC sC bC iC dC tC qnameC stats _ _) <- liftIO $
      emptyDict collectStats
=======
    newD@(Dict nD sD iD dD _tD
      _nameD
      _qnameD
      nC sC iC dC tC
      nameC
      qnameC
      stats _ _) <- liftIO $ emptyDict collectStats
>>>>>>> 21b6c43d
    root <- liftIO $ (`runReaderT` newD) $ do
       icodeFileMod fileMod
       icode a
    nL <- benchSort $ l nD
    sL <- benchSort $ l sD
    bL <- benchSort $ l bD
    iL <- benchSort $ l iD
    dL <- benchSort $ l dD
    -- Record reuse statistics.
    verboseS "profile.sharing" 10 $ do
      statistics "pointers" tC
    verboseS "profile.serialize" 10 $ do
      statistics "Integer"  iC
      statistics "String"   sC
      statistics "ByteString" bC
      statistics "Double"   dC
      statistics "Node"     nC
      statistics "Shared Term" tC
      statistics "A.QName"  qnameC
      statistics "A.Name"  nameC
    when collectStats $ do
      stats <- Map.fromList . map (second toInteger) <$> do
        liftIO $ H.toList stats
      modifyStatistics $ Map.union stats
    -- Encode hashmaps and root, and compress.
    bits1 <- Bench.billTo [ Bench.Serialization, Bench.BinaryEncode ] $
      return $!! B.encode (root, nL, sL, bL, iL, dL)
    let compressParams = G.defaultCompressParams
          { G.compressLevel    = G.bestSpeed
          , G.compressStrategy = G.huffmanOnlyStrategy
          }
    cbits <- Bench.billTo [ Bench.Serialization, Bench.Compress ] $
      return $!! G.compressWith compressParams bits1
    let x = B.encode currentInterfaceVersion `L.append` cbits
    return x
  where
    l h = List.map fst . List.sortBy (compare `on` snd) <$> H.toList h
    benchSort = Bench.billTo [Bench.Serialization, Bench.Sort] . liftIO
    statistics :: String -> IORef FreshAndReuse -> TCM ()
    statistics kind ioref = do
      FreshAndReuse fresh reused <- liftIO $ readIORef ioref
      tickN (kind ++ "  (fresh)") $ fromIntegral fresh
      tickN (kind ++ " (reused)") $ fromIntegral reused


-- encode :: EmbPrj a => a -> TCM L.ByteString
-- encode a = do
--     fileMod <- sourceToModule
--     (x, shared, total) <- liftIO $ do
--       newD@(Dict nD sD iD dD _ _ _ _ _ stats _) <- emptyDict fileMod
--       root <- runReaderT (icode a) newD
--       nL <- l nD; sL <- l sD; iL <- l iD; dL <- l dD
--       (shared, total) <- readIORef stats
--       return (B.encode currentInterfaceVersion `L.append`
--               G.compress (B.encode (root, nL, sL, iL, dL)), shared, total)
--     verboseS "profile.sharing" 10 $ do
--       tickN "pointers (reused)" $ fromIntegral shared
--       tickN "pointers" $ fromIntegral total
--     return x
--   where
--   l h = List.map fst . List.sortBy (compare `on` snd) <$> H.toList h

-- | Data.Binary.runGetState is deprecated in favour of runGetIncremental.
--   Reimplementing it in terms of the new function. The new Decoder type contains
--   strict byte strings so we need to be careful not to feed the entire lazy byte
--   string to the decoder at once.
runGetState :: B.Get a -> L.ByteString -> B.ByteOffset -> (a, L.ByteString, B.ByteOffset)
runGetState g s n = feed (B.runGetIncremental g) (L.toChunks s)
  where
    feed (B.Done s n' x) ss     = (x, L.fromChunks (s : ss), n + n')
    feed (B.Fail _ _ err) _     = error err
    feed (B.Partial f) (s : ss) = feed (f $ Just s) ss
    feed (B.Partial f) []       = feed (f Nothing) []

-- | Decodes something. The result depends on the include path.
--
-- Returns 'Nothing' if the input does not start with the right magic
-- number or some other decoding error is encountered.

decode :: EmbPrj a => L.ByteString -> TCM (Maybe a)
decode s = do
  mf   <- use stModuleToSource
  incs <- getIncludeDirs

  -- Note that B.runGetState and G.decompress can raise errors if the
  -- input is malformed. The decoder is (intended to be) strict enough
  -- to ensure that all such errors can be caught by the handler here.

  shared <- sharedFun

  (mf, r) <- liftIO $ E.handle (\(E.ErrorCall s) -> noResult s) $ do

    (ver, s, _) <- return $ runGetState B.get s 0
    if ver /= currentInterfaceVersion
     then noResult "Wrong interface version."
     else do

      ((r, nL, sL, bL, iL, dL), s, _) <-
        return $ runGetState B.get (G.decompress s) 0
      if s /= L.empty
         -- G.decompress seems to throw away garbage at the end, so
         -- the then branch is possibly dead code.
       then noResult "Garbage at end."
       else do

        st <- St (ar nL) (ar sL) (ar bL) (ar iL) (ar dL)
                <$> liftIO H.new
                <*> return mf <*> return incs
                <*> return shared
        (r, st) <- runStateT (runExceptT (value r)) st
        return (Just (modFile st), r)

  case mf of
    Nothing -> return ()
    Just mf -> stModuleToSource .= mf

  case r of
    Right x   -> return (Just x)
    Left  err -> do
      reportSLn "import.iface" 5 $ "Error when decoding interface file"
      -- Andreas, 2014-06-11 deactivated debug printing
      -- in order to get rid of dependency of Serialize on TCM.Pretty
      -- reportSDoc "import.iface" 5 $
      --   text "Error when decoding interface file:"
      --   $+$ nest 2 (prettyTCM err)
      return Nothing

  where
  ar l = listArray (0, List.genericLength l - 1) l

  noResult s = return (Nothing, Left $ GenericError s)

encodeInterface :: Interface -> TCM L.ByteString
encodeInterface i = L.append hashes <$> encode i
  where
    hashes :: L.ByteString
    hashes = B.runPut $ B.put (iSourceHash i) >> B.put (iFullHash i)

-- | Encodes something. To ensure relocatability file paths in
-- positions are replaced with module names.

encodeFile :: FilePath -> Interface -> TCM ()
encodeFile f i = liftIO . L.writeFile f =<< encodeInterface i

-- | Decodes something. The result depends on the include path.
--
-- Returns 'Nothing' if the file does not start with the right magic
-- number or some other decoding error is encountered.

decodeInterface :: L.ByteString -> TCM (Maybe Interface)
decodeInterface s = decode $ L.drop 16 s

decodeHashes :: L.ByteString -> Maybe (Hash, Hash)
decodeHashes s
  | L.length s < 16 = Nothing
  | otherwise       = Just $ B.runGet getH $ L.take 16 s
  where getH = (,) <$> B.get <*> B.get

decodeFile :: FilePath -> TCM (Maybe Interface)
decodeFile f = decodeInterface =<< liftIO (L.readFile f)

-- | Store a 'SourceToModule' (map from 'AbsolutePath' to 'TopLevelModuleName')
--   as map from 'AbsolutePath' to 'Int32', in order to directly get the identifiers
--   from absolute pathes rather than going through top level module names.
icodeFileMod
  :: SourceToModule
     -- ^ Maps file names to the corresponding module names.
     --   Must contain a mapping for every file name that is later encountered.
  -> S ()
icodeFileMod fileMod = do
  hmap <- asks absPathD
  forM_ (Map.toList fileMod) $ \ (absolutePath, topLevelModuleName) -> do
    i <- icod_ topLevelModuleName
    liftIO $ H.insert hmap absolutePath i

#if __GLASGOW_HASKELL__ >= 710
instance {-# OVERLAPPING #-} EmbPrj String where
#else
instance EmbPrj String where
#endif
  icod_   = icodeString
  value i = (! i) `fmap` gets stringE

instance EmbPrj L.ByteString where
  icod_   = icodeX bstringD bstringC
  value i = (! i) `fmap` gets bstringE

instance EmbPrj Integer where
  icod_   = icodeInteger
  value i = (! i) `fmap` gets integerE

instance EmbPrj Word64 where
  icod_ i = icode2' (int32 q) (int32 r)
    where (q, r) = quotRem i (2^32)
          int32 :: Word64 -> Int32
          int32 = fromIntegral
  value = vcase valu where valu [a, b] = return $ n * mod (fromIntegral a) n + mod (fromIntegral b) n
                           valu _      = malformed
                           n = 2^32

instance EmbPrj Int32 where
  icod_ i = return i
  value i = return i

instance EmbPrj Int where
  icod_ i = return (fromIntegral i)
  value i = return (fromIntegral i)

instance EmbPrj Char where
  icod_ c = return (fromIntegral $ fromEnum c)
  value i = return (toEnum $ fromInteger $ toInteger i)

instance EmbPrj Double where
  icod_   = icodeDouble
  value i = (! i) `fmap` gets doubleE

instance EmbPrj () where
  icod_ () = icode0'
  value = vcase valu where valu [] = valu0 ()
                           valu _  = malformed

instance (EmbPrj a, EmbPrj b) => EmbPrj (a, b) where
  icod_ (a, b) = icode2' a b
  value = vcase valu where valu [a, b] = valu2 (,) a b
                           valu _      = malformed

instance (EmbPrj a, EmbPrj b, EmbPrj c) => EmbPrj (a, b, c) where
  icod_ (a, b, c) = icode3' a b c
  value = vcase valu where valu [a, b, c] = valu3 (,,) a b c
                           valu _         = malformed

instance (EmbPrj a, EmbPrj b) => EmbPrj (Either a b) where
  icod_ (Left  x) = icode1 0 x
  icod_ (Right x) = icode1 1 x
  value = vcase valu where valu [0, x] = valu1 Left  x
                           valu [1, x] = valu1 Right x
                           valu _   = malformed

instance EmbPrj a => EmbPrj (Maybe a) where
  icod_ Nothing  = icode0'
  icod_ (Just x) = icode1' x
  value = vcase valu where valu []  = valu0 Nothing
                           valu [x] = valu1 Just x
                           valu _   = malformed

instance EmbPrj Bool where
  icod_ True  = icode0'
  icod_ False = icode0 0
  value = vcase valu where valu []  = valu0 True
                           valu [0] = valu0 False
                           valu _   = malformed

instance EmbPrj AbsolutePath where
  icod_ file = do
    d <-  asks absPathD
    liftIO $ fromMaybe __IMPOSSIBLE__ <$> H.lookup d file
  value m = do
    m :: TopLevelModuleName
            <- value m
    mf      <- gets modFile
    incs    <- gets includes
    (r, mf) <- liftIO $ findFile'' incs m mf
    modify $ \s -> s { modFile = mf }
    case r of
      Left err -> throwError $ findErrorToTypeError m err
      Right f  -> return f

instance EmbPrj Position where
  icod_ (P.Pn file pos line col) = icode4' file pos line col
  value = vcase valu
    where
    valu [f, p, l, c] = valu4 P.Pn f p l c
    valu _            = malformed

instance EmbPrj TopLevelModuleName where
  icod_ (TopLevelModuleName a) = icode1' a
  value = vcase valu where valu [a] = valu1 TopLevelModuleName a
                           valu _   = malformed

#if __GLASGOW_HASKELL__ >= 710
instance {-# OVERLAPPABLE #-} EmbPrj a => EmbPrj [a] where
#else
instance EmbPrj a => EmbPrj [a] where
#endif
  icod_ xs = icodeN =<< mapM icode xs
  value    = vcase (mapM value)
--   icode []       = icode0'
--   icode (x : xs) = icode2' x xs
--   value = vcase valu where valu []      = valu0 []
--                            valu [x, xs] = valu2 (:) x xs
--                            valu _       = malformed

instance (Ord a, Ord b, EmbPrj a, EmbPrj b) => EmbPrj (BiMap a b) where
  icod_ m = icode (BiMap.toList m)
  value m = BiMap.fromList <$> value m

instance (Ord a, EmbPrj a, EmbPrj b) => EmbPrj (Map a b) where
  icod_ m = icode (Map.toList m)
  value m = Map.fromList `fmap` value m

instance (Ord a, EmbPrj a) => EmbPrj (Set a) where
  icod_ s = icode (Set.toList s)
  value s = Set.fromList `fmap` value s

instance EmbPrj P.Interval where
  icod_ (P.Interval p q) = icode2' p q
  value = vcase valu where valu [p, q] = valu2 P.Interval p q
                           valu _      = malformed

instance EmbPrj Range where
  icod_ (P.Range is) = icode1' is
  value = vcase valu where valu [is] = valu1 P.Range is
                           valu _    = malformed

instance EmbPrj HR.Range where
  icod_ (HR.Range a b) = icode2' a b
  value = vcase valu where valu [a, b] = valu2 HR.Range a b
                           valu _      = malformed

instance EmbPrj C.Name where
  icod_ (C.NoName a b) = icode2 0 a b
  icod_ (C.Name r xs)  = icode2' r xs
  value = vcase valu where valu [0, a, b] = valu2 C.NoName a b
                           valu [r, xs]   = valu2 C.Name   r xs
                           valu _         = malformed

instance EmbPrj NamePart where
  icod_ Hole   = icode0'
  icod_ (Id a) = icode1' a
  value = vcase valu where valu []  = valu0 Hole
                           valu [a] = valu1 Id a
                           valu _   = malformed

instance EmbPrj C.QName where
  icod_ (Qual    a b) = icode2' a b
  icod_ (C.QName a  ) = icode1' a
  value = vcase valu where valu [a, b] = valu2 Qual    a b
                           valu [a]    = valu1 C.QName a
                           valu _      = malformed

instance EmbPrj Scope where
  icod_ (Scope a b c d e) = icode5' a b c d e
  value = vcase valu where valu [a, b, c, d, e] = valu5 Scope a b c d e
                           valu _               = malformed

instance EmbPrj NameSpaceId where
  icod_ PublicNS        = icode0'
  icod_ PrivateNS       = icode0 1
  icod_ ImportedNS      = icode0 2
  icod_ OnlyQualifiedNS = icode0 3
  value = vcase valu where valu []  = valu0 PublicNS
                           valu [1] = valu0 PrivateNS
                           valu [2] = valu0 ImportedNS
                           valu [3] = valu0 OnlyQualifiedNS
                           valu _   = malformed

instance EmbPrj Access where
  icod_ PrivateAccess = icode0 0
  icod_ PublicAccess  = icode0'
  icod_ OnlyQualified = icode0 2
  value = vcase valu where valu [0] = valu0 PrivateAccess
                           valu []  = valu0 PublicAccess
                           valu [2] = valu0 OnlyQualified
                           valu _   = malformed

instance EmbPrj NameSpace where
  icod_ (NameSpace a b) = icode2' a b
  value = vcase valu where valu [a, b] = valu2 NameSpace a b
                           valu _      = malformed

instance EmbPrj WhyInScope where
  icod_ Defined       = icode0'
  icod_ (Opened a b)  = icode2 0 a b
  icod_ (Applied a b) = icode2 1 a b
  value = vcase valu where valu []        = valu0 Defined
                           valu [0, a, b] = valu2 Opened a b
                           valu [1, a, b] = valu2 Applied a b
                           valu _         = malformed

instance EmbPrj AbstractName where
  icod_ (AbsName a b c) = icode3' a b c
  value = vcase valu where valu [a, b, c] = valu3 AbsName a b c
                           valu _         = malformed

instance EmbPrj AbstractModule where
  icod_ (AbsModule a b) = icode2' a b
  value = vcase valu where valu [a, b] = valu2 AbsModule a b
                           valu _      = malformed

instance EmbPrj KindOfName where
  icod_ DefName        = icode0'
  icod_ ConName        = icode0 1
  icod_ FldName        = icode0 2
  icod_ PatternSynName = icode0 3
  icod_ QuotableName   = icode0 4
  icod_ MacroName      = icode0 5
  value = vcase valu where valu []  = valu0 DefName
                           valu [1] = valu0 ConName
                           valu [2] = valu0 FldName
                           valu [3] = valu0 PatternSynName
                           valu [4] = valu0 QuotableName
                           valu [5] = valu0 MacroName
                           valu _   = malformed

instance EmbPrj Agda.Syntax.Fixity.Associativity where
  icod_ LeftAssoc  = icode0'
  icod_ RightAssoc = icode0 1
  icod_ NonAssoc   = icode0 2
  value = vcase valu where valu []  = valu0 LeftAssoc
                           valu [1] = valu0 RightAssoc
                           valu [2] = valu0 NonAssoc
                           valu _   = malformed

instance EmbPrj Agda.Syntax.Fixity.PrecedenceLevel where
  icod_ Unrelated   = icode0'
  icod_ (Related a) = icode1' a
  value = vcase valu where valu []  = valu0 Unrelated
                           valu [a] = valu1 Related a
                           valu _   = malformed

instance EmbPrj Agda.Syntax.Fixity.Fixity where
  icod_ (Fixity a b c) = icode3' a b c
  value = vcase valu where valu [a, b, c] = valu3 Fixity a b c
                           valu _         = malformed

instance EmbPrj Agda.Syntax.Fixity.Fixity' where
  icod_ (Fixity' a b) = icode2' a b
  value = vcase valu where valu [a,b] = valu2 Fixity' a b
                           valu _ = malformed

instance EmbPrj GenPart where
  icod_ (BindHole a)   = icode1 0 a
  icod_ (NormalHole a) = icode1 1 a
  icod_ (WildHole a)   = icode1 2 a
  icod_ (IdPart a)     = icode1' a
  value = vcase valu where valu [0, a] = valu1 BindHole a
                           valu [1, a] = valu1 NormalHole a
                           valu [2, a] = valu1 WildHole a
                           valu [a]    = valu1 IdPart a
                           valu _      = malformed

instance EmbPrj A.QName where
  icod_ n@(A.QName a b) = icodeMemo qnameD qnameC (qnameId n) $ icode2' a b
  value = vcase valu where valu [a, b] = valu2 A.QName a b
                           valu _      = malformed

instance EmbPrj A.AmbiguousQName where
  icod_ (A.AmbQ a) = icode a
  value n = A.AmbQ `fmap` value n

instance EmbPrj A.ModuleName where
  icod_ (A.MName a) = icode a
  value n = A.MName `fmap` value n

instance EmbPrj A.Name where
  icod_ (A.Name a b c d) = icodeMemo nameD nameC a $ icode4' a b c d
  value = vcase valu where valu [a, b, c, d] = valu4 A.Name a b c d
                           valu _            = malformed

instance EmbPrj a => EmbPrj (C.FieldAssignment' a) where
  icod_ (C.FieldAssignment a b) = icode2' a b
  value = vcase valu where valu [a, b] = valu2 C.FieldAssignment a b
                           valu _      = malformed

instance (EmbPrj s, EmbPrj t) => EmbPrj (Named s t) where
  icod_ (Named a b) = icode2' a b
  value = vcase valu where valu [a, b] = valu2 Named a b
                           valu _      = malformed

instance EmbPrj a => EmbPrj (Ranged a) where
  icod_ (Ranged r x) = icode2' r x
  value = vcase valu where valu [r, x] = valu2 Ranged r x
                           valu _      = malformed

instance EmbPrj LocalVar where
  icod_ (LocalVar a)      = icode1' a
  icod_ (ShadowedVar a b) = icode2' a b
  value = vcase valu where valu [a]    = valu1 LocalVar a
                           valu [a, b] = valu2 ShadowedVar a b
                           valu _      = malformed

-- Only used for pattern synonyms
instance EmbPrj A.Expr where
  icod_ (A.Var n)               = icode1 0 n
  icod_ (A.Def n)               = icode1 1 n
  icod_ (A.Con ns)              = icode1 2 ns
  icod_ (A.Lit l)               = icode1 3 l
  icod_ (A.QuestionMark{})      = icode0 4
  icod_ (A.Underscore _)        = icode0 5
  icod_ (A.App _ a b)           = icode2 6 a b
  icod_ (A.WithApp _ a b)       = icode2 7 a b
  icod_ (A.Lam  _ a b)          = icode2 8 a b
  icod_ (A.AbsurdLam _ a)       = icode1 9 a
  icod_ (A.ExtendedLam _ _ _ _) = __IMPOSSIBLE__
  icod_ (A.Pi   _ a b)          = icode2 11 a b
  icod_ (A.Fun  _ a b)          = icode2 12 a b
  icod_ (A.Set  _ a)            = icode1 13 a
  icod_ (A.Prop _)              = icode0 14
  icod_ (A.Let  _ _ _)          = __IMPOSSIBLE__
  icod_ (A.ETel{})              = __IMPOSSIBLE__
  icod_ (A.Rec  _ a)            = icode1 17 a
  icod_ (A.RecUpdate _ a b)     = icode2 18 a b
  -- Andreas, 2015-07-15, drop scopes embedded in expressions.
  -- As expressions are not @unScope@d before serialization,
  -- this case is not __IMPOSSIBLE__.
  icod_ (A.ScopedExpr a b)      = icod_ b -- WAS: icode2 19 a b
  icod_ (A.QuoteGoal _ a b)     = icode2 20 a b
  icod_ (A.QuoteContext _)      = icode0 21
  icod_ (A.Quote _)             = icode0 22
  icod_ (A.QuoteTerm _)         = icode0 23
  icod_ (A.Unquote _)           = icode0 24
  icod_ (A.Tactic _ _ _ _)      = __IMPOSSIBLE__
  icod_ (A.DontCare a)          = icode1 25 a
  icod_ (A.PatternSyn a)        = icode1 26 a
  icod_ (A.Proj a)              = icode1 27 a
  icod_ (A.Macro a)             = icode1 28 a

  value = vcase valu
    where
      valu [0, a]     = valu1 A.Var a
      valu [1, a]     = valu1 A.Def a
      valu [2, a]     = valu1 A.Con a
      valu [3, a]     = valu1 A.Lit a
      valu [4]        = valu0 (A.QuestionMark emptyMetaInfo 0)
      valu [5]        = valu0 (A.Underscore emptyMetaInfo)
      valu [6, a, b]  = valu2 (A.App i) a b
      valu [7, a, b]  = valu2 (A.WithApp i) a b
      valu [8, a, b]  = valu2 (A.Lam i) a b
      valu [9, a]     = valu1 (A.AbsurdLam i) a
      valu [11, a, b] = valu2 (A.Pi i) a b
      valu [12, a, b] = valu2 (A.Fun i) a b
      valu [13, a]    = valu1 (A.Set i) a
      valu [14]       = valu0 (A.Prop i)
      valu [17, a]    = valu1 (A.Rec i) a
      valu [18, a, b] = valu2 (A.RecUpdate i) a b
      -- valu [19, a, b] = valu2 A.ScopedExpr a b
      valu [20, a, b] = valu2 (A.QuoteGoal i) a b
      valu [21]       = valu0 (A.QuoteContext i)
      valu [22]       = valu0 (A.Quote i)
      valu [23]       = valu0 (A.QuoteTerm i)
      valu [24]       = valu0 (A.Unquote i)
      valu [25, a]    = valu1 A.DontCare a
      valu [26, a]    = valu1 A.PatternSyn a
      valu [27, a]    = valu1 A.Proj a
      valu [28, a]    = valu1 A.Macro a
      valu _          = malformed

      i = ExprRange noRange

instance EmbPrj A.Pattern where
  icod_ (A.VarP a)            = icode1 0 a
  icod_ (A.ConP _ a b)        = icode2 1 a b
  icod_ (A.DefP _ a b)        = icode2 2 a b
  icod_ (A.WildP _)           = icode0 3
  icod_ (A.AsP _ a b)         = icode2 4 a b
  icod_ (A.DotP _ a)          = icode1 5 a
  icod_ (A.AbsurdP _)         = icode0 6
  icod_ (A.LitP a)            = icode1 7 a
  icod_ (A.PatternSynP _ a b) = icode2 9 a b

  value = vcase valu
    where
     valu [0, a]    = valu1 A.VarP a
     valu [1, a, b] = valu2 (A.ConP (ConPatInfo False i)) a b
     valu [2, a, b] = valu2 (A.DefP i) a b
     valu [3]       = valu0 (A.WildP i)
     valu [4, a, b] = valu2 (A.AsP i) a b
     valu [5, a]    = valu1 (A.DotP i) a
     valu [6]       = valu0 (A.AbsurdP i)
     valu [7, a]    = valu1 (A.LitP) a
     valu [9, a, b] = valu2 (A.PatternSynP i) a b
     valu _         = malformed

     i = patNoRange

instance EmbPrj A.LamBinding where
  icod_ (A.DomainFree i e) = icode2 0 i e
  icod_ (A.DomainFull a)   = icode1 1 a

  value = vcase valu where valu [0, i, e] = valu2 A.DomainFree i e
                           valu [1, a]    = valu1 A.DomainFull a
                           valu _         = malformed

instance EmbPrj A.LetBinding where
  icod_ (A.LetBind _ a b c d)  = icode4 0 a b c d
  icod_ (A.LetPatBind _ a b )  = icode2 1 a b
  icod_ (A.LetApply _ _ _ _ _) = icode0 2
  icod_ (A.LetOpen _ _)        = icode0 2

  value = vcase valu
    where
      valu [0, a, b, c, d] = valu4 (A.LetBind (LetRange noRange)) a b c d
      valu [1, a, b]       = valu2 (A.LetPatBind (LetRange noRange)) a b
      valu [2]             = throwError $ NotSupported
                                 "importing pattern synonym containing let module"
      valu _               = malformed

instance EmbPrj A.TypedBindings where
  icod_ (A.TypedBindings a b) = icode2' a b

  value = vcase valu where valu [a, b] = valu2 A.TypedBindings a b
                           valu _      = malformed

instance EmbPrj A.TypedBinding where
  icod_ (A.TBind a b c) = icode3 0 a b c
  icod_ (A.TLet a b)    = icode2 1 a b

  value = vcase valu where valu [0, a, b, c] = valu3 A.TBind a b c
                           valu [1, a, b]    = valu2 A.TLet a b
                           valu _            = malformed

instance EmbPrj c => EmbPrj (Common.ArgInfo c) where
  icod_ (ArgInfo h r cs) = icode3' h r cs

  value = vcase valu where valu [h, r, cs] = valu3 ArgInfo h r cs
                           valu _          = malformed

instance EmbPrj NameId where
  icod_ (NameId a b) = icode2' a b
  value = vcase valu where valu [a, b] = valu2 NameId a b
                           valu _      = malformed

instance EmbPrj Signature where
  icod_ (Sig a b) = icode2' a b
  value = vcase valu where valu [a, b] = valu2 Sig a b
                           valu _      = malformed

instance (Eq k, Hashable k, EmbPrj k, EmbPrj v) => EmbPrj (HashMap k v) where
  icod_ m = icode (HMap.toList m)
  value m = HMap.fromList `fmap` value m

instance EmbPrj Section where
  icod_ (Section a b) = icode2' a b
  value = vcase valu where valu [a, b] = valu2 Section a b
                           valu _      = malformed

instance EmbPrj Telescope where
  icod_ EmptyTel        = icode0'
  icod_ (ExtendTel a b) = icode2' a b
  value = vcase valu where valu []     = valu0 EmptyTel
                           valu [a, b] = valu2 ExtendTel a b
                           valu _      = malformed

instance EmbPrj Permutation where
  icod_ (Perm a b) = icode2' a b
  value = vcase valu where valu [a, b] = valu2 Perm a b
                           valu _      = malformed

instance EmbPrj a => EmbPrj (Drop a) where
  icod_ (Drop a b) = icode2' a b
  value = vcase valu where valu [a, b] = valu2 Drop a b
                           valu _      = malformed

instance EmbPrj a => EmbPrj (Elim' a) where
  icod_ (Apply a) = icode1' a
  icod_ (Proj  a) = icode1 0 a
  value = vcase valu where valu [a]    = valu1 Apply a
                           valu [0, a] = valu1 Proj a
                           valu _      = malformed

instance EmbPrj a => EmbPrj (WithHiding a) where
  icod_ (WithHiding a b) = icode2' a b
  value = vcase valu where valu [a, b] = valu2 WithHiding a b
                           valu _      = malformed

instance (EmbPrj a, EmbPrj c) => EmbPrj (Common.Arg c a) where
  icod_ (Arg i e) = icode2' i e
  value = vcase valu where valu [i, e] = valu2 Arg i e
                           valu _      = malformed

instance (EmbPrj a, EmbPrj c) => EmbPrj (Common.Dom c a) where
  icod_ (Dom i e) = icode2' i e
  value = vcase valu where valu [i, e] = valu2 Dom i e
                           valu _      = malformed

instance EmbPrj Common.Induction where
  icod_ Inductive   = icode0'
  icod_ CoInductive = icode0 1
  value = vcase valu where valu []  = valu0 Inductive
                           valu [1] = valu0 CoInductive
                           valu _   = malformed

instance EmbPrj Common.Hiding where
  icod_ Hidden    = return 0
  icod_ NotHidden = return 1
  icod_ Instance  = return 2
  value 0 = return Hidden
  value 1 = return NotHidden
  value 2 = return Instance
  value _ = malformed

instance EmbPrj Common.Relevance where
  icod_ Relevant       = return 0
  icod_ Irrelevant     = return 1
  icod_ (Forced Small) = return 2
  icod_ (Forced Big)   = return 3
  icod_ NonStrict      = return 4
  icod_ UnusedArg      = return 5
  value 0 = return Relevant
  value 1 = return Irrelevant
  value 2 = return (Forced Small)
  value 3 = return (Forced Big)
  value 4 = return NonStrict
  value 5 = return UnusedArg
  value _ = malformed

-- instance EmbPrj Common.Relevance where
--   icod_ Relevant   = icode0'
--   icod_ Irrelevant = icode0 1
--   icod_ (Forced Small) = icode0 2
--   icod_ (Forced Big)   = icode0 5
--   icod_ NonStrict  = icode0 3
--   icod_ UnusedArg  = icode0 4
--   value = vcase valu where valu []  = valu0 Relevant
--                            valu [1] = valu0 Irrelevant
--                            valu [2] = valu0 (Forced Small)
--                            valu [5] = valu0 (Forced Big)
--                            valu [3] = valu0 NonStrict
--                            valu [4] = valu0 UnusedArg
--                            valu _   = malformed

instance EmbPrj I.ConHead where
  icod_ (ConHead a b c) = icode3' a b c
  value = vcase valu where valu [a, b, c] = valu3 ConHead a b c
                           valu _         = malformed

instance (EmbPrj a) => EmbPrj (I.Type' a) where
  icod_ (El a b) = icode2' a b
  value = vcase valu where valu [a, b] = valu2 El a b
                           valu _      = malformed

instance (EmbPrj a) => EmbPrj (I.Abs a) where
  icod_ (NoAbs a b) = icode2 0 a b
  icod_ (Abs a b)   = icode2' a b
  value = vcase valu where valu [a, b]    = valu2 Abs a b
                           valu [0, a, b] = valu2 NoAbs a b
                           valu _         = malformed

instance EmbPrj I.Term where
  icod_ (Var     a []) = icode1' a
  icod_ (Var      a b) = icode2 0 a b
  icod_ (Lam      a b) = icode2 1 a b
  icod_ (Lit      a  ) = icode1 2 a
  icod_ (Def      a b) = icode2 3 a b
  icod_ (Con      a b) = icode2 4 a b
  icod_ (Pi       a b) = icode2 5 a b
  icod_ (Sort     a  ) = icode1 7 a
  icod_ (MetaV    a b) = __IMPOSSIBLE__
  icod_ (DontCare a  ) = icode1 8 a
  icod_ (Level    a  ) = icode1 9 a
  icod_ (Shared p)     = icodeMemo termD termC p $ icode (derefPtr p)

  value r = vcase valu' r
    where
      valu' xs = gets mkShared <*> valu xs
      valu [a]       = valu1 var   a
      valu [0, a, b] = valu2 Var   a b
      valu [1, a, b] = valu2 Lam   a b
      valu [2, a]    = valu1 Lit   a
      valu [3, a, b] = valu2 Def   a b
      valu [4, a, b] = valu2 Con   a b
      valu [5, a, b] = valu2 Pi    a b
      valu [7, a]    = valu1 Sort  a
      valu [8, a]    = valu1 DontCare a
      valu [9, a]    = valu1 Level a
      valu _         = malformed

instance EmbPrj Level where
  icod_ (Max a) = icode1' a
  value = vcase valu where valu [a] = valu1 Max a
                           valu _   = malformed

instance EmbPrj PlusLevel where
  icod_ (ClosedLevel a) = icode1' a
  icod_ (Plus a b)      = icode2' a b
  value = vcase valu where valu [a]    = valu1 ClosedLevel a
                           valu [a, b] = valu2 Plus a b
                           valu _      = malformed

instance EmbPrj LevelAtom where
  icod_ (NeutralLevel _ a) = icode1' a
  icod_ (UnreducedLevel a) = icode1 1 a
  icod_ MetaLevel{}        = __IMPOSSIBLE__
  icod_ BlockedLevel{}     = __IMPOSSIBLE__
  value = vcase valu where
    valu [a]    = valu1 UnreducedLevel a -- we forget that we are a NeutralLevel,
                                         -- since we do not want do (de)serialize
                                         -- the reason for neutrality
    valu [1, a] = valu1 UnreducedLevel a
    valu _      = malformed

instance EmbPrj I.Sort where
  icod_ (Type  a  ) = icode1' a
  icod_ Prop        = icode1 1 ()
  icod_ SizeUniv    = icode1 3 ()
  icod_ Inf         = icode1 4 ()
  icod_ (DLub a b)  = __IMPOSSIBLE__
  value = vcase valu where valu [a]    = valu1 Type  a
                           valu [1, _] = valu0 Prop
                           valu [3, _] = valu0 SizeUniv
                           valu [4, _] = valu0 Inf
                           valu _      = malformed

instance EmbPrj Agda.Syntax.Literal.Literal where
  icod_ (LitInt    a b) = icode2' a b
  icod_ (LitFloat  a b) = icode2 1 a b
  icod_ (LitString a b) = icode2 2 a b
  icod_ (LitChar   a b) = icode2 3 a b
  icod_ (LitQName  a b) = icode2 5 a b
  value = vcase valu where valu [a, b]    = valu2 LitInt    a b
                           valu [1, a, b] = valu2 LitFloat  a b
                           valu [2, a, b] = valu2 LitString a b
                           valu [3, a, b] = valu2 LitChar   a b
                           valu [5, a, b] = valu2 LitQName  a b
                           valu _         = malformed

instance EmbPrj DisplayForm where
  icod_ (Display a b c) = icode3' a b c
  value = vcase valu where valu [a, b, c] = valu3 Display a b c
                           valu _         = malformed

instance EmbPrj a => EmbPrj (Open a) where
  icod_ (OpenThing a b) = icode2' a b
  value = vcase valu where valu [a, b] = valu2 OpenThing a b
                           valu _      = malformed

instance EmbPrj CtxId where
  icod_ (CtxId a) = icode a
  value n = CtxId `fmap` value n

instance EmbPrj DisplayTerm where
  icod_ (DTerm    a  ) = icode1' a
  icod_ (DDot     a  ) = icode1 1 a
  icod_ (DCon     a b) = icode2 2 a b
  icod_ (DDef     a b) = icode2 3 a b
  icod_ (DWithApp a b c) = icode3 4 a b c
  value = vcase valu where valu [a]       = valu1 DTerm a
                           valu [1, a]    = valu1 DDot a
                           valu [2, a, b] = valu2 DCon a b
                           valu [3, a, b] = valu2 DDef a b
                           valu [4, a, b, c] = valu3 DWithApp a b c
                           valu _         = malformed

instance EmbPrj MutualId where
  icod_ (MutId a) = icode a
  value n = MutId `fmap` value n

instance EmbPrj Definition where
  icod_ (Defn rel a b c d e f g h i j) = icode11' rel a (P.killRange b) c d e f g h i j
  value = vcase valu where valu [rel, a, b, c, d, e, f, g, h, i, j] = valu11 Defn rel a b c d e f g h i j
                           valu _                             = malformed

instance EmbPrj NLPat where
  icod_ (PVar a)   = icode1 0 a
  icod_ (PWild)    = icode0 1
  icod_ (PDef a b) = icode2 2 a b
  icod_ (PLam a b) = icode2 3 a b
  icod_ (PPi a b)  = icode2 4 a b
  icod_ (PBoundVar a b) = icode2 5 a b
  icod_ (PTerm a)  = icode1 6 a
  value = vcase valu where valu [0, a]    = valu1 PVar a
                           valu [1]       = valu0 PWild
                           valu [2, a, b] = valu2 PDef a b
                           valu [3, a, b] = valu2 PLam a b
                           valu [4, a, b] = valu2 PPi a b
                           valu [5, a, b] = valu2 PBoundVar a b
                           valu [6, a]    = valu1 PTerm a
                           valu _         = malformed

instance EmbPrj RewriteRule where
  icod_ (RewriteRule a b c d e) = icode5' a b c d e
  value = vcase valu where valu [a, b, c, d, e] = valu5 RewriteRule a b c d e
                           valu _               = malformed


instance EmbPrj Projection where
  icod_ (Projection a b c d e) = icode5' a b c d e
  value = vcase valu where valu [a, b, c, d, e] = valu5 Projection a b c d e
                           valu _               = malformed

instance EmbPrj HaskellExport where
  icod_ (HsExport a b) = icode2' a b
  value = vcase valu where
    valu [a,b] = valu2 HsExport a b
    valu _ = malformed

instance EmbPrj HaskellRepresentation where
  icod_ (HsType a)   = icode1' a
  icod_ (HsDefn a b) = icode2' a b

  value = vcase valu where
    valu [a]    = valu1 HsType a
    valu [a, b] = valu2 HsDefn a b
    valu _      = malformed

instance EmbPrj JS.Exp where
  icod_ (JS.Self)         = icode0 0
  icod_ (JS.Local i)      = icode1 1 i
  icod_ (JS.Global i)     = icode1 2 i
  icod_ (JS.Undefined)    = icode0 3
  icod_ (JS.String s)     = icode1 4 s
  icod_ (JS.Char c)       = icode1 5 c
  icod_ (JS.Integer n)    = icode1 6 n
  icod_ (JS.Double d)     = icode1 7 d
  icod_ (JS.Lambda n e)   = icode2 8 n e
  icod_ (JS.Object o)     = icode1 9 o
  icod_ (JS.Apply e es)   = icode2 10 e es
  icod_ (JS.Lookup e l)   = icode2 11 e l
  icod_ (JS.If e f g)     = icode3 12 e f g
  icod_ (JS.BinOp e op f) = icode3 13 e op f
  icod_ (JS.PreOp op e)   = icode2 14 op e
  icod_ (JS.Const i)      = icode1 15 i
  value = vcase valu where valu [0]           = valu0 JS.Self
                           valu [1,  a]       = valu1 JS.Local a
                           valu [2,  a]       = valu1 JS.Global a
                           valu [3]           = valu0 JS.Undefined
                           valu [4,  a]       = valu1 JS.String a
                           valu [5,  a]       = valu1 JS.Char a
                           valu [6,  a]       = valu1 JS.Integer a
                           valu [7,  a]       = valu1 JS.Double a
                           valu [8,  a, b]    = valu2 JS.Lambda a b
                           valu [9,  a]       = valu1 JS.Object a
                           valu [10, a, b]    = valu2 JS.Apply a b
                           valu [11, a, b]    = valu2 JS.Lookup a b
                           valu [12, a, b, c] = valu3 JS.If a b c
                           valu [13, a, b, c] = valu3 JS.BinOp a b c
                           valu [14, a, b]    = valu2 JS.PreOp a b
                           valu [15, a]       = valu1 JS.Const a
                           valu _             = malformed

instance EmbPrj JS.LocalId where
  icod_ (JS.LocalId l) = icode l
  value n = JS.LocalId `fmap` value n

instance EmbPrj JS.GlobalId where
  icod_ (JS.GlobalId l) = icode l
  value n = JS.GlobalId `fmap` value n

instance EmbPrj JS.MemberId where
  icod_ (JS.MemberId l) = icode l
  value n = JS.MemberId `fmap` value n

instance EmbPrj CoreRepresentation where
  icod_ (CrDefn a)   = icode1 1 a
  icod_ (CrType a)   = icode1 2 a
  icod_ (CrConstr a) = icode1 3 a

  value = vcase valu where
    valu [1, a] = valu1 CrDefn a
    valu [2, a] = valu1 CrType a
    valu [3, a] = valu1 CrConstr a
    valu _      = malformed

instance EmbPrj CR.CoreType where
  icod_ (CR.CTMagic a) = icode1 1 a
  icod_ (CR.CTNormal a)  = icode1 2 a
  value = vcase valu where
    valu [1, a]    = valu1 CR.CTMagic a
    valu [2, a]    = valu1 CR.CTNormal a
    valu _         = malformed

instance EmbPrj CR.CoreConstr where
  icod_ (CR.CCMagic a b) = icode2 1 a b
  icod_ (CR.CCNormal a b c) = icode3 2 a b c
  value = vcase valu where
    valu [1, a, b]    = valu2 CR.CCMagic a b
    valu [2, a, b, c] = valu3 CR.CCNormal a b c
    valu _            = malformed

instance EmbPrj CR.HsName where
  icod_ = icode . B.runPut . UHCB.serialize
  value n = value n >>= return . (B.runGet UHCB.unserialize)

instance EmbPrj Polarity where
  icod_ Covariant     = return 0
  icod_ Contravariant = return 1
  icod_ Invariant     = return 2
  icod_ Nonvariant    = return 3

  value 0 = return Covariant
  value 1 = return Contravariant
  value 2 = return Invariant
  value 3 = return Nonvariant
  value _  = malformed

-- instance EmbPrj Polarity where
--   icod_ Covariant     = icode0'
--   icod_ Contravariant = icode0 1
--   icod_ Invariant     = icode0 2
--   icod_ Nonvariant    = icode0 3

--   value = vcase valu where
--     valu []  = valu0 Covariant
--     valu [1] = valu0 Contravariant
--     valu [2] = valu0 Invariant
--     valu [3] = valu0 Nonvariant
--     valu _   = malformed

instance EmbPrj Occurrence where
  icod_ StrictPos = return 0
  icod_ Mixed     = return 1
  icod_ Unused    = return 2
  icod_ GuardPos  = return 3
  icod_ JustPos   = return 4
  icod_ JustNeg   = return 5

  value 0 = return StrictPos
  value 1 = return Mixed
  value 2 = return Unused
  value 3 = return GuardPos
  value 4 = return JustPos
  value 5 = return JustNeg
  value _ = malformed

-- instance EmbPrj Occurrence where
--   icod_ StrictPos = icode0'
--   icod_ Mixed     = icode0 1
--   icod_ Unused    = icode0 2
--   icod_ GuardPos  = icode0 3
--   icod_ JustPos   = icode0 4
--   icod_ JustNeg   = icode0 5

--   value = vcase valu where
--     valu []  = valu0 StrictPos
--     valu [1] = valu0 Mixed
--     valu [2] = valu0 Unused
--     valu [3] = valu0 GuardPos
--     valu [4] = valu0 JustPos
--     valu [5] = valu0 JustNeg
--     valu _   = malformed

instance EmbPrj CompiledRepresentation where
  icod_ (CompiledRep a b c d e) = icode5' a b c d e
  value = vcase valu where valu [a, b, c, d, e] = valu5 CompiledRep a b c d e
                           valu _         = malformed

instance EmbPrj Defn where
  icod_ Axiom                                   = icode0 0
  icod_ (Function    a b c d e f g h i j k l m n) = icode14 1 a b c d e f g h i j k l m n
  icod_ (Datatype    a b c d e f g h i j)       = icode10 2 a b c d e f g h i j
  icod_ (Record      a b c d e f g h i j k l)   = icode12 3 a b c d e f g h i j k l
  icod_ (Constructor a b c d e)                 = icode5 4 a b c d e
  icod_ (Primitive   a b c d)                   = icode4 5 a b c d
  value = vcase valu where
    valu [0]                                     = valu0 Axiom
    valu [1, a, b, c, d, e, f, g, h, i, j, k, l, m, n] = valu14 Function a b c d e f g h i j k l m n
    valu [2, a, b, c, d, e, f, g, h, i, j]       = valu10 Datatype a b c d e f g h i j
    valu [3, a, b, c, d, e, f, g, h, i, j, k, l] = valu12 Record  a b c d e f g h i j k l
    valu [4, a, b, c, d, e]                      = valu5 Constructor a b c d e
    valu [5, a, b, c, d]                         = valu4 Primitive   a b c d
    valu _                                       = malformed

instance EmbPrj a => EmbPrj (WithArity a) where
  icod_ (WithArity a b) = icode2' a b

  value = vcase valu where
    valu [a, b] = valu2 WithArity a b
    valu _      = malformed

instance EmbPrj a => EmbPrj (Case a) where
  icod_ (Branches a b c d) = icode4' a b c d

  value = vcase valu where
    valu [a, b, c, d] = valu4 Branches a b c d
    valu _            = malformed

instance EmbPrj CompiledClauses where
  icod_ Fail       = icode0'
  icod_ (Done a b) = icode2' a (P.killRange b)
  icod_ (Case a b) = icode2 2 a b

  value = vcase valu where
    valu []        = valu0 Fail
    valu [a, b]    = valu2 Done a b
    valu [2, a, b] = valu2 Case a b
    valu _         = malformed

instance EmbPrj FunctionInverse where
  icod_ NotInjective = icode0'
  icod_ (Inverse a)  = icode1' a
  value = vcase valu where valu []  = valu0 NotInjective
                           valu [a] = valu1 Inverse a
                           valu _   = malformed

instance EmbPrj TermHead where
  icod_ SortHead     = icode0'
  icod_ PiHead       = icode0 1
  icod_ (ConsHead a) = icode1 2 a
  value = vcase valu where valu []     = valu0 SortHead
                           valu [1]    = valu0 PiHead
                           valu [2, a] = valu1 ConsHead a
                           valu _      = malformed

instance EmbPrj Common.IsAbstract where
  icod_ AbstractDef = icode0 0
  icod_ ConcreteDef = icode0'
  value = vcase valu where valu [0] = valu0 AbstractDef
                           valu []  = valu0 ConcreteDef
                           valu _   = malformed

instance EmbPrj I.Clause where
  icod_ (Clause a b c d e f g) = icode7' a b c d e f g
  value = vcase valu where valu [a, b, c, d, e, f, g] = valu7 Clause a b c d e f g
                           valu _                     = malformed

instance EmbPrj I.ClauseBody where
  icod_ (Body   a) = icode1 0 a
  icod_ (Bind   a) = icode1' a
  icod_ NoBody     = icode0'
  value = vcase valu where valu [0, a] = valu1 Body   a
                           valu [a]    = valu1 Bind   a
                           valu []     = valu0 NoBody
                           valu _      = malformed

instance EmbPrj Delayed where
  icod_ Delayed    = icode0 0
  icod_ NotDelayed = icode0'
  value = vcase valu where valu [0] = valu0 Delayed
                           valu []  = valu0 NotDelayed
                           valu _   = malformed

instance EmbPrj I.ConPatternInfo where
  icod_ (ConPatternInfo a b) = icode2' a b
  value = vcase valu where valu [a, b] = valu2 ConPatternInfo a b
                           valu _      = malformed

instance EmbPrj I.Pattern where
  icod_ (VarP a    ) = icode1' a
  icod_ (ConP a b c) = icode3' a b c
  icod_ (LitP a    ) = icode1 2 a
  icod_ (DotP a    ) = icode1 3 a
  icod_ (ProjP a   ) = icode1 4 a
  value = vcase valu where valu [a]       = valu1 VarP a
                           valu [a, b, c] = valu3 ConP a b c
                           valu [2, a]    = valu1 LitP a
                           valu [3, a]    = valu1 DotP a
                           valu [4, a]    = valu1 ProjP a
                           valu _         = malformed

instance EmbPrj a => EmbPrj (Builtin a) where
  icod_ (Prim    a) = icode1' a
  icod_ (Builtin a) = icode1 1 a
  value = vcase valu where valu [a]    = valu1 Prim    a
                           valu [1, a] = valu1 Builtin a
                           valu _      = malformed

instance EmbPrj HP.NameKind where
  icod_ HP.Bound           = icode0'
  icod_ (HP.Constructor a) = icode1 1 a
  icod_ HP.Datatype        = icode0 2
  icod_ HP.Field           = icode0 3
  icod_ HP.Function        = icode0 4
  icod_ HP.Module          = icode0 5
  icod_ HP.Postulate       = icode0 6
  icod_ HP.Primitive       = icode0 7
  icod_ HP.Record          = icode0 8
  icod_ HP.Argument        = icode0 9
  icod_ HP.Macro           = icode0 10

  value = vcase valu where
    valu []      = valu0 HP.Bound
    valu [1 , a] = valu1 HP.Constructor a
    valu [2]     = valu0 HP.Datatype
    valu [3]     = valu0 HP.Field
    valu [4]     = valu0 HP.Function
    valu [5]     = valu0 HP.Module
    valu [6]     = valu0 HP.Postulate
    valu [7]     = valu0 HP.Primitive
    valu [8]     = valu0 HP.Record
    valu [9]     = valu0 HP.Argument
    valu [10]    = valu0 HP.Macro
    valu _       = malformed

instance EmbPrj HP.Aspect where
  icod_ HP.Comment       = icode0 0
  icod_ HP.Keyword       = icode0 1
  icod_ HP.String        = icode0 2
  icod_ HP.Number        = icode0 3
  icod_ HP.Symbol        = icode0'
  icod_ HP.PrimitiveType = icode0 5
  icod_ (HP.Name mk b)   = icode2 6 mk b

  value = vcase valu where
    valu [0]        = valu0 HP.Comment
    valu [1]        = valu0 HP.Keyword
    valu [2]        = valu0 HP.String
    valu [3]        = valu0 HP.Number
    valu []         = valu0 HP.Symbol
    valu [5]        = valu0 HP.PrimitiveType
    valu [6, mk, b] = valu2 HP.Name mk b
    valu _          = malformed

instance EmbPrj HP.OtherAspect where
  icod_ HP.Error              = icode0 0
  icod_ HP.DottedPattern      = icode0'
  icod_ HP.UnsolvedMeta       = icode0 2
  icod_ HP.TerminationProblem = icode0 3
  icod_ HP.IncompletePattern  = icode0 4
  icod_ HP.TypeChecks         = icode0 5
  icod_ HP.UnsolvedConstraint = icode0 6

  value = vcase valu where
    valu [0] = valu0 HP.Error
    valu []  = valu0 HP.DottedPattern
    valu [2] = valu0 HP.UnsolvedMeta
    valu [3] = valu0 HP.TerminationProblem
    valu [4] = valu0 HP.IncompletePattern
    valu [5] = valu0 HP.TypeChecks
    valu [6] = valu0 HP.UnsolvedConstraint
    valu _   = malformed

instance EmbPrj HP.Aspects where
  icod_ (HP.Aspects a b c d) = icode4' a b c d

  value = vcase valu where
    valu [a, b, c, d] = valu4 HP.Aspects a b c d
    valu _            = malformed

instance EmbPrj Precedence where
  icod_ TopCtx                 = icode0'
  icod_ FunctionSpaceDomainCtx = icode0 1
  icod_ (LeftOperandCtx a)     = icode1 2 a
  icod_ (RightOperandCtx a)    = icode1 3 a
  icod_ FunctionCtx            = icode0 4
  icod_ ArgumentCtx            = icode0 5
  icod_ InsideOperandCtx       = icode0 6
  icod_ WithFunCtx             = icode0 7
  icod_ WithArgCtx             = icode0 8
  icod_ DotPatternCtx          = icode0 9
  value = vcase valu
    where
    valu []     = valu0 TopCtx
    valu [1]    = valu0 FunctionSpaceDomainCtx
    valu [2, a] = valu1 LeftOperandCtx a
    valu [3, a] = valu1 RightOperandCtx a
    valu [4]    = valu0 FunctionCtx
    valu [5]    = valu0 ArgumentCtx
    valu [6]    = valu0 InsideOperandCtx
    valu [7]    = valu0 WithFunCtx
    valu [8]    = valu0 WithArgCtx
    valu [9]    = valu0 DotPatternCtx
    valu _      = malformed

instance EmbPrj ScopeInfo where
  icod_ (ScopeInfo a b c d) = icode4' a b c d
  value = vcase valu where valu [a, b, c, d] = valu4 ScopeInfo a b c d
                           valu _            = malformed

instance EmbPrj HP.CompressedFile where
  icod_ (HP.CompressedFile f) = icode1' f
  value = vcase valu
    where
    valu [f] = valu1 HP.CompressedFile f
    valu _   = malformed

instance EmbPrj Interface where
  icod_ (Interface a b c d e f g h i j k l) = icode12' a b c d e f g h i j k l
  value = vcase valu
    where
      valu [a, b, c, d, e, f, g, h, i, j, k, l] = valu12 Interface a b c d e f g h i j k l
      valu _                                    = malformed

-- This is used for the Epic compiler backend
instance EmbPrj Epic.EInterface where
  icod_ (Epic.EInterface a b c d e f g h) = icode8' a b c d e f g h
  value = vcase valu where
    valu [a, b, c, d, e, f, g, h] = valu8 Epic.EInterface a b c d e f g h
    valu _                        = malformed

instance EmbPrj Epic.InjectiveFun where
  icod_ (Epic.InjectiveFun a b) = icode2' a b
  value = vcase valu where
     valu [a,b] = valu2 Epic.InjectiveFun a b
     valu _     = malformed

instance EmbPrj Epic.Relevance where
  icod_ Epic.Irr      = icode0 0
  icod_ Epic.Rel      = icode0 1
  value = vcase valu where valu [0] = valu0 Epic.Irr
                           valu [1] = valu0 Epic.Rel
                           valu _   = malformed

instance EmbPrj Epic.Forced where
  icod_ Epic.Forced    = icode0 0
  icod_ Epic.NotForced = icode0 1
  value = vcase valu where valu [0] = valu0 Epic.Forced
                           valu [1] = valu0 Epic.NotForced
                           valu _   = malformed

instance EmbPrj Epic.Tag where
  icod_ (Epic.Tag a)     = icode1 0 a
  icod_ (Epic.PrimTag a) = icode1 1 a
  value = vcase valu
    where
    valu [0, a] = valu1 Epic.Tag a
    valu [1, a] = valu1 Epic.PrimTag a
    valu _      = malformed

-- Used by UHC backend. Will be stored in a seperate file,
-- not part of the .agdai files. Should be moved somewhere else.
instance EmbPrj UHC.AModuleInfo where
  icod_ (UHC.AModuleInfo a b c d e) = icode5' a b c d e
  value = vcase valu where
    valu [a, b, c, d, e] = valu5 UHC.AModuleInfo a b c d e
    valu _ = malformed

instance EmbPrj UHC.AModuleInterface where
  icod_ (UHC.AModuleInterface a b) = icode2' a b
  value = vcase valu where
    valu [a, b] = valu2 UHC.AModuleInterface a b
    valu _      = malformed

instance EmbPrj UHC.AConInfo where
  icod_ (UHC.AConInfo a b) = icode2' a b
  value = vcase valu where
    valu [a, b] = valu2 UHC.AConInfo a b
    valu _      = malformed

instance EmbPrj UHCA.ADataTy where
  icod_ (UHCA.ADataTy a b c d) = icode4' a b c d
  value = vcase valu where
    valu [a, b, c, d] = valu4 UHCA.ADataTy a b c d
    valu _            = malformed

instance EmbPrj UHCA.ADataCon where
  icod_ (UHCA.ADataCon a b) = icode2' a b
  value = vcase valu where
    valu [a, b] = valu2 UHCA.ADataCon a b
    valu _         = malformed

instance EmbPrj UHCA.ADataImplType where
  icod_ (UHCA.ADataImplNormal)    = icode0 0
  icod_ (UHCA.ADataImplMagic a)   = icode1 1 a
  icod_ (UHCA.ADataImplForeign)   = icode0 2
  value = vcase valu where
    valu [0]    = valu0 UHCA.ADataImplNormal
    valu [1, a] = valu1 UHCA.ADataImplMagic a
    valu [2]    = valu0 UHCA.ADataImplForeign
    valu _      = malformed

instance EmbPrj UHCN.NameMap where
  icod_ (UHCN.NameMap a b) = icode2' a b
  value = vcase valu where
    valu [a, b] = valu2 UHCN.NameMap a b
    valu _      = malformed

instance EmbPrj UHCA.CTag where
  icod_ = icode . B.runPut . UHCB.serialize
  value n = value n >>= return . (B.runGet UHCB.unserialize)

instance EmbPrj UHCN.CoreName where
  icod_ (UHCN.CoreName a b c) = icode3' a b c
  value = vcase valu where
    valu [a, b, c] = valu3 UHCN.CoreName a b c
    valu _         = malformed

instance EmbPrj UHCN.EntityType where
  icod_ UHCN.EtDatatype     = icode0 0
  icod_ UHCN.EtConstructor  = icode0 1
  icod_ UHCN.EtFunction     = icode0 2
  value = vcase valu where
    valu [0] = valu0 UHCN.EtDatatype
    valu [1] = valu0 UHCN.EtConstructor
    valu [2] = valu0 UHCN.EtFunction
    valu _   = malformed

-- Specializing icodeX leads to Warning like
-- src/full/Agda/TypeChecking/Serialise.hs:1297:1: Warning:
--     RULE left-hand side too complicated to desugar
--       case cobox_aQY5 of _ [Occ=Dead] { ghc-prim:GHC.Types.Eq# cobox ->
--       icodeX @ String $dEq_aQY3 $dHashable_aQY4
--       }
--
-- type ICodeX k
--   =  (Dict -> HashTable k Int32)
--   -> (Dict -> IORef Int32)
--   -> k -> S Int32
-- {-# SPECIALIZE icodeX :: ICodeX String  #-}
-- {-# SPECIALIZE icodeX :: ICodeX Integer #-}
-- {-# SPECIALIZE icodeX :: ICodeX Double  #-}
-- {-# SPECIALIZE icodeX :: ICodeX Node    #-}

-- Andreas, 2014-10-16 AIM XX:
-- Inlining this increases Serialization time by 10%
-- Makoto's theory: code size increase might lead to
-- instruction cache misses.
-- {-# INLINE icodeX #-}
icodeX :: (Eq k, Hashable k)
  =>  (Dict -> HashTable k Int32)
  -> (Dict -> IORef FreshAndReuse)
  -> k -> S Int32
icodeX dict counter key = do
  d <- asks dict
  c <- asks counter
  liftIO $ do
    mi <- H.lookup d key
    case mi of
      Just i  -> do
        modifyIORef' c $ over lensReuse (+1)
        return i
      Nothing -> do
        fresh <- (^.lensFresh) <$> do readModifyIORef' c $ over lensFresh (+1)
        H.insert d key fresh
        return fresh

-- Instead of inlining icodeX, we manually specialize it to
-- its four uses: Integer, String, Double, Node.
-- Not a great gain (hardly noticeable), but not harmful.

icodeInteger :: Integer -> S Int32
icodeInteger key = do
  d <- asks integerD
  c <- asks integerC
  liftIO $ do
    mi <- H.lookup d key
    case mi of
      Just i  -> do
        modifyIORef' c $ over lensReuse (+1)
        return i
      Nothing -> do
        fresh <- (^.lensFresh) <$> do readModifyIORef' c $ over lensFresh (+1)
        H.insert d key fresh
        return fresh

icodeDouble :: Double -> S Int32
icodeDouble key = do
  d <- asks doubleD
  c <- asks doubleC
  liftIO $ do
    mi <- H.lookup d key
    case mi of
      Just i  -> do
        modifyIORef' c $ over lensReuse (+1)
        return i
      Nothing -> do
        fresh <- (^.lensFresh) <$> do readModifyIORef' c $ over lensFresh (+1)
        H.insert d key fresh
        return fresh

icodeString :: String -> S Int32
icodeString key = do
  d <- asks stringD
  c <- asks stringC
  liftIO $ do
    mi <- H.lookup d key
    case mi of
      Just i  -> do
        modifyIORef' c $ over lensReuse (+1)
        return i
      Nothing -> do
        fresh <- (^.lensFresh) <$> do readModifyIORef' c $ over lensFresh (+1)
        H.insert d key fresh
        return fresh

icodeN :: Node -> S Int32
icodeN key = do
  d <- asks nodeD
  c <- asks nodeC
  liftIO $ do
    mi <- H.lookup d key
    case mi of
      Just i  -> do
        modifyIORef' c $ over lensReuse (+1)
        return i
      Nothing -> do
        fresh <- (^.lensFresh) <$> do readModifyIORef' c $ over lensFresh (+1)
        H.insert d key fresh
        return fresh

-- icodeN :: [Int32] -> S Int32
-- icodeN = icodeX nodeD nodeC

-- | @icode@ only if thing has not seen before.
icodeMemo
  :: (Eq a, Ord a, Hashable a)
  => (Dict -> HashTable a Int32)    -- ^ Memo structure for thing of key @a@.
  -> (Dict -> IORef FreshAndReuse)  -- ^ Statistics.
  -> a        -- ^ Key to the thing.
  -> S Int32  -- ^ Fallback computation to encode the thing.
  -> S Int32  -- ^ Encoded thing.
icodeMemo getDict getCounter a icodeP = do
    h  <- asks getDict
    mi <- liftIO $ H.lookup h a
    st <- asks getCounter
    case mi of
      Just i  -> liftIO $ do
        modifyIORef' st $ over lensReuse (+ 1)
        return i
      Nothing -> do
        liftIO $ modifyIORef' st $ over lensFresh (+1)
        i <- icodeP
        liftIO $ H.insert h a i
        return i

{-# INLINE vcase #-}
-- | @vcase value ix@ decodes thing represented by @ix :: Int32@
--   via the @valu@ function and stores it in 'nodeMemo'.
--   If @ix@ is present in 'nodeMemo', @valu@ is not used, but
--   the thing is read from 'nodeMemo' instead.
vcase :: forall a . EmbPrj a => (Node -> R a) -> Int32 -> R a
vcase valu = \ix -> do
    memo <- gets nodeMemo
    -- compute run-time representation of type a
    let aTyp = typeOf (undefined :: a)
    -- to introduce sharing, see if we have seen a thing
    -- represented by ix before
    maybeU <- liftIO $ H.lookup memo (ix, aTyp)
    case maybeU of
      -- yes, we have seen it before, use the version from memo
      Just (U u) -> maybe malformed return (cast u)
      -- no, it's new, so generate it via valu and insert it into memo
      Nothing    -> do
          v <- valu . (! ix) =<< gets nodeE
          liftIO $ H.insert memo (ix, aTyp) (U v)
          return v

-- Andreas, Makoto, AIM XX (2014-10-15):
-- No performance gain for INLINE here (neutral / slighly negative).
--
-- {-# INLINE icode0 #-}
-- {-# INLINE icode1 #-}
-- {-# INLINE icode2 #-}
-- {-# INLINE icode3 #-}
-- {-# INLINE icode4 #-}
-- {-# INLINE icode5 #-}
-- {-# INLINE icode6 #-}
-- {-# INLINE icode7 #-}
-- {-# INLINE icode8 #-}
-- {-# INLINE icode9 #-}
-- {-# INLINE icode10 #-}
-- {-# INLINE icode11 #-}
-- {-# INLINE icode12 #-}
-- {-# INLINE icode13 #-}
-- {-# INLINE icode14 #-}

icode0 :: Int32 -> S Int32

icode1 :: EmbPrj a => Int32 -> a -> S Int32

icode2 :: (EmbPrj a, EmbPrj b) =>
          Int32 -> a -> b ->
          S Int32

icode3 :: (EmbPrj a, EmbPrj b, EmbPrj c) =>
          Int32 -> a -> b -> c ->
          S Int32

icode4 :: (EmbPrj a, EmbPrj b, EmbPrj c, EmbPrj d) =>
          Int32 -> a -> b -> c -> d ->
          S Int32

icode5 :: (EmbPrj a, EmbPrj b, EmbPrj c, EmbPrj d, EmbPrj e) =>
          Int32 -> a -> b -> c -> d -> e ->
          S Int32

icode6 :: (EmbPrj a, EmbPrj b, EmbPrj c, EmbPrj d, EmbPrj e, EmbPrj f) =>
          Int32 -> a -> b -> c -> d -> e -> f ->
          S Int32

icode7 :: ( EmbPrj a, EmbPrj b, EmbPrj c, EmbPrj d, EmbPrj e, EmbPrj f
          , EmbPrj g ) =>
          Int32 -> a -> b -> c -> d -> e -> f -> g ->
          S Int32

icode8 :: ( EmbPrj a, EmbPrj b, EmbPrj c, EmbPrj d, EmbPrj e, EmbPrj f
          , EmbPrj g, EmbPrj h ) =>
          Int32 -> a -> b -> c -> d -> e -> f -> g -> h ->
          S Int32

icode9 :: ( EmbPrj a, EmbPrj b, EmbPrj c, EmbPrj d, EmbPrj e, EmbPrj f
          , EmbPrj g, EmbPrj h, EmbPrj i ) =>
          Int32 -> a -> b -> c -> d -> e -> f -> g -> h -> i ->
          S Int32

icode10 :: ( EmbPrj a, EmbPrj b, EmbPrj c, EmbPrj d, EmbPrj e, EmbPrj f
           , EmbPrj g, EmbPrj h, EmbPrj i, EmbPrj j ) =>
           Int32 -> a -> b -> c -> d -> e -> f -> g -> h -> i -> j ->
           S Int32

icode11 :: ( EmbPrj a, EmbPrj b, EmbPrj c, EmbPrj d, EmbPrj e, EmbPrj f
           , EmbPrj g, EmbPrj h, EmbPrj i, EmbPrj j, EmbPrj k ) =>
           Int32 -> a -> b -> c -> d -> e -> f -> g -> h -> i -> j -> k ->
           S Int32

icode12 :: ( EmbPrj a, EmbPrj b, EmbPrj c, EmbPrj d, EmbPrj e, EmbPrj f
           , EmbPrj g, EmbPrj h, EmbPrj i, EmbPrj j, EmbPrj k, EmbPrj l ) =>
           Int32 -> a -> b -> c -> d -> e -> f -> g -> h -> i -> j -> k -> l ->
           S Int32

icode13 :: ( EmbPrj a, EmbPrj b, EmbPrj c, EmbPrj d, EmbPrj e, EmbPrj f
           , EmbPrj g, EmbPrj h, EmbPrj i, EmbPrj j, EmbPrj k, EmbPrj l
           , EmbPrj m ) =>
           Int32 -> a -> b -> c -> d -> e -> f -> g -> h -> i -> j -> k -> l -> m ->
           S Int32

icode14 :: ( EmbPrj a, EmbPrj b, EmbPrj c, EmbPrj d, EmbPrj e, EmbPrj f
           , EmbPrj g, EmbPrj h, EmbPrj i, EmbPrj j, EmbPrj k, EmbPrj l
           , EmbPrj m, EmbPrj n ) =>
           Int32 -> a -> b -> c -> d -> e -> f -> g -> h -> i -> j -> k -> l -> m -> n ->
           S Int32

icode0  tag                       = icodeN [tag]
icode1  tag a                     = icodeN . (tag :) =<< sequence [icode a]
icode2  tag a b                   = icodeN . (tag :) =<< sequence [icode a, icode b]
icode3  tag a b c                 = icodeN . (tag :) =<< sequence [icode a, icode b, icode c]
icode4  tag a b c d               = icodeN . (tag :) =<< sequence [icode a, icode b, icode c, icode d]
icode5  tag a b c d e             = icodeN . (tag :) =<< sequence [icode a, icode b, icode c, icode d, icode e]
icode6  tag a b c d e f           = icodeN . (tag :) =<< sequence [icode a, icode b, icode c, icode d, icode e, icode f]
icode7  tag a b c d e f g         = icodeN . (tag :) =<< sequence [icode a, icode b, icode c, icode d, icode e, icode f, icode g]
icode8  tag a b c d e f g h       = icodeN . (tag :) =<< sequence [icode a, icode b, icode c, icode d, icode e, icode f, icode g, icode h]
icode9  tag a b c d e f g h i     = icodeN . (tag :) =<< sequence [icode a, icode b, icode c, icode d, icode e, icode f, icode g, icode h, icode i]
icode10 tag a b c d e f g h i j   = icodeN . (tag :) =<< sequence [icode a, icode b, icode c, icode d, icode e, icode f, icode g, icode h, icode i, icode j]
icode11 tag a b c d e f g h i j k = icodeN . (tag :) =<< sequence [icode a, icode b, icode c, icode d, icode e, icode f, icode g, icode h, icode i, icode j, icode k]
icode12 tag a b c d e f g h i j k l = icodeN . (tag :) =<< sequence [icode a, icode b, icode c, icode d, icode e, icode f, icode g, icode h, icode i, icode j, icode k, icode l]
icode13 tag a b c d e f g h i j k l m = icodeN . (tag :) =<< sequence [icode a, icode b, icode c, icode d, icode e, icode f, icode g, icode h, icode i, icode j, icode k, icode l, icode m]
icode14 tag a b c d e f g h i j k l m n = icodeN . (tag :) =<< sequence [icode a, icode b, icode c, icode d, icode e, icode f, icode g, icode h, icode i, icode j, icode k, icode l, icode m, icode n]


-- Andreas, Makoto, AIM XX (2014-10-15):
-- No performance gain for INLINE here (neutral / slighly negative).
--
-- {-# INLINE icode0' #-}
-- {-# INLINE icode1' #-}
-- {-# INLINE icode2' #-}
-- {-# INLINE icode3' #-}
-- {-# INLINE icode4' #-}
-- {-# INLINE icode5' #-}
-- {-# INLINE icode6' #-}
-- {-# INLINE icode7' #-}
-- {-# INLINE icode8' #-}
-- {-# INLINE icode9' #-}
-- {-# INLINE icode10' #-}
-- {-# INLINE icode11' #-}
-- {-# INLINE icode12' #-}
-- {-# INLINE icode13' #-}
-- {-# INLINE icode14' #-}

icode0' :: S Int32

icode1' :: EmbPrj a => a -> S Int32

icode2' :: (EmbPrj a, EmbPrj b) =>
           a -> b ->
           S Int32

icode3' :: (EmbPrj a, EmbPrj b, EmbPrj c) =>
           a -> b -> c ->
           S Int32

icode4' :: (EmbPrj a, EmbPrj b, EmbPrj c, EmbPrj d) =>
           a -> b -> c -> d ->
           S Int32

icode5' :: (EmbPrj a, EmbPrj b, EmbPrj c, EmbPrj d, EmbPrj e) =>
           a -> b -> c -> d -> e ->
           S Int32

icode6' :: (EmbPrj a, EmbPrj b, EmbPrj c, EmbPrj d, EmbPrj e, EmbPrj f) =>
           a -> b -> c -> d -> e -> f ->
           S Int32

icode7' :: ( EmbPrj a, EmbPrj b, EmbPrj c, EmbPrj d, EmbPrj e, EmbPrj f
           , EmbPrj g ) =>
           a -> b -> c -> d -> e -> f -> g ->
           S Int32

icode8' :: ( EmbPrj a, EmbPrj b, EmbPrj c, EmbPrj d, EmbPrj e, EmbPrj f
           , EmbPrj g, EmbPrj h ) =>
           a -> b -> c -> d -> e -> f -> g -> h ->
           S Int32

icode9' :: ( EmbPrj a, EmbPrj b, EmbPrj c, EmbPrj d, EmbPrj e, EmbPrj f
           , EmbPrj g, EmbPrj h, EmbPrj i ) =>
           a -> b -> c -> d -> e -> f -> g -> h -> i ->
           S Int32

icode10' :: ( EmbPrj a, EmbPrj b, EmbPrj c, EmbPrj d, EmbPrj e, EmbPrj f
            , EmbPrj g, EmbPrj h, EmbPrj i, EmbPrj j ) =>
            a -> b -> c -> d -> e -> f -> g -> h -> i -> j ->
            S Int32

icode11' :: ( EmbPrj a, EmbPrj b, EmbPrj c, EmbPrj d, EmbPrj e, EmbPrj f
            , EmbPrj g, EmbPrj h, EmbPrj i, EmbPrj j, EmbPrj k ) =>
            a -> b -> c -> d -> e -> f -> g -> h -> i -> j -> k ->
            S Int32

icode12' :: ( EmbPrj a, EmbPrj b, EmbPrj c, EmbPrj d, EmbPrj e, EmbPrj f
            , EmbPrj g, EmbPrj h, EmbPrj i, EmbPrj j, EmbPrj k, EmbPrj l ) =>
            a -> b -> c -> d -> e -> f -> g -> h -> i -> j -> k -> l ->
            S Int32

icode13' :: ( EmbPrj a, EmbPrj b, EmbPrj c, EmbPrj d, EmbPrj e, EmbPrj f
            , EmbPrj g, EmbPrj h, EmbPrj i, EmbPrj j, EmbPrj k, EmbPrj l
            , EmbPrj m ) =>
            a -> b -> c -> d -> e -> f -> g -> h -> i -> j -> k -> l -> m ->
            S Int32

icode14' :: ( EmbPrj a, EmbPrj b, EmbPrj c, EmbPrj d, EmbPrj e, EmbPrj f
            , EmbPrj g, EmbPrj h, EmbPrj i, EmbPrj j, EmbPrj k, EmbPrj l
            , EmbPrj m, EmbPrj n ) =>
            a -> b -> c -> d -> e -> f -> g -> h -> i -> j -> k -> l -> m -> n ->
            S Int32

icode0'                        = icodeN []
icode1'  a                     = icodeN =<< sequence [icode a]
icode2'  a b                   = icodeN =<< sequence [icode a, icode b]
icode3'  a b c                 = icodeN =<< sequence [icode a, icode b, icode c]
icode4'  a b c d               = icodeN =<< sequence [icode a, icode b, icode c, icode d]
icode5'  a b c d e             = icodeN =<< sequence [icode a, icode b, icode c, icode d, icode e]
icode6'  a b c d e f           = icodeN =<< sequence [icode a, icode b, icode c, icode d, icode e, icode f]
icode7'  a b c d e f g         = icodeN =<< sequence [icode a, icode b, icode c, icode d, icode e, icode f, icode g]
icode8'  a b c d e f g h       = icodeN =<< sequence [icode a, icode b, icode c, icode d, icode e, icode f, icode g, icode h]
icode9'  a b c d e f g h i     = icodeN =<< sequence [icode a, icode b, icode c, icode d, icode e, icode f, icode g, icode h, icode i]
icode10' a b c d e f g h i j   = icodeN =<< sequence [icode a, icode b, icode c, icode d, icode e, icode f, icode g, icode h, icode i, icode j]
icode11' a b c d e f g h i j k = icodeN =<< sequence [icode a, icode b, icode c, icode d, icode e, icode f, icode g, icode h, icode i, icode j, icode k]
icode12' a b c d e f g h i j k l = icodeN =<< sequence [icode a, icode b, icode c, icode d, icode e, icode f, icode g, icode h, icode i, icode j, icode k, icode l]
icode13' a b c d e f g h i j k l m = icodeN =<< sequence [icode a, icode b, icode c, icode d, icode e, icode f, icode g, icode h, icode i, icode j, icode k, icode l, icode m]
icode14' a b c d e f g h i j k l m n = icodeN =<< sequence [icode a, icode b, icode c, icode d, icode e, icode f, icode g, icode h, icode i, icode j, icode k, icode l, icode m, icode n]

valu0 :: a -> R a

valu1 :: EmbPrj a => (a -> b) -> Int32 -> R b

valu2 :: (EmbPrj a, EmbPrj b) =>
         (a -> b -> c) ->
         Int32 -> Int32 ->
         R c

valu3 :: (EmbPrj a, EmbPrj b, EmbPrj c) =>
         (a -> b -> c -> d) ->
         Int32 -> Int32 -> Int32 ->
         R d

valu4 :: (EmbPrj a, EmbPrj b, EmbPrj c, EmbPrj d) =>
         (a -> b -> c -> d -> e) ->
         Int32 -> Int32 -> Int32 -> Int32 ->
         R e

valu5 :: (EmbPrj a, EmbPrj b, EmbPrj c, EmbPrj d, EmbPrj e) =>
         (a -> b -> c -> d -> e -> f) ->
         Int32 -> Int32 -> Int32 -> Int32 -> Int32 ->
         R f

valu6 :: (EmbPrj a, EmbPrj b, EmbPrj c, EmbPrj d, EmbPrj e, EmbPrj f) =>
         (a -> b -> c -> d -> e -> f -> g) ->
         Int32 -> Int32 -> Int32 -> Int32 -> Int32 -> Int32 ->
         R g

valu7 :: ( EmbPrj a, EmbPrj b, EmbPrj c, EmbPrj d, EmbPrj e, EmbPrj f
         , EmbPrj g ) =>
         (a -> b -> c -> d -> e -> f -> g -> h) ->
         Int32 -> Int32 -> Int32 -> Int32 -> Int32 -> Int32 -> Int32 ->
         R h

valu8 :: ( EmbPrj a, EmbPrj b, EmbPrj c, EmbPrj d, EmbPrj e, EmbPrj f
         , EmbPrj g, EmbPrj h ) =>
         (a -> b -> c -> d -> e -> f -> g -> h -> i) ->
         Int32 -> Int32 -> Int32 -> Int32 -> Int32 -> Int32 -> Int32 -> Int32 ->
         R i

valu9 :: ( EmbPrj a, EmbPrj b, EmbPrj c, EmbPrj d, EmbPrj e, EmbPrj f
         , EmbPrj g, EmbPrj h, EmbPrj i ) =>
         (a -> b -> c -> d -> e -> f -> g -> h -> i -> j) ->
         Int32 -> Int32 -> Int32 -> Int32 -> Int32 -> Int32 -> Int32 -> Int32 -> Int32 ->
         R j

valu10 :: ( EmbPrj a, EmbPrj b, EmbPrj c, EmbPrj d, EmbPrj e, EmbPrj f
          , EmbPrj g, EmbPrj h, EmbPrj i, EmbPrj j ) =>
          (a -> b -> c -> d -> e -> f -> g -> h -> i -> j -> k) ->
          Int32 -> Int32 -> Int32 -> Int32 -> Int32 -> Int32 -> Int32 -> Int32 -> Int32 -> Int32 ->
          R k

valu11 :: ( EmbPrj a, EmbPrj b, EmbPrj c, EmbPrj d, EmbPrj e, EmbPrj f
          , EmbPrj g, EmbPrj h, EmbPrj i, EmbPrj j, EmbPrj k ) =>
          (a -> b -> c -> d -> e -> f -> g -> h -> i -> j -> k -> l) ->
          Int32 -> Int32 -> Int32 -> Int32 -> Int32 -> Int32 -> Int32 -> Int32 -> Int32 -> Int32 -> Int32 ->
         R l

valu12 :: ( EmbPrj a, EmbPrj b, EmbPrj c, EmbPrj d, EmbPrj e, EmbPrj f
          , EmbPrj g, EmbPrj h, EmbPrj i, EmbPrj j, EmbPrj k, EmbPrj l ) =>
          (a -> b -> c -> d -> e -> f -> g -> h -> i -> j -> k -> l -> m) ->
          Int32 -> Int32 -> Int32 -> Int32 -> Int32 -> Int32 -> Int32 -> Int32 -> Int32 -> Int32 -> Int32 -> Int32 ->
          R m

valu13 :: ( EmbPrj a, EmbPrj b, EmbPrj c, EmbPrj d, EmbPrj e, EmbPrj f
          , EmbPrj g, EmbPrj h, EmbPrj i, EmbPrj j, EmbPrj k, EmbPrj l
          , EmbPrj m ) =>
          (a -> b -> c -> d -> e -> f -> g -> h -> i -> j -> k -> l -> m -> n) ->
          Int32 -> Int32 -> Int32 -> Int32 -> Int32 -> Int32 -> Int32 -> Int32 -> Int32 -> Int32 -> Int32 -> Int32 -> Int32 ->
          R n

valu14 :: ( EmbPrj a, EmbPrj b, EmbPrj c, EmbPrj d, EmbPrj e, EmbPrj f
          , EmbPrj g, EmbPrj h, EmbPrj i, EmbPrj j, EmbPrj k, EmbPrj l
          , EmbPrj m, EmbPrj n ) =>
          (a -> b -> c -> d -> e -> f -> g -> h -> i -> j -> k -> l -> m -> n -> o) ->
          Int32 -> Int32 -> Int32 -> Int32 -> Int32 -> Int32 -> Int32 -> Int32 -> Int32 -> Int32 -> Int32 -> Int32 -> Int32 -> Int32 ->
          R o

valu0  z                           = return z
valu1  z a                         = valu0 z                        `ap` value a
valu2  z a b                       = valu1 z a                      `ap` value b
valu3  z a b c                     = valu2 z a b                    `ap` value c
valu4  z a b c d                   = valu3 z a b c                  `ap` value d
valu5  z a b c d e                 = valu4 z a b c d                `ap` value e
valu6  z a b c d e f               = valu5 z a b c d e              `ap` value f
valu7  z a b c d e f g             = valu6 z a b c d e f            `ap` value g
valu8  z a b c d e f g h           = valu7 z a b c d e f g          `ap` value h
valu9  z a b c d e f g h i         = valu8 z a b c d e f g h        `ap` value i
valu10 z a b c d e f g h i j       = valu9 z a b c d e f g h i      `ap` value j
valu11 z a b c d e f g h i j k     = valu10 z a b c d e f g h i j   `ap` value k
valu12 z a b c d e f g h i j k l   = valu11 z a b c d e f g h i j k `ap` value l
valu13 z a b c d e f g h i j k l m = valu12 z a b c d e f g h i j k l `ap` value m
valu14 z a b c d e f g h i j k l m n = valu13 z a b c d e f g h i j k l m `ap` value n<|MERGE_RESOLUTION|>--- conflicted
+++ resolved
@@ -198,6 +198,8 @@
   <*> H.new
   <*> H.new
   <*> H.new
+  <*> H.new
+  <*> newIORef farEmpty
   <*> newIORef farEmpty
   <*> newIORef farEmpty
   <*> newIORef farEmpty
@@ -274,18 +276,13 @@
 encode a = do
     collectStats <- hasVerbosity "profile.serialize" 20
     fileMod <- sourceToModule
-<<<<<<< HEAD
-    newD@(Dict nD sD bD iD dD _tD _qnameD nC sC bC iC dC tC qnameC stats _ _) <- liftIO $
-      emptyDict collectStats
-=======
-    newD@(Dict nD sD iD dD _tD
+    newD@(Dict nD sD bD iD dD _tD
       _nameD
       _qnameD
-      nC sC iC dC tC
+      nC sC bC iC dC tC
       nameC
       qnameC
       stats _ _) <- liftIO $ emptyDict collectStats
->>>>>>> 21b6c43d
     root <- liftIO $ (`runReaderT` newD) $ do
        icodeFileMod fileMod
        icode a
