--- conflicted
+++ resolved
@@ -289,30 +289,18 @@
   icod_ Axiom                                   = icodeN 0 Axiom
   icod_ (Function    a b t c d e f g h i j k m) =
     icodeN 1 (\ a b -> Function a b t) a b c d e f g h i j k m
-<<<<<<< HEAD
-  icod_ (Datatype    a b c d e f g h i j)       = icodeN 2 Datatype a b c d e f g h i j
+  icod_ (Datatype    a b c d e f g h)           = icodeN 2 Datatype a b c d e f g h
   icod_ (Record      a b c d e f g h i j k)     = icodeN 3 Record a b c d e f g h i j k
   icod_ (Constructor a b c d e f g h)           = icodeN 4 Constructor a b c d e f g h
-=======
-  icod_ (Datatype    a b c d e f g h)           = icodeN 2 Datatype a b c d e f g h
-  icod_ (Record      a b c d e f g h i j)       = icodeN 3 Record a b c d e f g h i j
-  icod_ (Constructor a b c d e f g)             = icodeN 4 Constructor a b c d e f g
->>>>>>> 6615cdce
   icod_ (Primitive   a b c d)                   = icodeN 5 Primitive a b c d
   icod_ AbstractDefn{}                          = __IMPOSSIBLE__
 
   value = vcase valu where
     valu [0]                                     = valuN Axiom
     valu [1, a, b, c, d, e, f, g, h, i, j, k, m] = valuN (\ a b -> Function a b Nothing) a b c d e f g h i j k m
-<<<<<<< HEAD
-    valu [2, a, b, c, d, e, f, g, h, i, j]       = valuN Datatype a b c d e f g h i j
+    valu [2, a, b, c, d, e, f, g, h]             = valuN Datatype a b c d e f g h
     valu [3, a, b, c, d, e, f, g, h, i, j, k]    = valuN Record  a b c d e f g h i j k
     valu [4, a, b, c, d, e, f, g, h]             = valuN Constructor a b c d e f g h
-=======
-    valu [2, a, b, c, d, e, f, g, h]             = valuN Datatype a b c d e f g h
-    valu [3, a, b, c, d, e, f, g, h, i, j]       = valuN Record  a b c d e f g h i j
-    valu [4, a, b, c, d, e, f, g]                = valuN Constructor a b c d e f g
->>>>>>> 6615cdce
     valu [5, a, b, c, d]                         = valuN Primitive   a b c d
     valu _                                       = malformed
 
