{-# LANGUAGE CPP #-}

{-# OPTIONS_GHC -fno-warn-orphans #-}

module Agda.TypeChecking.Serialise.Instances.Internal where

import Control.Applicative
import Control.Monad.State.Strict

import Agda.Syntax.Internal as I
import Agda.Syntax.Position as P

import Agda.TypeChecking.Serialise.Base
import Agda.TypeChecking.Serialise.Instances.Common ()
import Agda.TypeChecking.Serialise.Instances.Compilers ()

import Agda.TypeChecking.Monad
import Agda.TypeChecking.CompiledClause
import Agda.TypeChecking.Positivity.Occurrence

import Agda.Utils.Permutation

#include "undefined.h"
import Agda.Utils.Impossible

instance EmbPrj Signature where
  icod_ (Sig a b c) = icodeN' Sig a b c

  value = valueN Sig

instance EmbPrj Section where
  icod_ (Section a) = icodeN' Section a

  value = valueN Section

instance EmbPrj a => EmbPrj (Tele a) where
  icod_ EmptyTel        = icodeN' EmptyTel
  icod_ (ExtendTel a b) = icodeN' ExtendTel a b

  value = vcase valu where
    valu []     = valuN EmptyTel
    valu [a, b] = valuN ExtendTel a b
    valu _      = malformed

instance EmbPrj Permutation where
  icod_ (Perm a b) = icodeN' Perm a b

  value = valueN Perm

instance EmbPrj a => EmbPrj (Drop a) where
  icod_ (Drop a b) = icodeN' Drop a b

  value = valueN Drop

instance EmbPrj a => EmbPrj (Elim' a) where
  icod_ (Apply a)  = icodeN' Apply a
  icod_ (Proj a b) = icodeN 0 Proj a b

  value = vcase valu where
    valu [a]       = valuN Apply a
    valu [0, a, b] = valuN Proj a b
    valu _         = malformed

instance EmbPrj I.ConHead where
  icod_ (ConHead a b c) = icodeN' ConHead a b c

  value = valueN ConHead

instance (EmbPrj a) => EmbPrj (I.Type' a) where
  icod_ (El a b) = icodeN' El a b

  value = valueN El

instance EmbPrj a => EmbPrj (I.Abs a) where
  icod_ (NoAbs a b) = icodeN 0 NoAbs a b
  icod_ (Abs a b)   = icodeN' Abs a b

  value = vcase valu where
    valu [a, b]    = valuN Abs a b
    valu [0, a, b] = valuN NoAbs a b
    valu _         = malformed

instance EmbPrj I.Term where
<<<<<<< HEAD
  icod_ (Var     a []) = icode1' a
  icod_ (Var      a b) = icode2 0 a b
  icod_ (Lam      a b) = icode2 1 a b
  icod_ (Lit      a  ) = icode1 2 a
  icod_ (Def      a b) = icode2 3 a b
  icod_ (Con    a b c) = icode3 4 a b c
  icod_ (Pi       a b) = icode2 5 a b
  icod_ (Sort     a  ) = icode1 7 a
  icod_ (MetaV    a b) = icode2 8 a b
  icod_ (DontCare a  ) = icode1 9 a
  icod_ (Level    a  ) = icode1 10 a
  icod_ (Let      a b) = icode2 11 a b
=======
  icod_ (Var     a []) = icodeN' (\ a -> Var a []) a
  icod_ (Var      a b) = icodeN 0 Var a b
  icod_ (Lam      a b) = icodeN 1 Lam a b
  icod_ (Lit      a  ) = icodeN 2 Lit a
  icod_ (Def      a b) = icodeN 3 Def a b
  icod_ (Con    a b c) = icodeN 4 Con a b c
  icod_ (Pi       a b) = icodeN 5 Pi a b
  icod_ (Sort     a  ) = icodeN 7 Sort a
  icod_ (MetaV    a b) = icodeN 8 MetaV a b
  icod_ (DontCare a  ) = icodeN 9 DontCare a
  icod_ (Level    a  ) = icodeN 10 Level a
>>>>>>> 1c9c6811
  icod_ (Shared p)     = icodeMemo termD termC p $ icode (derefPtr p)

  value r = vcase valu' r where
    valu' xs       = gets mkShared <*> valu xs
    valu [a]       = valuN var   a
    valu [0, a, b] = valuN Var   a b
    valu [1, a, b] = valuN Lam   a b
    valu [2, a]    = valuN Lit   a
    valu [3, a, b] = valuN Def   a b
    valu [4, a, b, c] = valuN Con a b c
    valu [5, a, b] = valuN Pi    a b
    valu [7, a]    = valuN Sort  a
    valu [8, a, b] = valuN MetaV a b
    valu [9, a]    = valuN DontCare a
    valu [10, a]   = valuN Level a
    valu [11, a, b] = valuN Let a b
    valu _         = malformed

instance EmbPrj Level where
  icod_ (Max a) = icodeN' Max a

  value = valueN Max

instance EmbPrj PlusLevel where
  icod_ (ClosedLevel a) = icodeN' ClosedLevel a
  icod_ (Plus a b)      = icodeN' Plus a b

  value = vcase valu where
    valu [a]    = valuN ClosedLevel a
    valu [a, b] = valuN Plus a b
    valu _      = malformed

instance EmbPrj LevelAtom where
  icod_ (NeutralLevel r a) = icodeN' (NeutralLevel r) a
  icod_ (UnreducedLevel a) = icodeN 1 UnreducedLevel a
  icod_ (MetaLevel a b)    = icodeN 2 MetaLevel a b
  icod_ BlockedLevel{}     = __IMPOSSIBLE__

  value = vcase valu where
    valu [a]    = valuN UnreducedLevel a -- we forget that we are a NeutralLevel,
                                         -- since we do not want do (de)serialize
                                         -- the reason for neutrality
    valu [1, a] = valuN UnreducedLevel a
    valu [2, a, b] = valuN MetaLevel a b
    valu _      = malformed

instance EmbPrj I.Sort where
  icod_ (Type  a  ) = icodeN 0 Type a
  icod_ Prop        = icodeN' Prop
  icod_ SizeUniv    = icodeN 1 SizeUniv
  icod_ Inf         = icodeN 2 Inf
  icod_ (DLub a b)  = icodeN 3 DLub a b -- Andreas, 2017-01-18: not __IMPOSSIBLE__ see #2408

  value = vcase valu where
    valu []        = valuN Prop
    valu [0, a]    = valuN Type  a
    valu [1]       = valuN SizeUniv
    valu [2]       = valuN Inf
    valu [3, a, b] = valuN DLub a b
    valu _         = malformed

instance EmbPrj DisplayForm where
  icod_ (Display a b c) = icodeN' Display a b c

  value = valueN Display

instance EmbPrj a => EmbPrj (Open a) where
  icod_ (OpenThing a b) = icodeN' OpenThing a b

  value = valueN OpenThing

instance EmbPrj a => EmbPrj (Local a) where
  icod_ (Local a b) = icodeN' Local a b
  icod_ (Global a)  = icodeN' Global a

  value = vcase valu where
    valu [a, b] = valuN Local a b
    valu [a]    = valuN Global a
    valu _      = malformed

instance EmbPrj CtxId where
  icod_ (CtxId a) = icode a
  value n         = CtxId `fmap` value n

instance EmbPrj DisplayTerm where
  icod_ (DTerm    a  )   = icodeN' DTerm a
  icod_ (DDot     a  )   = icodeN 1 DDot a
  icod_ (DCon     a b c) = icodeN 2 DCon a b c
  icod_ (DDef     a b)   = icodeN 3 DDef a b
  icod_ (DWithApp a b c) = icodeN 4 DWithApp a b c

  value = vcase valu where
    valu [a]          = valuN DTerm a
    valu [1, a]       = valuN DDot a
    valu [2, a, b, c] = valuN DCon a b c
    valu [3, a, b]    = valuN DDef a b
    valu [4, a, b, c] = valuN DWithApp a b c
    valu _            = malformed

instance EmbPrj MutualId where
  icod_ (MutId a) = icode a
  value n         = MutId `fmap` value n

instance EmbPrj Definition where
  icod_ (Defn a b c d e f g h i j k l m) =
    icodeN' Defn a b (P.killRange c) d e f g h i j k l m

  value = valueN Defn

instance EmbPrj NLPat where
  icod_ (PVar a b c)    = icodeN 0 PVar a b c
  icod_ (PWild)         = icodeN 1 PWild
  icod_ (PDef a b)      = icodeN 2 PDef a b
  icod_ (PLam a b)      = icodeN 3 PLam a b
  icod_ (PPi a b)       = icodeN 4 PPi a b
  icod_ (PBoundVar a b) = icodeN 5 PBoundVar a b
  icod_ (PTerm a)       = icodeN 6 PTerm a

  value = vcase valu where
    valu [0, a, b, c] = valuN PVar a b c
    valu [1]          = valuN PWild
    valu [2, a, b]    = valuN PDef a b
    valu [3, a, b]    = valuN PLam a b
    valu [4, a, b]    = valuN PPi a b
    valu [5, a, b]    = valuN PBoundVar a b
    valu [6, a]       = valuN PTerm a
    valu _            = malformed

instance EmbPrj NLPType where
  icod_ (NLPType a b) = icodeN' NLPType a b

  value = valueN NLPType

instance EmbPrj RewriteRule where
  icod_ (RewriteRule a b c d e f) = icodeN' RewriteRule a b c d e f

  value = valueN RewriteRule

instance EmbPrj Projection where
  icod_ (Projection a b c d e) = icodeN' Projection a b c d e

  value = valueN Projection

instance EmbPrj ProjLams where
  icod_ (ProjLams a) = icodeN' ProjLams a

  value = valueN ProjLams

instance EmbPrj ExtLamInfo where
  icod_ (ExtLamInfo a b) = icodeN' ExtLamInfo a b

  value = valueN ExtLamInfo

instance EmbPrj Polarity where
  icod_ Covariant     = return 0
  icod_ Contravariant = return 1
  icod_ Invariant     = return 2
  icod_ Nonvariant    = return 3

  value 0 = return Covariant
  value 1 = return Contravariant
  value 2 = return Invariant
  value 3 = return Nonvariant
  value _ = malformed

instance EmbPrj Occurrence where
  icod_ StrictPos = return 0
  icod_ Mixed     = return 1
  icod_ Unused    = return 2
  icod_ GuardPos  = return 3
  icod_ JustPos   = return 4
  icod_ JustNeg   = return 5

  value 0 = return StrictPos
  value 1 = return Mixed
  value 2 = return Unused
  value 3 = return GuardPos
  value 4 = return JustPos
  value 5 = return JustNeg
  value _ = malformed

instance EmbPrj EtaEquality where
  icod_ (Specified a) = icodeN 0 Specified a
  icod_ (Inferred a)  = icodeN 1 Inferred a

  value = vcase valu where
    valu [0,a] = valuN Specified a
    valu [1,a] = valuN Inferred a
    valu _     = malformed

instance EmbPrj Defn where
  icod_ Axiom                                   = icodeN 0 Axiom
  icod_ (Function    a b t c d e f g h i j k m) =
    icodeN 1 (\ a b -> Function a b t) a b c d e f g h i j k m
  icod_ (Datatype    a b c d e f g h i j)       = icodeN 2 Datatype a b c d e f g h i j
  icod_ (Record      a b c d e f g h i j)       = icodeN 3 Record a b c d e f g h i j
  icod_ (Constructor a b c d e f g)             = icodeN 4 Constructor a b c d e f g
  icod_ (Primitive   a b c d)                   = icodeN 5 Primitive a b c d
  icod_ AbstractDefn                            = __IMPOSSIBLE__

  value = vcase valu where
    valu [0]                                     = valuN Axiom
    valu [1, a, b, c, d, e, f, g, h, i, j, k, m] = valuN (\ a b -> Function a b Nothing) a b c d e f g h i j k m
    valu [2, a, b, c, d, e, f, g, h, i, j]       = valuN Datatype a b c d e f g h i j
    valu [3, a, b, c, d, e, f, g, h, i, j]       = valuN Record  a b c d e f g h i j
    valu [4, a, b, c, d, e, f, g]                = valuN Constructor a b c d e f g
    valu [5, a, b, c, d]                         = valuN Primitive   a b c d
    valu _                                       = malformed

instance EmbPrj FunctionFlag where
  icod_ FunStatic       = icodeN 0 FunStatic
  icod_ FunInline       = icodeN 1 FunInline
  icod_ FunMacro        = icodeN 2 FunMacro

  value = vcase valu where
    valu [0] = valuN FunStatic
    valu [1] = valuN FunInline
    valu [2] = valuN FunMacro
    valu _   = malformed

instance EmbPrj a => EmbPrj (WithArity a) where
  icod_ (WithArity a b) = icodeN' WithArity a b

  value = valueN WithArity

instance EmbPrj a => EmbPrj (Case a) where
  icod_ (Branches a b c d) = icodeN' Branches a b c d

  value = valueN Branches

instance EmbPrj CompiledClauses where
  icod_ Fail       = icodeN' Fail
  icod_ (Done a b) = icodeN' Done a (P.killRange b)
  icod_ (Case a b) = icodeN 2 Case a b

  value = vcase valu where
    valu []        = valuN Fail
    valu [a, b]    = valuN Done a b
    valu [2, a, b] = valuN Case a b
    valu _         = malformed

instance EmbPrj a => EmbPrj (FunctionInverse' a) where
  icod_ NotInjective = icodeN' NotInjective
  icod_ (Inverse a)  = icodeN' Inverse a

  value = vcase valu where
    valu []  = valuN NotInjective
    valu [a] = valuN Inverse a
    valu _   = malformed

instance EmbPrj TermHead where
  icod_ SortHead     = icodeN' SortHead
  icod_ PiHead       = icodeN 1 PiHead
  icod_ (ConsHead a) = icodeN 2 ConsHead a

  value = vcase valu where
    valu []     = valuN SortHead
    valu [1]    = valuN PiHead
    valu [2, a] = valuN ConsHead a
    valu _      = malformed

instance EmbPrj I.Clause where
  icod_ (Clause a b c d e f g) = icodeN' Clause a b c d e f g

  value = valueN Clause

instance EmbPrj I.ConPatternInfo where
  icod_ (ConPatternInfo a b) = icodeN' ConPatternInfo a b

  value = valueN ConPatternInfo

instance EmbPrj I.DBPatVar where
  icod_ (DBPatVar a b) = icodeN' DBPatVar a b

  value = valueN DBPatVar

instance EmbPrj a => EmbPrj (I.Pattern' a) where
  icod_ (VarP a    ) = icodeN' VarP a
  icod_ (ConP a b c) = icodeN 1 ConP a b c
  icod_ (LitP a    ) = icodeN 2 LitP a
  icod_ (DotP a    ) = icodeN 3 DotP a
  icod_ (ProjP a b ) = icodeN 4 ProjP a b
  icod_ (AbsurdP a ) = icodeN 5 AbsurdP a

  value = vcase valu where
    valu [a]       = valuN VarP a
    valu [1, a, b, c] = valuN ConP a b c
    valu [2, a]    = valuN LitP a
    valu [3, a]    = valuN DotP a
    valu [4, a, b] = valuN ProjP a b
    valu [5, a]    = valuN AbsurdP a
    valu _         = malformed

instance EmbPrj a => EmbPrj (Builtin a) where
  icod_ (Prim    a) = icodeN' Prim a
  icod_ (Builtin a) = icodeN 1 Builtin a

  value = vcase valu where
    valu [a]    = valuN Prim    a
    valu [1, a] = valuN Builtin a
    valu _      = malformed

instance EmbPrj a => EmbPrj (Substitution' a) where
  icod_ IdS              = icodeN' IdS
  icod_ EmptyS           = icodeN 1 EmptyS
  icod_ (a :# b)         = icodeN 2 (:#) a b
  icod_ (Strengthen a b) = icodeN 3 Strengthen a b
  icod_ (Wk a b)         = icodeN 4 Wk a b
  icod_ (Lift a b)       = icodeN 5 Lift a b

  value = vcase valu where
    valu []        = valuN IdS
    valu [1]       = valuN EmptyS
    valu [2, a, b] = valuN (:#) a b
    valu [3, a, b]    = valuN Strengthen a b
    valu [4, a, b] = valuN Wk a b
    valu [5, a, b] = valuN Lift a b
    valu _         = malformed<|MERGE_RESOLUTION|>--- conflicted
+++ resolved
@@ -81,20 +81,6 @@
     valu _         = malformed
 
 instance EmbPrj I.Term where
-<<<<<<< HEAD
-  icod_ (Var     a []) = icode1' a
-  icod_ (Var      a b) = icode2 0 a b
-  icod_ (Lam      a b) = icode2 1 a b
-  icod_ (Lit      a  ) = icode1 2 a
-  icod_ (Def      a b) = icode2 3 a b
-  icod_ (Con    a b c) = icode3 4 a b c
-  icod_ (Pi       a b) = icode2 5 a b
-  icod_ (Sort     a  ) = icode1 7 a
-  icod_ (MetaV    a b) = icode2 8 a b
-  icod_ (DontCare a  ) = icode1 9 a
-  icod_ (Level    a  ) = icode1 10 a
-  icod_ (Let      a b) = icode2 11 a b
-=======
   icod_ (Var     a []) = icodeN' (\ a -> Var a []) a
   icod_ (Var      a b) = icodeN 0 Var a b
   icod_ (Lam      a b) = icodeN 1 Lam a b
@@ -106,7 +92,7 @@
   icod_ (MetaV    a b) = icodeN 8 MetaV a b
   icod_ (DontCare a  ) = icodeN 9 DontCare a
   icod_ (Level    a  ) = icodeN 10 Level a
->>>>>>> 1c9c6811
+  icod_ (Let      a b) = icodeN 11 Let a b
   icod_ (Shared p)     = icodeMemo termD termC p $ icode (derefPtr p)
 
   value r = vcase valu' r where
