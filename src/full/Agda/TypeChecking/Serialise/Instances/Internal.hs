--- conflicted
+++ resolved
@@ -89,16 +89,10 @@
   icod_ (Con    a b c) = icode3 4 a b c
   icod_ (Pi       a b) = icode2 5 a b
   icod_ (Sort     a  ) = icode1 7 a
-<<<<<<< HEAD
-  icod_ (MetaV    a b) = __IMPOSSIBLE__
-  icod_ (DontCare a  ) = icode1 8 a
-  icod_ (Level    a  ) = icode1 9 a
-  icod_ (Let      a b) = icode2 10 a b
-=======
   icod_ (MetaV    a b) = icode2 8 a b
   icod_ (DontCare a  ) = icode1 9 a
   icod_ (Level    a  ) = icode1 10 a
->>>>>>> c6f78bb4
+  icod_ (Let      a b) = icode2 11 a b
   icod_ (Shared p)     = icodeMemo termD termC p $ icode (derefPtr p)
 
   value r = vcase valu' r where
@@ -111,32 +105,10 @@
     valu [4, a, b, c] = valu3 Con a b c
     valu [5, a, b] = valu2 Pi    a b
     valu [7, a]    = valu1 Sort  a
-<<<<<<< HEAD
-    valu [8, a]    = valu1 DontCare a
-    valu [9, a]    = valu1 Level a
-    valu [10, a, b] = valu2 Let a b
-    valu _         = malformed
-
-instance EmbPrj a => EmbPrj (Substitution' a) where
-  icod_ IdS              = icode0'
-  icod_ EmptyS           = icode0 1
-  icod_ (a :# b)         = icode2 2 a b
-  icod_ (Strengthen _ a) = icode1 3 a
-  icod_ (Wk a b)         = icode2 4 a b
-  icod_ (Lift a b)       = icode2 5 a b
-
-  value = vcase valu where
-    valu []        = valu0 IdS
-    valu [1]       = valu0 EmptyS
-    valu [2, a, b] = valu2 (:#) a b
-    valu [3, a]    = valu1 (Strengthen __IMPOSSIBLE__) a
-    valu [4, a, b] = valu2 Wk a b
-    valu [5, a, b] = valu2 Lift a b
-=======
     valu [8, a, b] = valu2 MetaV a b
     valu [9, a]    = valu1 DontCare a
     valu [10, a]   = valu1 Level a
->>>>>>> c6f78bb4
+    valu [11, a, b] = valu2 Let a b
     valu _         = malformed
 
 instance EmbPrj Level where
