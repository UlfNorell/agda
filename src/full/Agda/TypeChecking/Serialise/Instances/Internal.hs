--- conflicted
+++ resolved
@@ -97,20 +97,6 @@
 
   value r = vcase valu' r where
     valu' xs       = gets mkShared <*> valu xs
-<<<<<<< HEAD
-    valu [a]       = valu1 var   a
-    valu [0, a, b] = valu2 Var   a b
-    valu [1, a, b] = valu2 Lam   a b
-    valu [2, a]    = valu1 Lit   a
-    valu [3, a, b] = valu2 Def   a b
-    valu [4, a, b, c] = valu3 Con a b c
-    valu [5, a, b] = valu2 Pi    a b
-    valu [7, a]    = valu1 Sort  a
-    valu [8, a, b] = valu2 MetaV a b
-    valu [9, a]    = valu1 DontCare a
-    valu [10, a]   = valu1 Level a
-    valu [11, a, b] = valu2 Let a b
-=======
     valu [a]       = valuN var   a
     valu [0, a, b] = valuN Var   a b
     valu [1, a, b] = valuN Lam   a b
@@ -122,7 +108,7 @@
     valu [8, a, b] = valuN MetaV a b
     valu [9, a]    = valuN DontCare a
     valu [10, a]   = valuN Level a
->>>>>>> 31be5a86
+    valu [11, a, b] = valuN Let a b
     valu _         = malformed
 
 instance EmbPrj Level where
