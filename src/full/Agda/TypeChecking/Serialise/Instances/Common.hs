{-# LANGUAGE CPP                       #-}
{-# LANGUAGE ExistentialQuantification #-}
{-# LANGUAGE FlexibleInstances         #-}
{-# LANGUAGE ScopedTypeVariables       #-}

#if __GLASGOW_HASKELL__ >= 710
{-# LANGUAGE FlexibleContexts #-}
#endif

#if __GLASGOW_HASKELL__ <= 708
{-# LANGUAGE OverlappingInstances #-}
#endif

{-# OPTIONS_GHC -fno-warn-orphans #-}

module Agda.TypeChecking.Serialise.Instances.Common where

import Control.Applicative
import Control.Monad.Reader
import Control.Monad.State.Strict (gets, modify)

import Data.Array.IArray
import Data.Word
import qualified Data.ByteString.Lazy as L
import qualified Data.Foldable as Fold
import Data.Hashable
import qualified Data.HashTable.IO as H
import Data.Int (Int32)
import Data.Maybe
import Data.Map (Map)
import qualified Data.Map as Map
import Data.Set (Set)
import qualified Data.Set as Set
import Data.Sequence (Seq)
import qualified Data.Sequence as Seq
import Data.Void

import Agda.Syntax.Common
import Agda.Syntax.Concrete.Name as C
import qualified Agda.Syntax.Concrete as C
import qualified Agda.Syntax.Abstract as A
import Agda.Syntax.Position as P
import Agda.Syntax.Fixity
import Agda.Syntax.Notation
import Agda.Syntax.Literal
import Agda.Interaction.FindFile

import Agda.TypeChecking.Serialise.Base

import Agda.Utils.BiMap (BiMap)
import qualified Agda.Utils.BiMap as BiMap
import Agda.Utils.HashMap (HashMap)
import qualified Agda.Utils.HashMap as HMap
import Agda.Utils.FileName
import qualified Agda.Utils.Maybe.Strict as Strict

import Agda.Utils.Except

#include "undefined.h"
import Agda.Utils.Impossible

#if __GLASGOW_HASKELL__ >= 710
instance {-# OVERLAPPING #-} EmbPrj String where
#else
instance EmbPrj String where
#endif
  icod_   = icodeString
  value i = (! i) `fmap` gets stringE

instance EmbPrj L.ByteString where
  icod_   = icodeX bstringD bstringC
  value i = (! i) `fmap` gets bstringE

instance EmbPrj Integer where
  icod_   = icodeInteger
  value i = (! i) `fmap` gets integerE

instance EmbPrj Word64 where
  icod_ i = icode2' (int32 q) (int32 r)
    where (q, r) = quotRem i (2^32)
          int32 :: Word64 -> Int32
          int32 = fromIntegral

  value = vcase valu where
    valu [a, b] = return $ n * mod (fromIntegral a) n + mod (fromIntegral b) n
    valu _      = malformed
    n = 2^32

instance EmbPrj Int32 where
  icod_ i = return i
  value i = return i

instance EmbPrj Int where
  icod_ i = return (fromIntegral i)
  value i = return (fromIntegral i)

instance EmbPrj Char where
  icod_ c = return (fromIntegral $ fromEnum c)
  value i = return (toEnum $ fromInteger $ toInteger i)

instance EmbPrj Double where
  icod_   = icodeDouble
  value i = (! i) `fmap` gets doubleE

instance EmbPrj Void where
  icod_ = absurd
  value = vcase valu where valu _ = malformed

instance EmbPrj () where
  icod_ () = icode0'

  value = vcase valu where
    valu [] = valu0 ()
    valu _  = malformed

instance (EmbPrj a, EmbPrj b) => EmbPrj (a, b) where
  icod_ (a, b) = icode2' a b

  value = vcase valu where
    valu [a, b] = valu2 (,) a b
    valu _      = malformed

instance (EmbPrj a, EmbPrj b, EmbPrj c) => EmbPrj (a, b, c) where
  icod_ (a, b, c) = icode3' a b c

  value = vcase valu where
    valu [a, b, c] = valu3 (,,) a b c
    valu _         = malformed

instance (EmbPrj a, EmbPrj b) => EmbPrj (Either a b) where
  icod_ (Left  x) = icode1 0 x
  icod_ (Right x) = icode1 1 x

  value = vcase valu where
    valu [0, x] = valu1 Left  x
    valu [1, x] = valu1 Right x
    valu _   = malformed

instance EmbPrj a => EmbPrj (Maybe a) where
  icod_ Nothing  = icode0'
  icod_ (Just x) = icode1' x

  value = vcase valu where
    valu []  = valu0 Nothing
    valu [x] = valu1 Just x
    valu _   = malformed

instance EmbPrj a => EmbPrj (Strict.Maybe a) where
  icod_ m = icode (Strict.toLazy m)
  value m = Strict.toStrict `fmap` value m

instance EmbPrj Bool where
  icod_ True  = icode0'
  icod_ False = icode0 0

  value = vcase valu where
    valu []  = valu0 True
    valu [0] = valu0 False
    valu _   = malformed

instance EmbPrj AbsolutePath where
  icod_ file = do
    d <-  asks absPathD
    liftIO $ fromMaybe __IMPOSSIBLE__ <$> H.lookup d file

  value m = do
    m :: TopLevelModuleName
            <- value m
    mf      <- gets modFile
    incs    <- gets includes
    (r, mf) <- liftIO $ findFile'' incs m mf
    modify $ \s -> s { modFile = mf }
    case r of
      Left err -> throwError $ findErrorToTypeError m err
      Right f  -> return f

instance EmbPrj Position where
  icod_ (P.Pn file pos line col) = icode4' file pos line col

  value = vcase valu where
    valu [f, p, l, c] = valu4 P.Pn f p l c
    valu _            = malformed

instance EmbPrj TopLevelModuleName where
  icod_ (TopLevelModuleName a) = icode1' a

  value = vcase valu where
    valu [a] = valu1 TopLevelModuleName a
    valu _   = malformed

#if __GLASGOW_HASKELL__ >= 710
instance {-# OVERLAPPABLE #-} EmbPrj a => EmbPrj [a] where
#else
instance EmbPrj a => EmbPrj [a] where
#endif
  icod_ xs = icodeN =<< mapM icode xs
  value    = vcase (mapM value)
--   icode []       = icode0'
--   icode (x : xs) = icode2' x xs
--   value = vcase valu where valu []      = valu0 []
--                            valu [x, xs] = valu2 (:) x xs
--                            valu _       = malformed

instance (Ord a, Ord b, EmbPrj a, EmbPrj b) => EmbPrj (BiMap a b) where
  icod_ m = icode (BiMap.toList m)
  value m = BiMap.fromList <$> value m

instance (Ord a, EmbPrj a, EmbPrj b) => EmbPrj (Map a b) where
  icod_ m = icode (Map.toList m)
  value m = Map.fromList `fmap` value m

instance (Ord a, EmbPrj a) => EmbPrj (Set a) where
  icod_ s = icode (Set.toList s)
  value s = Set.fromList `fmap` value s

instance EmbPrj a => EmbPrj (Seq a) where
  icod_ s = icode (Fold.toList s)
  value s = Seq.fromList `fmap` value s

instance EmbPrj P.Interval where
  icod_ (P.Interval p q) = icode2' p q

  value = vcase valu where
    valu [p, q] = valu2 P.Interval p q
    valu _      = malformed

instance EmbPrj Range where
  icod_ r = icode (P.rangeIntervals r)
  value r = P.intervalsToRange `fmap` value r

instance EmbPrj C.Name where
  icod_ (C.NoName a b) = icode2 0 a b
  icod_ (C.Name r xs)  = icode2' r xs

  value = vcase valu where
    valu [0, a, b] = valu2 C.NoName a b
    valu [r, xs]   = valu2 C.Name   r xs
    valu _         = malformed

instance EmbPrj NamePart where
  icod_ Hole   = icode0'
  icod_ (Id a) = icode1' a

  value = vcase valu where
    valu []  = valu0 Hole
    valu [a] = valu1 Id a
    valu _   = malformed

instance EmbPrj C.QName where
  icod_ (Qual    a b) = icode2' a b
  icod_ (C.QName a  ) = icode1' a

  value = vcase valu where
    valu [a, b] = valu2 Qual    a b
    valu [a]    = valu1 C.QName a
    valu _      = malformed

instance EmbPrj Agda.Syntax.Fixity.Associativity where
  icod_ LeftAssoc  = icode0'
  icod_ RightAssoc = icode0 1
  icod_ NonAssoc   = icode0 2

  value = vcase valu where
    valu []  = valu0 LeftAssoc
    valu [1] = valu0 RightAssoc
    valu [2] = valu0 NonAssoc
    valu _   = malformed

instance EmbPrj Agda.Syntax.Fixity.PrecedenceLevel where
  icod_ Unrelated   = icode0'
  icod_ (Related a) = icode1' a

  value = vcase valu where
    valu []  = valu0 Unrelated
    valu [a] = valu1 Related a
    valu _   = malformed

instance EmbPrj Agda.Syntax.Fixity.Fixity where
  icod_ (Fixity a b c) = icode3' a b c

  value = vcase valu where
    valu [a, b, c] = valu3 Fixity a b c
    valu _         = malformed

instance EmbPrj Agda.Syntax.Fixity.Fixity' where
  icod_ (Fixity' a b) = icode2' a b

  value = vcase valu where
    valu [a,b] = valu2 Fixity' a b
    valu _     = malformed

instance EmbPrj GenPart where
  icod_ (BindHole a)   = icode1 0 a
  icod_ (NormalHole a) = icode1 1 a
  icod_ (WildHole a)   = icode1 2 a
  icod_ (IdPart a)     = icode1' a

  value = vcase valu where
    valu [0, a] = valu1 BindHole a
    valu [1, a] = valu1 NormalHole a
    valu [2, a] = valu1 WildHole a
    valu [a]    = valu1 IdPart a
    valu _      = malformed

instance EmbPrj MetaId where
  icod_ (MetaId n) = icod_ n
  value i = MetaId <$> value i

instance EmbPrj A.QName where
  icod_ n@(A.QName a b) = icodeMemo qnameD qnameC (qnameId n) $ icode2' a b

  value = vcase valu where
    valu [a, b] = valu2 A.QName a b
    valu _      = malformed

instance EmbPrj A.AmbiguousQName where
  icod_ (A.AmbQ a) = icode a
  value n          = A.AmbQ `fmap` value n

instance EmbPrj A.ModuleName where
  icod_ (A.MName a) = icode a
  value n           = A.MName `fmap` value n

instance EmbPrj A.Name where
  icod_ (A.Name a b c d) = icodeMemo nameD nameC a $ icode4' a b c d

  value = vcase valu where
    valu [a, b, c, d] = valu4 A.Name a b c d
    valu _            = malformed

instance EmbPrj a => EmbPrj (C.FieldAssignment' a) where
  icod_ (C.FieldAssignment a b) = icode2' a b

  value = vcase valu where
    valu [a, b] = valu2 C.FieldAssignment a b
    valu _      = malformed

instance (EmbPrj s, EmbPrj t) => EmbPrj (Named s t) where
  icod_ (Named a b) = icode2' a b

  value = vcase valu where
    valu [a, b] = valu2 Named a b
    valu _      = malformed

instance EmbPrj a => EmbPrj (Ranged a) where
  icod_ (Ranged r x) = icode2' r x

  value = vcase valu where
    valu [r, x] = valu2 Ranged r x
    valu _      = malformed

instance EmbPrj ArgInfo where
  icod_ (ArgInfo h r) = icode2' h r

  value = vcase valu where
    valu [h, r] = valu2 ArgInfo h r
    valu _      = malformed

instance EmbPrj NameId where
  icod_ (NameId a b) = icode2' a b

  value = vcase valu where
    valu [a, b] = valu2 NameId a b
    valu _      = malformed

instance (Eq k, Hashable k, EmbPrj k, EmbPrj v) => EmbPrj (HashMap k v) where
  icod_ m = icode (HMap.toList m)
  value m = HMap.fromList `fmap` value m

instance EmbPrj a => EmbPrj (WithHiding a) where
  icod_ (WithHiding a b) = icode2' a b

  value = vcase valu where
    valu [a, b] = valu2 WithHiding a b
    valu _      = malformed

instance EmbPrj a => EmbPrj (Arg a) where
  icod_ (Arg i e) = icode2' i e

  value = vcase valu where
    valu [i, e] = valu2 Arg i e
    valu _      = malformed

instance EmbPrj a => EmbPrj (Dom a) where
  icod_ (Dom i e) = icode2' i e

  value = vcase valu where
    valu [i, e] = valu2 Dom i e
    valu _      = malformed

instance EmbPrj Induction where
  icod_ Inductive   = icode0'
  icod_ CoInductive = icode0 1

  value = vcase valu where
    valu []  = valu0 Inductive
    valu [1] = valu0 CoInductive
    valu _   = malformed

instance EmbPrj Hiding where
  icod_ Hidden    = return 0
  icod_ NotHidden = return 1
  icod_ Instance  = return 2

  value 0 = return Hidden
  value 1 = return NotHidden
  value 2 = return Instance
  value _ = malformed

instance EmbPrj Relevance where
  icod_ Relevant       = return 0
  icod_ Irrelevant     = return 1
  icod_ (Forced Small) = return 2
  icod_ (Forced Big)   = return 3
  icod_ NonStrict      = return 4
  icod_ UnusedArg      = return 5

  value 0 = return Relevant
  value 1 = return Irrelevant
  value 2 = return (Forced Small)
  value 3 = return (Forced Big)
  value 4 = return NonStrict
  value 5 = return UnusedArg
  value _ = malformed

instance EmbPrj ConPOrigin where
  icod_ ConPImplicit = return 0
  icod_ ConPCon      = return 1
  icod_ ConPRec      = return 2

  value 0 = return ConPImplicit
  value 1 = return ConPCon
  value 2 = return ConPRec
  value _ = malformed

instance EmbPrj Agda.Syntax.Literal.Literal where
<<<<<<< HEAD
  icod_ (LitNat    a b) = icode2' a b
  icod_ (LitFloat  a b) = icode2 1 a b
  icod_ (LitString a b) = icode2 2 a b
  icod_ (LitChar   a b) = icode2 3 a b
  icod_ (LitQName  a b) = icode2 5 a b

  value = vcase valu where
    valu [a, b]    = valu2 LitNat    a b
    valu [1, a, b] = valu2 LitFloat  a b
    valu [2, a, b] = valu2 LitString a b
    valu [3, a, b] = valu2 LitChar   a b
    valu [5, a, b] = valu2 LitQName  a b
    valu _         = malformed
=======
  icod_ (LitNat    a b)   = icode2' a b
  icod_ (LitFloat  a b)   = icode2 1 a b
  icod_ (LitString a b)   = icode2 2 a b
  icod_ (LitChar   a b)   = icode2 3 a b
  icod_ (LitQName  a b)   = icode2 5 a b
  icod_ (LitMeta   a b c) = icode3 6 a b c

  value = vcase valu where
    valu [a, b]       = valu2 LitNat    a b
    valu [1, a, b]    = valu2 LitFloat  a b
    valu [2, a, b]    = valu2 LitString a b
    valu [3, a, b]    = valu2 LitChar   a b
    valu [5, a, b]    = valu2 LitQName  a b
    valu [6, a, b, c] = valu3 LitMeta   a b c
    valu _            = malformed
>>>>>>> 97c5415e

instance EmbPrj IsAbstract where
  icod_ AbstractDef = icode0 0
  icod_ ConcreteDef = icode0'

  value = vcase valu where
    valu [0] = valu0 AbstractDef
    valu []  = valu0 ConcreteDef
    valu _   = malformed

instance EmbPrj Delayed where
  icod_ Delayed    = icode0 0
  icod_ NotDelayed = icode0'

  value = vcase valu where
    valu [0] = valu0 Delayed
    valu []  = valu0 NotDelayed
    valu _   = malformed<|MERGE_RESOLUTION|>--- conflicted
+++ resolved
@@ -434,21 +434,6 @@
   value _ = malformed
 
 instance EmbPrj Agda.Syntax.Literal.Literal where
-<<<<<<< HEAD
-  icod_ (LitNat    a b) = icode2' a b
-  icod_ (LitFloat  a b) = icode2 1 a b
-  icod_ (LitString a b) = icode2 2 a b
-  icod_ (LitChar   a b) = icode2 3 a b
-  icod_ (LitQName  a b) = icode2 5 a b
-
-  value = vcase valu where
-    valu [a, b]    = valu2 LitNat    a b
-    valu [1, a, b] = valu2 LitFloat  a b
-    valu [2, a, b] = valu2 LitString a b
-    valu [3, a, b] = valu2 LitChar   a b
-    valu [5, a, b] = valu2 LitQName  a b
-    valu _         = malformed
-=======
   icod_ (LitNat    a b)   = icode2' a b
   icod_ (LitFloat  a b)   = icode2 1 a b
   icod_ (LitString a b)   = icode2 2 a b
@@ -464,7 +449,6 @@
     valu [5, a, b]    = valu2 LitQName  a b
     valu [6, a, b, c] = valu3 LitMeta   a b c
     valu _            = malformed
->>>>>>> 97c5415e
 
 instance EmbPrj IsAbstract where
   icod_ AbstractDef = icode0 0
