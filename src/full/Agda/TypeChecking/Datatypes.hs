{-# LANGUAGE CPP #-}

module Agda.TypeChecking.Datatypes where

import Data.Maybe (fromMaybe)

import Agda.Syntax.Common
import Agda.Syntax.Internal as I

import Agda.TypeChecking.Monad
import Agda.TypeChecking.Monad.Builtin (constructorForm)
import Agda.TypeChecking.Telescope
import Agda.TypeChecking.Substitute

import Agda.Utils.Size
import Agda.Utils.Functor

#include "undefined.h"
import Agda.Utils.Impossible

---------------------------------------------------------------------------
-- * Constructors
---------------------------------------------------------------------------

-- | Get true constructor with record fields.
getConHead :: QName -> TCM ConHead
getConHead c = conSrcCon . theDef <$> getConstInfo c

-- | Get true constructor as term.
getConTerm :: QName -> TCM Term
getConTerm c = flip Con [] <$> getConHead c

-- | Get true constructor with fields, expanding literals to constructors
--   if possible.
getConForm :: QName -> TCM ConHead
getConForm c = do
  Con con [] <- ignoreSharing <$> do constructorForm =<< getConTerm c
  return con

-- | Augment constructor with record fields (preserve constructor name).
--   The true constructor might only surface via 'reduce'.
getOrigConHead :: QName -> TCM ConHead
getOrigConHead c = setConName c <$> getConHead c

-- | Analogous to 'getConTerm'.
getOrigConTerm :: QName -> TCM Term
getOrigConTerm c = flip Con [] <$> getOrigConHead c

-- | Get the name of the datatype constructed by a given constructor.
--   Precondition: The argument must refer to a constructor
{-# SPECIALIZE getConstructorData :: QName -> TCM QName #-}
getConstructorData :: HasConstInfo m => QName -> m QName
getConstructorData c = do
  def <- getConstInfo c
  case theDef def of
    Constructor{conData = d} -> return d
    _                        -> __IMPOSSIBLE__

-- | @getConType c t@ computes the constructor parameters from type @t@
--   and returns the instantiated type of constructor @c@.
--   @Nothing@ if @t@ is not a data/record type or does not have
--   a constructor @c@.
--   Precondition: @t@ is reduced.
getConType :: ConHead -> Type -> TCM (Maybe Type)
getConType c t = do
  c <- getConHead $ conName c
  case ignoreSharing $ unEl t of
    Def d es -> do
      def <- theDef <$> getConstInfo d
      case def of
        Datatype { dataPars = n, dataCons   = cs  } | conName c `elem` cs -> cont n
        Record   { recPars  = n, recConHead = con } | c == con            -> cont n
        _ ->  return Nothing
      where
        cont n = do
          let pars = fromMaybe __IMPOSSIBLE__ $ allApplyElims $ take n es
          Just . (`apply` pars) . defType <$> getConInfo c
    _ -> return Nothing

data HasEta = NoEta | YesEta
  deriving (Eq)

data ConstructorInfo = DataCon Nat  -- arity
                     | RecordCon HasEta [I.Arg QName]

-- | Return the number of non-parameter arguments to a data constructor,
--   or the field names of a record constructor.
--
--   For getting just the arity of constructor @c@,
--   use @either id size <$> getConstructorArity c@.
getConstructorInfo :: QName -> TCM ConstructorInfo
getConstructorInfo c = do
  Defn{ defType = t, theDef = def } <- getConstInfo c
  case def of
    Constructor{ conData = d, conPars = n } -> do
      def <- theDef <$> getConstInfo d
      case def of
<<<<<<< HEAD
        Record{ recFields = fs, recEtaEquality = eta } ->
           return $ RecordCon (if eta then YesEta else NoEta) fs
=======
        r@Record{ recFields = fs } ->
           return $ RecordCon (if recEtaEquality r then YesEta else NoEta) fs
>>>>>>> 8c1f3577
        Datatype{} -> do
          -- TODO: I do not want to take the type of constructor apart
          -- to see its arity!
          TelV tel _ <- telView t
          return $ DataCon $ size tel - n
        _ -> __IMPOSSIBLE__
    _ -> __IMPOSSIBLE__

getConstructorArity :: QName -> TCM Nat
getConstructorArity c =
  for (getConstructorInfo c) $ \i ->
  case i of
    DataCon n      -> n
    RecordCon _ fs -> size fs

---------------------------------------------------------------------------
-- * Data types
---------------------------------------------------------------------------

-- | Check if a name refers to a datatype or a record with a named constructor.
isDatatype :: QName -> TCM Bool
isDatatype d = do
  def <- getConstInfo d
  case theDef def of
    Datatype{}                   -> return True
    Record{recNamedCon = namedC} -> return namedC
    _                            -> return False

data DataOrRecord = IsData | IsRecord
  deriving (Eq, Ord, Show)

-- | Check if a name refers to a datatype or a record.
isDataOrRecordType :: QName -> TCM (Maybe DataOrRecord)
isDataOrRecordType d = do
  def <- getConstInfo d
  case theDef def of
    Datatype{} -> return $ Just IsData
    Record{}   -> return $ Just IsRecord
    _          -> return $ Nothing

-- | Precodition: 'Term' is 'reduce'd.
isDataOrRecord :: Term -> TCM (Maybe QName)
isDataOrRecord v = do
  case ignoreSharing v of
    Def d _ -> fmap (const d) <$> isDataOrRecordType d
    _       -> return Nothing

getNumberOfParameters :: QName -> TCM (Maybe Nat)
getNumberOfParameters d = do
  def <- getConstInfo d
  case theDef def of
    Datatype{ dataPars = n }   -> return $ Just n
    Record{ recPars = n }      -> return $ Just n
    Constructor{ conPars = n } -> return $ Just n
    _                          -> return Nothing

{- UNUSED
data DatatypeInfo = DataInfo
  { datatypeName   :: QName
  , datatypeParTel :: Telescope
  , datatypePars   :: Args
  , datatypeIxTel  :: Telescope
  , datatypeIxs    :: Args
  }

-- | Get the name and parameters from a type if it's a datatype or record type
--   with a named constructor.
getDatatypeInfo :: Type -> TCM (Maybe DatatypeInfo)
getDatatypeInfo t = do
  t <- reduce t
  case unEl t of
    Def d args -> do
      n          <- getDefFreeVars d
      args       <- return $ genericDrop n args
      def        <- instantiateDef =<< getConstInfo d
      TelV tel _ <- telView (defType def)
      let npars  = case theDef def of
            Datatype{dataPars = np} -> Just np
            Record{recPars = np, recNamedCon = True}
              | genericLength args == np -> Just np
              | otherwise                -> __IMPOSSIBLE__
            _                            -> Nothing
      return $ do
        np <- npars
        let (pt, it) = genericSplitAt np $ telToList tel
            parTel   = telFromList pt
            ixTel    = telFromList it
            (ps, is) = genericSplitAt np args
        return $ DataInfo { datatypeName = d
                          , datatypeParTel = parTel
                          , datatypePars   = ps
                          , datatypeIxTel  = ixTel
                          , datatypeIxs    = is
                          }
    _ -> return Nothing
-}<|MERGE_RESOLUTION|>--- conflicted
+++ resolved
@@ -95,13 +95,8 @@
     Constructor{ conData = d, conPars = n } -> do
       def <- theDef <$> getConstInfo d
       case def of
-<<<<<<< HEAD
-        Record{ recFields = fs, recEtaEquality = eta } ->
-           return $ RecordCon (if eta then YesEta else NoEta) fs
-=======
         r@Record{ recFields = fs } ->
            return $ RecordCon (if recEtaEquality r then YesEta else NoEta) fs
->>>>>>> 8c1f3577
         Datatype{} -> do
           -- TODO: I do not want to take the type of constructor apart
           -- to see its arity!
