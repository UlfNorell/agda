--- conflicted
+++ resolved
@@ -430,16 +430,6 @@
     Sort{}       -> return empty
     DontCare _   -> return empty -- Andreas, 2011-09-09: do we need to check for negative occurrences in irrelevant positions?
     Shared p     -> occurrences $ derefPtr p
-<<<<<<< HEAD
-    where
-      -- Apparently some development version of GHC chokes if the
-      -- following line is replaced by vs ! i.
-      index vs i
-        | i < length vs = vs !! i
-        | otherwise     = __IMPOSSIBLE__
-=======
-    ExtLam{}     -> __IMPOSSIBLE__
->>>>>>> ead1d1d0
 
 instance ComputeOccurrences Level where
   occurrences (Max as) = occurrences as
