--- conflicted
+++ resolved
@@ -129,21 +129,17 @@
      foldMatch (matchCopattern . namedArg) ps vs
 
 -- | Match a single copattern.
-<<<<<<< HEAD
-matchCopattern :: Pattern -> Elim -> ReduceM (Match Term, Elim)
-matchCopattern _ (IApply{}) = __IMPOSSIBLE__ -- TODO Andrea: path copatterns
-=======
 matchCopattern :: (Show a)
                => Pattern' a
                -> Elim
                -> ReduceM (Match Term, Elim)
->>>>>>> 57595ae6
 matchCopattern (ProjP p) elim@(Proj q)
   | p == q    = return (Yes YesSimplification [], elim)
   | otherwise = return (No                      , elim)
 matchCopattern ProjP{} Apply{}   = __IMPOSSIBLE__
 matchCopattern _       Proj{}    = __IMPOSSIBLE__
 matchCopattern p       (Apply v) = mapSnd Apply <$> matchPattern p v
+matchCopattern _       IApply{}  = __IMPOSSIBLE__ -- TODO Andrea: path copatterns
 
 matchPatterns :: (Show a)
               => [NamedArg (Pattern' a)]
