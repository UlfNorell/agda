{-# LANGUAGE CPP #-}

module Agda.TypeChecking.Telescope where

import Prelude hiding (null)

import Control.Applicative hiding (empty)
import Control.Monad (unless, guard)

import Data.Foldable (forM_)
import Data.IntSet (IntSet)
import qualified Data.IntSet as IntSet
import qualified Data.List as List
import Data.Maybe

import Agda.Syntax.Common
import Agda.Syntax.Internal
import Agda.Syntax.Internal.Pattern
import Agda.Syntax.Position

import Agda.TypeChecking.Monad
import Agda.TypeChecking.Reduce
import Agda.TypeChecking.Substitute
import Agda.TypeChecking.Free

import Agda.Utils.Functor
import Agda.Utils.List
import Agda.Utils.Null
import Agda.Utils.Permutation
import Agda.Utils.Size
import Agda.Utils.Tuple
import Agda.Utils.VarSet (VarSet)
import qualified Agda.Utils.VarSet as VarSet

#include "undefined.h"
import Agda.Utils.Impossible

<<<<<<< HEAD
data OutputTypeName
  = OutputTypeName QName
  | OutputTypeVar
  | OutputTypeNameNotYetKnown
  | NoOutputTypeName

-- | Strips all Pi's and return the head definition name, if possible.
getOutputTypeName :: Type -> TCM OutputTypeName
getOutputTypeName t = do
  TelV tel t' <- telView t
  ifBlocked (unEl t') (\ _ _ -> return OutputTypeNameNotYetKnown) $ \ v ->
    case ignoreSharing v of
      -- Possible base types:
      Def n _  -> return $ OutputTypeName n
      Sort{}   -> return NoOutputTypeName
      Var n _  -> return OutputTypeVar
      -- Not base types:
      Con{}    -> __IMPOSSIBLE__
      Lam{}    -> __IMPOSSIBLE__
      Lit{}    -> __IMPOSSIBLE__
      Level{}  -> __IMPOSSIBLE__
      MetaV{}  -> __IMPOSSIBLE__
      Pi{}     -> __IMPOSSIBLE__
      Shared{} -> __IMPOSSIBLE__
      Let{}    -> __IMPOSSIBLE__
      DontCare{} -> __IMPOSSIBLE__

=======
>>>>>>> 7750254e
-- | Flatten telescope: (Γ : Tel) -> [Type Γ]
flattenTel :: Telescope -> [Dom Type]
flattenTel EmptyTel          = []
flattenTel (ExtendTel a tel) = raise (size tel + 1) a : flattenTel (absBody tel)

-- | Order a flattened telescope in the correct dependeny order: Γ ->
--   Permutation (Γ -> Γ~)
--
--   Since @reorderTel tel@ uses free variable analysis of type in @tel@,
--   the telescope should be 'normalise'd.
reorderTel :: [Dom Type] -> Maybe Permutation
reorderTel tel = topoSort comesBefore tel'
  where
    tel' = zip (downFrom $ size tel) tel
    (i, _) `comesBefore` (_, a) = i `freeIn` unEl (unDom a) -- a tiny bit unsafe

reorderTel_ :: [Dom Type] -> Permutation
reorderTel_ tel = case reorderTel tel of
  Nothing -> __IMPOSSIBLE__
  Just p  -> p

-- | Unflatten: turns a flattened telescope into a proper telescope. Must be
--   properly ordered.
unflattenTel :: [ArgName] -> [Dom Type] -> Telescope
unflattenTel []   []            = EmptyTel
unflattenTel (x : xs) (a : tel) = ExtendTel a' (Abs x tel')
  where
    tel' = unflattenTel xs tel
    a'   = applySubst rho a
    rho  = parallelS (replicate (size tel + 1) __IMPOSSIBLE_TERM__)
unflattenTel [] (_ : _) = __IMPOSSIBLE__
unflattenTel (_ : _) [] = __IMPOSSIBLE__

-- | Get the suggested names from a telescope
teleNames :: Telescope -> [ArgName]
teleNames = map (fst . unDom) . telToList

teleArgNames :: Telescope -> [Arg ArgName]
teleArgNames = map (argFromDom . fmap fst) . telToList

teleArgs :: (DeBruijn a) => Telescope -> [Arg a]
teleArgs tel =
  [ Arg info (debruijnNamedVar n i)
  | (i, Dom info (n,_)) <- zip (downFrom $ size l) l ]
  where l = telToList tel

teleNamedArgs :: (DeBruijn a) => Telescope -> [NamedArg a]
teleNamedArgs tel =
  [ Arg info (Named (Just $ Ranged noRange $ argNameToString name) (debruijnNamedVar name i))
  | (i, Dom info (name,_)) <- zip (downFrom $ size l) l ]
  where l = telToList tel

-- | A variant of `teleNamedArgs` which takes the argument names (and the argument info)
--   from the first telescope and the variable names from the second telescope.
--
--   Precondition: the two telescopes have the same length.
tele2NamedArgs :: (DeBruijn a) => Telescope -> Telescope -> [NamedArg a]
tele2NamedArgs tel0 tel =
  [ Arg info (Named (Just $ Ranged noRange $ argNameToString argName) (debruijnNamedVar varName i))
  | (i, Dom info (argName,_), Dom _ (varName,_)) <- zip3 (downFrom $ size l) l0 l ]
  where
  l  = telToList tel
  l0 = telToList tel0

-- | Permute telescope: permutes or drops the types in the telescope according
--   to the given permutation. Assumes that the permutation preserves the
--   dependencies in the telescope.
--
--   For example (Andreas, 2016-12-18, issue #2344):
--   @
--     tel                     = (A : Set) (X : _18 A) (i : Fin (_m_23 A X))
--     tel (de Bruijn)         = 2:Set, 1:_18 @0, 0:Fin(_m_23 @1 @0)
--     flattenTel tel          = 2:Set, 1:_18 @0, 0:Fin(_m_23 @1 @0) |- [ Set, _18 @2, Fin (_m_23 @2 @1) ]
--     perm                    = 0,1,2 -> 0,1  (picks the first two)
--     renaming _ perm         = [var 0, var 1, error]  -- THE WRONG RENAMING!
--     renaming _ (flipP perm) = [error, var 1, var 0]  -- The correct renaming!
--     apply to flattened tel  = ... |- [ Set, _18 @1, Fin (_m_23 @1 @0) ]
--     permute perm it         = ... |- [ Set, _18 @1 ]
--     unflatten (de Bruijn)   = 1:Set, 0: _18 @0
--     unflatten               = (A : Set) (X : _18 A)
--  @
permuteTel :: Permutation -> Telescope -> Telescope
permuteTel perm tel =
  let names = permute perm $ teleNames tel
      types = permute perm $ renameP __IMPOSSIBLE__ (flipP perm) $ flattenTel tel
  in  unflattenTel names types

-- | Recursively computes dependencies of a set of variables in a given
--   telescope. Any dependencies outside of the telescope are ignored.
varDependencies :: Telescope -> IntSet -> IntSet
varDependencies tel = allDependencies IntSet.empty
  where
    n  = size tel
    ts = flattenTel tel

    directDependencies :: Int -> IntSet
    directDependencies i = allFreeVars $ ts !! (n-1-i)

    allDependencies :: IntSet -> IntSet -> IntSet
    allDependencies =
      IntSet.foldr $ \j soFar ->
        if j >= n || j `IntSet.member` soFar
        then soFar
        else IntSet.insert j $ allDependencies soFar $ directDependencies j

-- | A telescope split in two.
data SplitTel = SplitTel
  { firstPart  :: Telescope
  , secondPart :: Telescope
  , splitPerm  :: Permutation
    -- ^ The permutation takes us from the original telescope to
    --   @firstPart ++ secondPart@.
  }

-- | Split a telescope into the part that defines the given variables and the
--   part that doesn't.
--
--   See 'Agda.TypeChecking.Tests.prop_splitTelescope'.
splitTelescope
  :: VarSet     -- ^ A set of de Bruijn indices.
  -> Telescope  -- ^ Original telescope.
  -> SplitTel   -- ^ @firstPart@ mentions the given variables, @secondPart@ not.
splitTelescope fv tel = SplitTel tel1 tel2 perm
  where
    names = teleNames tel
    ts0   = flattenTel tel
    n     = size tel

    is    = varDependencies tel fv
    isC   = IntSet.fromList [0..(n-1)] `IntSet.difference` is

    perm  = Perm n $ map (n-1-) $ VarSet.toDescList is ++ VarSet.toDescList isC

    ts1   = renameP __IMPOSSIBLE__ (reverseP perm) (permute perm ts0)

    tel'  = unflattenTel (permute perm names) ts1

    m     = size is
    (tel1, tel2) = telFromList -*- telFromList $ splitAt m $ telToList tel'

-- | As splitTelescope, but fails if any additional variables or reordering
--   would be needed to make the first part well-typed.
splitTelescopeExact
  :: [Int]          -- ^ A list of de Bruijn indices
  -> Telescope      -- ^ The telescope to split
  -> Maybe SplitTel -- ^ @firstPart@ mentions the given variables in the given order,
                    --   @secondPart@ contains all other variables
splitTelescopeExact is tel = guard ok $> SplitTel tel1 tel2 perm
  where
    names = teleNames tel
    ts0   = flattenTel tel
    n     = size tel

    checkDependencies :: IntSet -> [Int] -> Bool
    checkDependencies soFar []     = True
    checkDependencies soFar (j:js) = ok && checkDependencies (IntSet.insert j soFar) js
      where
        fv' = allFreeVars $ ts0 !! (n-1-j)
        fv  = fv' `IntSet.intersection` IntSet.fromAscList [ 0 .. n-1 ]
        ok  = fv `IntSet.isSubsetOf` soFar

    ok    = all (<n) is && checkDependencies IntSet.empty is

    isC   = downFrom n List.\\ is

    perm  = Perm n $ map (n-1-) $ is ++ isC

    ts1   = renameP __IMPOSSIBLE__ (reverseP perm) (permute perm ts0)

    tel'  = unflattenTel (permute perm names) ts1

    m     = size is
    (tel1, tel2) = telFromList -*- telFromList $ splitAt m $ telToList tel'

-- | Try to instantiate one variable in the telescope (given by its de Bruijn
--   level) with the given value, returning the new telescope and a
--   substitution to the old one. Returns Nothing if the given value depends
--   (directly or indirectly) on the variable.
instantiateTelescope
  :: Telescope -- ^ ⊢ Γ
  -> Int       -- ^ Γ ⊢ var k : A
  -> Term      -- ^ Γ ⊢ u : A
  -> Maybe (Telescope,           -- ⊢ Γ'
            PatternSubstitution, -- Γ' ⊢ σ : Γ
            Permutation)         -- Γ  ⊢ flipP ρ : Γ'
instantiateTelescope tel k u = guard ok $> (tel', sigma, rho)
  where
    names = teleNames tel
    ts0   = flattenTel tel
    n     = size tel
    j     = n-1-k

    -- is0 is the part of Γ that is needed to type u
    is0   = varDependencies tel $ allFreeVars u
    -- is1 is the rest of Γ (minus the variable we are instantiating)
    is1   = IntSet.delete j $
              IntSet.fromAscList [ 0 .. n-1 ] `IntSet.difference` is0
    -- we work on de Bruijn indices, so later parts come first
    is    = IntSet.toAscList is1 ++ IntSet.toAscList is0

    -- if u depends on var j, we cannot instantiate
    ok    = not $ j `IntSet.member` is0

    perm  = Perm n $ is    -- works on de Bruijn indices
    rho   = reverseP perm  -- works on de Bruijn levels

    u1    = renameP __IMPOSSIBLE__ perm u -- Γ' ⊢ u1 : A'
    us    = map (\i -> fromMaybe (DotP u1) (deBruijnVar <$> List.findIndex (i ==) is)) [ 0 .. n-1 ]
    sigma = us ++# raiseS (n-1)

    ts1   = permute rho $ applyPatSubst sigma ts0
    tel'  = unflattenTel (permute rho names) ts1

-- | Try to eta-expand one variable in the telescope (given by its de Bruijn
--   level)
expandTelescopeVar
  :: Telescope  -- Γ = Γ₁(x : D pars)Γ₂
  -> Int        -- k = size Γ₁
  -> Telescope  -- Γ₁ ⊢ Δ
  -> ConHead    -- Γ₁ ⊢ c : Δ → D pars
  -> ( Telescope            -- Γ' = Γ₁ΔΓ₂[x ↦ c Δ]
     , PatternSubstitution) -- Γ' ⊢ ρ : Γ
expandTelescopeVar gamma k delta c = (tel', rho)
  where
    (ts1,a:ts2) = fromMaybe __IMPOSSIBLE__ $
                    splitExactlyAt k $ telToList gamma

    cpi         = ConPatternInfo
      { conPRecord = Just ConOSystem
      , conPType   = Just $ snd <$> argFromDom a
      }
    cargs       = map (setOrigin Inserted) $ teleNamedArgs delta
    cdelta      = ConP c cpi cargs                    -- Γ₁Δ ⊢ c Δ : D pars
    rho0        = consS cdelta $ raiseS (size delta)  -- Γ₁Δ ⊢ ρ₀ : Γ₁(x : D pars)
    rho         = liftS (size ts2) rho0               -- Γ₁ΔΓ₂ρ₀ ⊢ ρ : Γ₁(x : D pars)Γ₂

    gamma1      = telFromList ts1
    gamma2'     = applyPatSubst rho0 $ telFromList ts2

    tel'        = gamma1 `abstract` (delta `abstract` gamma2')

-- | Gather leading Πs of a type in a telescope.
telView :: Type -> TCM TelView
telView = telViewUpTo (-1)

-- | @telViewUpTo n t@ takes off the first @n@ function types of @t@.
-- Takes off all if @n < 0@.
telViewUpTo :: Int -> Type -> TCM TelView
telViewUpTo n t = telViewUpTo' n (const True) t

-- | @telViewUpTo' n p t@ takes off $t$
--   the first @n@ (or arbitrary many if @n < 0@) function domains
--   as long as they satify @p@.
telViewUpTo' :: Int -> (Dom Type -> Bool) -> Type -> TCM TelView
telViewUpTo' 0 p t = return $ TelV EmptyTel t
telViewUpTo' n p t = do
  t <- reduce t
  case ignoreSharing $ unEl t of
    Pi a b | p a -> absV a (absName b) <$> telViewUpTo' (n - 1) p (absBody b)
    _            -> return $ TelV EmptyTel t
  where
    absV a x (TelV tel t) = TelV (ExtendTel a (Abs x tel)) t

-- | Decomposing a function type.

mustBePi :: MonadTCM tcm => Type -> tcm (Dom Type, Abs Type)
mustBePi t = ifNotPiType t __IMPOSSIBLE__ $ \ a b -> return (a,b)

-- | If the given type is a @Pi@, pass its parts to the first continuation.
--   If not (or blocked), pass the reduced type to the second continuation.
ifPi :: MonadTCM tcm => Term -> (Dom Type -> Abs Type -> tcm a) -> (Term -> tcm a) -> tcm a
ifPi t yes no = do
  t <- liftTCM $ reduce t
  case ignoreSharing t of
    Pi a b -> yes a b
    _      -> no t

-- | If the given type is a @Pi@, pass its parts to the first continuation.
--   If not (or blocked), pass the reduced type to the second continuation.
ifPiType :: MonadTCM tcm => Type -> (Dom Type -> Abs Type -> tcm a) -> (Type -> tcm a) -> tcm a
ifPiType (El s t) yes no = ifPi t yes (no . El s)

-- | If the given type is blocked or not a @Pi@, pass it reduced to the first continuation.
--   If it is a @Pi@, pass its parts to the second continuation.
ifNotPi :: MonadTCM tcm => Term -> (Term -> tcm a) -> (Dom Type -> Abs Type -> tcm a) -> tcm a
ifNotPi = flip . ifPi

-- | If the given type is blocked or not a @Pi@, pass it reduced to the first continuation.
--   If it is a @Pi@, pass its parts to the second continuation.
ifNotPiType :: MonadTCM tcm => Type -> (Type -> tcm a) -> (Dom Type -> Abs Type -> tcm a) -> tcm a
ifNotPiType = flip . ifPiType

-- | A safe variant of piApply.

piApplyM :: Type -> Args -> TCM Type
piApplyM t []           = return t
piApplyM t (arg : args) = do
  (_, b) <- mustBePi t
  absApp b (unArg arg) `piApplyM` args

piApply1 :: MonadTCM tcm => Type -> Term -> tcm Type
piApply1 t v = do
  (_, b) <- mustBePi t
  return $ absApp b v

-- | Compute type arity
typeArity :: Type -> TCM Nat
typeArity t = do
  TelV tel _ <- telView t
  return (size tel)

---------------------------------------------------------------------------
-- * Instance definitions
---------------------------------------------------------------------------

data OutputTypeName
  = OutputTypeName QName
  | OutputTypeVar
  | OutputTypeNameNotYetKnown
  | NoOutputTypeName

-- | Strips all Pi's and return the head definition name, if possible.
getOutputTypeName :: Type -> TCM OutputTypeName
getOutputTypeName t = do
  TelV tel t' <- telView t
  ifBlocked (unEl t') (\ _ _ -> return OutputTypeNameNotYetKnown) $ \ v ->
    case ignoreSharing v of
      -- Possible base types:
      Def n _  -> return $ OutputTypeName n
      Sort{}   -> return NoOutputTypeName
      Var n _  -> return OutputTypeVar
      -- Not base types:
      Con{}    -> __IMPOSSIBLE__
      Lam{}    -> __IMPOSSIBLE__
      Lit{}    -> __IMPOSSIBLE__
      Level{}  -> __IMPOSSIBLE__
      MetaV{}  -> __IMPOSSIBLE__
      Pi{}     -> __IMPOSSIBLE__
      Shared{} -> __IMPOSSIBLE__
      DontCare{} -> __IMPOSSIBLE__

addTypedInstance :: QName -> Type -> TCM ()
addTypedInstance x t = do
  n <- getOutputTypeName t
  case n of
    OutputTypeName n -> addNamedInstance x n
    OutputTypeNameNotYetKnown -> addUnknownInstance x
    NoOutputTypeName -> typeError $ WrongInstanceDeclaration
    OutputTypeVar -> typeError $ WrongInstanceDeclaration

resolveUnknownInstanceDefs :: TCM ()
resolveUnknownInstanceDefs = do
  anonInstanceDefs <- getAnonInstanceDefs
  clearAnonInstanceDefs
  forM_ anonInstanceDefs $ \ n -> addTypedInstance n =<< typeOfConst n

-- | Try to solve the instance definitions whose type is not yet known, report
--   an error if it doesn't work and return the instance table otherwise.
getInstanceDefs :: TCM InstanceTable
getInstanceDefs = do
  resolveUnknownInstanceDefs
  insts <- getAllInstanceDefs
  unless (null $ snd insts) $
    typeError $ GenericError $ "There are instances whose type is still unsolved"
  return $ fst insts<|MERGE_RESOLUTION|>--- conflicted
+++ resolved
@@ -35,36 +35,6 @@
 #include "undefined.h"
 import Agda.Utils.Impossible
 
-<<<<<<< HEAD
-data OutputTypeName
-  = OutputTypeName QName
-  | OutputTypeVar
-  | OutputTypeNameNotYetKnown
-  | NoOutputTypeName
-
--- | Strips all Pi's and return the head definition name, if possible.
-getOutputTypeName :: Type -> TCM OutputTypeName
-getOutputTypeName t = do
-  TelV tel t' <- telView t
-  ifBlocked (unEl t') (\ _ _ -> return OutputTypeNameNotYetKnown) $ \ v ->
-    case ignoreSharing v of
-      -- Possible base types:
-      Def n _  -> return $ OutputTypeName n
-      Sort{}   -> return NoOutputTypeName
-      Var n _  -> return OutputTypeVar
-      -- Not base types:
-      Con{}    -> __IMPOSSIBLE__
-      Lam{}    -> __IMPOSSIBLE__
-      Lit{}    -> __IMPOSSIBLE__
-      Level{}  -> __IMPOSSIBLE__
-      MetaV{}  -> __IMPOSSIBLE__
-      Pi{}     -> __IMPOSSIBLE__
-      Shared{} -> __IMPOSSIBLE__
-      Let{}    -> __IMPOSSIBLE__
-      DontCare{} -> __IMPOSSIBLE__
-
-=======
->>>>>>> 7750254e
 -- | Flatten telescope: (Γ : Tel) -> [Type Γ]
 flattenTel :: Telescope -> [Dom Type]
 flattenTel EmptyTel          = []
@@ -405,6 +375,7 @@
       Pi{}     -> __IMPOSSIBLE__
       Shared{} -> __IMPOSSIBLE__
       DontCare{} -> __IMPOSSIBLE__
+      Let{}      -> __IMPOSSIBLE__
 
 addTypedInstance :: QName -> Type -> TCM ()
 addTypedInstance x t = do
