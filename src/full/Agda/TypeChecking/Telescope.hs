{-# LANGUAGE CPP #-}

module Agda.TypeChecking.Telescope where

import Prelude hiding (null)

import Control.Applicative hiding (empty)
import Control.Monad (unless, guard)

import Data.Foldable (forM_)
import Data.IntSet (IntSet)
import qualified Data.IntSet as IntSet
import qualified Data.List as List
import Data.Maybe

import Agda.Syntax.Common
import Agda.Syntax.Internal
import Agda.Syntax.Internal.Pattern
import Agda.Syntax.Position

import Agda.TypeChecking.Monad.Builtin
import Agda.TypeChecking.Monad
import Agda.TypeChecking.Reduce
import Agda.TypeChecking.Substitute
import Agda.TypeChecking.Free

import Agda.Utils.Functor
import Agda.Utils.List
import Agda.Utils.Null
import Agda.Utils.Permutation
import Agda.Utils.Size
import Agda.Utils.Tuple
import Agda.Utils.VarSet (VarSet)
import qualified Agda.Utils.VarSet as VarSet

#include "undefined.h"
import Agda.Utils.Impossible

-- | Flatten telescope: (Γ : Tel) -> [Type Γ]
flattenTel :: Telescope -> [Dom Type]
flattenTel EmptyTel          = []
flattenTel (ExtendTel a tel) = raise (size tel + 1) a : flattenTel (absBody tel)

-- | Order a flattened telescope in the correct dependeny order: Γ ->
--   Permutation (Γ -> Γ~)
--
--   Since @reorderTel tel@ uses free variable analysis of type in @tel@,
--   the telescope should be 'normalise'd.
reorderTel :: [Dom Type] -> Maybe Permutation
reorderTel tel = topoSort comesBefore tel'
  where
    tel' = zip (downFrom $ size tel) tel
    (i, _) `comesBefore` (_, a) = i `freeIn` unEl (unDom a) -- a tiny bit unsafe

reorderTel_ :: [Dom Type] -> Permutation
reorderTel_ tel = case reorderTel tel of
  Nothing -> __IMPOSSIBLE__
  Just p  -> p

-- | Unflatten: turns a flattened telescope into a proper telescope. Must be
--   properly ordered.
unflattenTel :: [ArgName] -> [Dom Type] -> Telescope
unflattenTel []   []            = EmptyTel
unflattenTel (x : xs) (a : tel) = ExtendTel a' (Abs x tel')
  where
    tel' = unflattenTel xs tel
    a'   = applySubst rho a
    rho  = parallelS (replicate (size tel + 1) __IMPOSSIBLE_TERM__)
unflattenTel [] (_ : _) = __IMPOSSIBLE__
unflattenTel (_ : _) [] = __IMPOSSIBLE__

-- | Get the suggested names from a telescope
teleNames :: Telescope -> [ArgName]
teleNames = map (fst . unDom) . telToList

teleArgNames :: Telescope -> [Arg ArgName]
teleArgNames = map (argFromDom . fmap fst) . telToList

teleArgs :: (DeBruijn a) => Telescope -> [Arg a]
teleArgs tel =
<<<<<<< HEAD
  [ Arg info (debruijnNamedVar n i)
  | (i, Dom {domInfo = info, unDom = (n,_)}) <- zip (downFrom $ size l) l ]
=======
  [ Arg info (deBruijnVar i)
  | (i, Dom info (n,_)) <- zip (downFrom $ size l) l ]
>>>>>>> 489ef788
  where l = telToList tel

withNamedArgsFromTel :: [a] -> Telescope -> [NamedArg a]
xs `withNamedArgsFromTel` tel =
  [ Arg info (Named (Just $ Ranged noRange $ argNameToString name) x)
  | (x, Dom info (name,_)) <- zip xs l ]
  where l = telToList tel

teleNamedArgs :: (DeBruijn a) => Telescope -> [NamedArg a]
teleNamedArgs tel =
<<<<<<< HEAD
  [ Arg info (Named (Just $ Ranged noRange $ argNameToString name) (debruijnNamedVar name i))
  | (i, Dom {domInfo = info, unDom = (name,_)}) <- zip (downFrom $ size l) l ]
=======
  [ Arg info (Named (Just $ Ranged noRange $ argNameToString name) (deBruijnVar i))
  | (i, Dom info (name,_)) <- zip (downFrom $ size l) l ]
>>>>>>> 489ef788
  where l = telToList tel

-- | A variant of `teleNamedArgs` which takes the argument names (and the argument info)
--   from the first telescope and the variable names from the second telescope.
--
--   Precondition: the two telescopes have the same length.
tele2NamedArgs :: (DeBruijn a) => Telescope -> Telescope -> [NamedArg a]
tele2NamedArgs tel0 tel =
  [ Arg info (Named (Just $ Ranged noRange $ argNameToString argName) (debruijnNamedVar varName i))
  | (i, Dom{domInfo = info, unDom = (argName,_)}, Dom{unDom = (varName,_)}) <- zip3 (downFrom $ size l) l0 l ]
  where
  l  = telToList tel
  l0 = telToList tel0

-- | Split the telescope at the specified position.
splitTelescopeAt :: Int -> Telescope -> (Telescope,Telescope)
splitTelescopeAt n tel
  | n <= 0    = (EmptyTel, tel)
  | otherwise = splitTelescopeAt' n tel
    where
      splitTelescopeAt' _ EmptyTel          = (EmptyTel,EmptyTel)
      splitTelescopeAt' 1 (ExtendTel a tel) = (ExtendTel a (tel $> EmptyTel), absBody tel)
      splitTelescopeAt' m (ExtendTel a tel) = (ExtendTel a (tel $> tel'), tel'')
        where
          (tel', tel'') = splitTelescopeAt (m - 1) $ absBody tel

-- | Permute telescope: permutes or drops the types in the telescope according
--   to the given permutation. Assumes that the permutation preserves the
--   dependencies in the telescope.
--
--   For example (Andreas, 2016-12-18, issue #2344):
--   @
--     tel                     = (A : Set) (X : _18 A) (i : Fin (_m_23 A X))
--     tel (de Bruijn)         = 2:Set, 1:_18 @0, 0:Fin(_m_23 @1 @0)
--     flattenTel tel          = 2:Set, 1:_18 @0, 0:Fin(_m_23 @1 @0) |- [ Set, _18 @2, Fin (_m_23 @2 @1) ]
--     perm                    = 0,1,2 -> 0,1  (picks the first two)
--     renaming _ perm         = [var 0, var 1, error]  -- THE WRONG RENAMING!
--     renaming _ (flipP perm) = [error, var 1, var 0]  -- The correct renaming!
--     apply to flattened tel  = ... |- [ Set, _18 @1, Fin (_m_23 @1 @0) ]
--     permute perm it         = ... |- [ Set, _18 @1 ]
--     unflatten (de Bruijn)   = 1:Set, 0: _18 @0
--     unflatten               = (A : Set) (X : _18 A)
--  @
permuteTel :: Permutation -> Telescope -> Telescope
permuteTel perm tel =
  let names = permute perm $ teleNames tel
      types = permute perm $ renameP __IMPOSSIBLE__ (flipP perm) $ flattenTel tel
  in  unflattenTel names types

-- | Recursively computes dependencies of a set of variables in a given
--   telescope. Any dependencies outside of the telescope are ignored.
varDependencies :: Telescope -> IntSet -> IntSet
varDependencies tel = allDependencies IntSet.empty
  where
    n  = size tel
    ts = flattenTel tel

    directDependencies :: Int -> IntSet
    directDependencies i = allFreeVars $ ts !! (n-1-i)

    allDependencies :: IntSet -> IntSet -> IntSet
    allDependencies =
      IntSet.foldr $ \j soFar ->
        if j >= n || j `IntSet.member` soFar
        then soFar
        else IntSet.insert j $ allDependencies soFar $ directDependencies j

-- | A telescope split in two.
data SplitTel = SplitTel
  { firstPart  :: Telescope
  , secondPart :: Telescope
  , splitPerm  :: Permutation
    -- ^ The permutation takes us from the original telescope to
    --   @firstPart ++ secondPart@.
  }

-- | Split a telescope into the part that defines the given variables and the
--   part that doesn't.
--
--   See 'Agda.TypeChecking.Tests.prop_splitTelescope'.
splitTelescope
  :: VarSet     -- ^ A set of de Bruijn indices.
  -> Telescope  -- ^ Original telescope.
  -> SplitTel   -- ^ @firstPart@ mentions the given variables, @secondPart@ not.
splitTelescope fv tel = SplitTel tel1 tel2 perm
  where
    names = teleNames tel
    ts0   = flattenTel tel
    n     = size tel

    is    = varDependencies tel fv
    isC   = IntSet.fromList [0..(n-1)] `IntSet.difference` is

    perm  = Perm n $ map (n-1-) $ VarSet.toDescList is ++ VarSet.toDescList isC

    ts1   = renameP __IMPOSSIBLE__ (reverseP perm) (permute perm ts0)

    tel'  = unflattenTel (permute perm names) ts1

    m     = size is
    (tel1, tel2) = telFromList -*- telFromList $ splitAt m $ telToList tel'

-- | As splitTelescope, but fails if any additional variables or reordering
--   would be needed to make the first part well-typed.
splitTelescopeExact
  :: [Int]          -- ^ A list of de Bruijn indices
  -> Telescope      -- ^ The telescope to split
  -> Maybe SplitTel -- ^ @firstPart@ mentions the given variables in the given order,
                    --   @secondPart@ contains all other variables
splitTelescopeExact is tel = guard ok $> SplitTel tel1 tel2 perm
  where
    names = teleNames tel
    ts0   = flattenTel tel
    n     = size tel

    checkDependencies :: IntSet -> [Int] -> Bool
    checkDependencies soFar []     = True
    checkDependencies soFar (j:js) = ok && checkDependencies (IntSet.insert j soFar) js
      where
        fv' = allFreeVars $ ts0 !! (n-1-j)
        fv  = fv' `IntSet.intersection` IntSet.fromAscList [ 0 .. n-1 ]
        ok  = fv `IntSet.isSubsetOf` soFar

    ok    = all (<n) is && checkDependencies IntSet.empty is

    isC   = downFrom n List.\\ is

    perm  = Perm n $ map (n-1-) $ is ++ isC

    ts1   = renameP __IMPOSSIBLE__ (reverseP perm) (permute perm ts0)

    tel'  = unflattenTel (permute perm names) ts1

    m     = size is
    (tel1, tel2) = telFromList -*- telFromList $ splitAt m $ telToList tel'

instantiateTelescopeN
  :: Telescope    -- ^ ⊢ Γ
  -> [(Int,Term)] -- ^ Γ ⊢ var k_i : A_i ascending order, Γ ⊢ u_i : A_i
  -> Maybe (Telescope,    -- ⊢ Γ'
            Substitution) -- Γ' ⊢ σ : Γ
instantiateTelescopeN tel []         = return (tel, IdS)
instantiateTelescopeN tel ((k,t):xs) = do
  (tel', sigma, _) <- instantiateTelescope tel k t Inserted
  (tel'', sigma')  <- instantiateTelescopeN tel' (map (subtract 1 -*- applyPatSubst sigma) xs)
  return (tel'', applyPatSubst sigma sigma')

-- | Try to instantiate one variable in the telescope (given by its de Bruijn
--   level) with the given value, returning the new telescope and a
--   substitution to the old one. Returns Nothing if the given value depends
--   (directly or indirectly) on the variable.
instantiateTelescope
  :: Telescope -- ^ ⊢ Γ
  -> Int       -- ^ Γ ⊢ var k : A
  -> Term      -- ^ Γ ⊢ u : A
  -> Maybe (Telescope,           -- ⊢ Γ'
            PatternSubstitution, -- Γ' ⊢ σ : Γ
            Permutation)         -- Γ  ⊢ flipP ρ : Γ'
instantiateTelescope tel k u = guard ok $> (tel', sigma, rho)
  where
    names = teleNames tel
    ts0   = flattenTel tel
    n     = size tel
    j     = n-1-k

    -- is0 is the part of Γ that is needed to type u
    is0   = varDependencies tel $ allFreeVars u
    -- is1 is the rest of Γ (minus the variable we are instantiating)
    is1   = IntSet.delete j $
              IntSet.fromAscList [ 0 .. n-1 ] `IntSet.difference` is0
    -- we work on de Bruijn indices, so later parts come first
    is    = IntSet.toAscList is1 ++ IntSet.toAscList is0

    -- if u depends on var j, we cannot instantiate
    ok    = not $ j `IntSet.member` is0

    perm  = Perm n $ is    -- works on de Bruijn indices
    rho   = reverseP perm  -- works on de Bruijn levels

    u1    = renameP __IMPOSSIBLE__ perm u -- Γ' ⊢ u1 : A'
    us    = map (\i -> fromMaybe (dotP u1) (deBruijnVar <$> List.findIndex (i ==) is)) [ 0 .. n-1 ]
    sigma = us ++# raiseS (n-1)

    ts1   = permute rho $ applyPatSubst sigma ts0
    tel'  = unflattenTel (permute rho names) ts1

-- | Try to eta-expand one variable in the telescope (given by its de Bruijn
--   level)
expandTelescopeVar
  :: Telescope  -- Γ = Γ₁(x : D pars)Γ₂
  -> Int        -- k = size Γ₁
  -> Telescope  -- Γ₁ ⊢ Δ
  -> ConHead    -- Γ₁ ⊢ c : Δ → D pars
  -> ( Telescope            -- Γ' = Γ₁ΔΓ₂[x ↦ c Δ]
     , PatternSubstitution) -- Γ' ⊢ ρ : Γ
expandTelescopeVar gamma k delta c = (tel', rho)
  where
    (ts1,a:ts2) = fromMaybe __IMPOSSIBLE__ $
                    splitExactlyAt k $ telToList gamma

<<<<<<< HEAD
    cpi         = noConPatternInfo
      { conPRecord = Just ConOSystem
=======
    cpi         = ConPatternInfo
      { conPRecord = Just PatOSystem
>>>>>>> 489ef788
      , conPType   = Just $ snd <$> argFromDom a
      , conPLazy   = True
      }
    cargs       = map (setOrigin Inserted) $ teleNamedArgs delta
    cdelta      = ConP c cpi cargs                    -- Γ₁Δ ⊢ c Δ : D pars
    rho0        = consS cdelta $ raiseS (size delta)  -- Γ₁Δ ⊢ ρ₀ : Γ₁(x : D pars)
    rho         = liftS (size ts2) rho0               -- Γ₁ΔΓ₂ρ₀ ⊢ ρ : Γ₁(x : D pars)Γ₂

    gamma1      = telFromList ts1
    gamma2'     = applyPatSubst rho0 $ telFromList ts2

    tel'        = gamma1 `abstract` (delta `abstract` gamma2')

-- | Gather leading Πs of a type in a telescope.
telView :: Type -> TCM TelView
telView = telViewUpTo (-1)

-- | @telViewUpTo n t@ takes off the first @n@ function types of @t@.
-- Takes off all if @n < 0@.
telViewUpTo :: Int -> Type -> TCM TelView
telViewUpTo n t = telViewUpTo' n (const True) t

-- | @telViewUpTo' n p t@ takes off $t$
--   the first @n@ (or arbitrary many if @n < 0@) function domains
--   as long as they satify @p@.
telViewUpTo' :: Int -> (Dom Type -> Bool) -> Type -> TCM TelView
telViewUpTo' 0 p t = return $ TelV EmptyTel t
telViewUpTo' n p t = do
  t <- reduce t
  case ignoreSharing $ unEl t of
    Pi a b | p a -> absV a (absName b) <$> telViewUpTo' (n - 1) p (absBody b)
    _            -> return $ TelV EmptyTel t
  where
    absV a x (TelV tel t) = TelV (ExtendTel a (Abs x tel)) t

telViewPath :: Type -> TCM TelView
telViewPath = telViewUpToPath (-1)

-- | @telViewUpToPath n t@ takes off $t$
--   the first @n@ (or arbitrary many if @n < 0@) function domains or Path types.
telViewUpToPath :: Int -> Type -> TCM TelView
telViewUpToPath 0 t = return $ TelV EmptyTel t
telViewUpToPath n t = do
  vt <- pathViewAsPi $ t
  case vt of
    Left (a,b)     -> absV a (absName b) <$> telViewUpToPath (n - 1) (absBody b)
    Right (El _ t) | Pi a b <- ignoreSharing t
                   -> absV a (absName b) <$> telViewUpToPath (n - 1) (absBody b)
    Right t        -> return $ TelV EmptyTel t
  where
    absV a x (TelV tel t) = TelV (ExtendTel a (Abs x tel)) t

-- | [[ (i,(x,y)) ]] = [(i=0) -> x, (i=1) -> y]
type Boundary = [(Term,(Term,Term))]

-- | Like @telViewUpToPath@ but also returns the @Boundary@ expected
-- by the Path types encountered. The boundary terms live in the
-- telescope given by the @TelView@.
telViewUpToPathBoundary :: Int -> Type -> TCM (TelView,Boundary)
telViewUpToPathBoundary 0 t = return $ (TelV EmptyTel t,[])
telViewUpToPathBoundary n t = do
  vt <- pathViewAsPi' $ t
  case vt of
    Left ((a,b),xy) -> addEndPoints xy . absV a (absName b) <$> telViewUpToPathBoundary (n - 1) (absBody b)
    Right (El _ t) | Pi a b <- ignoreSharing t
                   -> absV a (absName b) <$> telViewUpToPathBoundary (n - 1) (absBody b)
    _              -> return $ (TelV EmptyTel t,[])
  where
    absV a x (TelV tel t, cs) = (TelV (ExtendTel a (Abs x tel)) t, cs)
    addEndPoints xy (telv@(TelV tel _),cs) = (telv, (var $ size tel - 1, xyInTel):cs)
      where
       xyInTel = raise (size tel) xy `apply` drop 1 (teleArgs tel)

pathViewAsPi :: Type -> TCM (Either (Dom Type, Abs Type) Type)
pathViewAsPi t = either (Left . fst) Right <$> pathViewAsPi' t

pathViewAsPi' :: Type -> TCM (Either ((Dom Type, Abs Type), (Term,Term)) Type)
pathViewAsPi' t = do
  pathViewAsPi'whnf =<< reduce t

pathViewAsPi'whnf :: Type -> TCM (Either ((Dom Type, Abs Type), (Term,Term)) Type)
pathViewAsPi'whnf t = do
  t <- pathView t
  case t of
    PathType s l p a x y -> do
      let name | Lam _ (Abs n _) <- unArg a = n
               | otherwise = "i"
      i <- El Inf <$> primInterval
      return $ Left $ ((defaultDom $ i, Abs name $ El (raise 1 s) $ raise 1 (unArg a) `apply` [defaultArg $ var 0]), (unArg x, unArg y))

    OType t    -> return $ Right t

isPath :: Type -> TCM (Maybe (Dom Type, Abs Type))
isPath t = either Just (const Nothing) <$> pathViewAsPi t

-- | Decomposing a function type.

mustBePi :: MonadTCM tcm => Type -> tcm (Dom Type, Abs Type)
mustBePi t = ifNotPiType t __IMPOSSIBLE__ $ \ a b -> return (a,b)

-- | If the given type is a @Pi@, pass its parts to the first continuation.
--   If not (or blocked), pass the reduced type to the second continuation.
ifPi :: MonadTCM tcm => Term -> (Dom Type -> Abs Type -> tcm a) -> (Term -> tcm a) -> tcm a
ifPi t yes no = do
  t <- liftTCM $ reduce t
  case ignoreSharing t of
    Pi a b -> yes a b
    _      -> no t

-- | If the given type is a @Pi@, pass its parts to the first continuation.
--   If not (or blocked), pass the reduced type to the second continuation.
ifPiType :: MonadTCM tcm => Type -> (Dom Type -> Abs Type -> tcm a) -> (Type -> tcm a) -> tcm a
ifPiType (El s t) yes no = ifPi t yes (no . El s)

-- | If the given type is blocked or not a @Pi@, pass it reduced to the first continuation.
--   If it is a @Pi@, pass its parts to the second continuation.
ifNotPi :: MonadTCM tcm => Term -> (Term -> tcm a) -> (Dom Type -> Abs Type -> tcm a) -> tcm a
ifNotPi = flip . ifPi

-- | If the given type is blocked or not a @Pi@, pass it reduced to the first continuation.
--   If it is a @Pi@, pass its parts to the second continuation.
ifNotPiType :: MonadTCM tcm => Type -> (Type -> tcm a) -> (Dom Type -> Abs Type -> tcm a) -> tcm a
ifNotPiType = flip . ifPiType

ifNotPiOrPathType :: MonadTCM tcm => Type -> (Type -> tcm a) -> (Dom Type -> Abs Type -> tcm a) -> tcm a
ifNotPiOrPathType t no yes = do
  ifPiType t yes (\ t -> either (uncurry yes . fst) (const $ no t) =<< liftTCM (pathViewAsPi'whnf t))


-- | A safe variant of piApply.

piApplyM :: Type -> Args -> TCM Type
piApplyM t []           = return t
piApplyM t (arg : args) = do
  (_, b) <- mustBePi t
  absApp b (unArg arg) `piApplyM` args

piApply1 :: MonadTCM tcm => Type -> Term -> tcm Type
piApply1 t v = do
  (_, b) <- mustBePi t
  return $ absApp b v

-- | Compute type arity
typeArity :: Type -> TCM Nat
typeArity t = do
  TelV tel _ <- telView t
  return (size tel)

---------------------------------------------------------------------------
-- * Instance definitions
---------------------------------------------------------------------------

data OutputTypeName
  = OutputTypeName QName
  | OutputTypeVar
  | OutputTypeNameNotYetKnown
  | NoOutputTypeName

-- | Strips all Pi's and return the head definition name, if possible.
getOutputTypeName :: Type -> TCM OutputTypeName
getOutputTypeName t = do
  TelV tel t' <- telView t
  ifBlocked (unEl t') (\ _ _ -> return OutputTypeNameNotYetKnown) $ \ _ v ->
    case ignoreSharing v of
      -- Possible base types:
      Def n _  -> return $ OutputTypeName n
      Sort{}   -> return NoOutputTypeName
      Var n _  -> return OutputTypeVar
      -- Not base types:
      Con{}    -> __IMPOSSIBLE__
      Lam{}    -> __IMPOSSIBLE__
      Lit{}    -> __IMPOSSIBLE__
      Level{}  -> __IMPOSSIBLE__
      MetaV{}  -> __IMPOSSIBLE__
      Pi{}     -> __IMPOSSIBLE__
      Shared{} -> __IMPOSSIBLE__
      DontCare{} -> __IMPOSSIBLE__

addTypedInstance :: QName -> Type -> TCM ()
addTypedInstance x t = do
  n <- getOutputTypeName t
  case n of
    OutputTypeName n -> addNamedInstance x n
    OutputTypeNameNotYetKnown -> addUnknownInstance x
    NoOutputTypeName -> typeError $ WrongInstanceDeclaration
    OutputTypeVar -> typeError $ WrongInstanceDeclaration

resolveUnknownInstanceDefs :: TCM ()
resolveUnknownInstanceDefs = do
  anonInstanceDefs <- getAnonInstanceDefs
  clearAnonInstanceDefs
  forM_ anonInstanceDefs $ \ n -> addTypedInstance n =<< typeOfConst n

-- | Try to solve the instance definitions whose type is not yet known, report
--   an error if it doesn't work and return the instance table otherwise.
getInstanceDefs :: TCM InstanceTable
getInstanceDefs = do
  resolveUnknownInstanceDefs
  insts <- getAllInstanceDefs
  unless (null $ snd insts) $
    typeError $ GenericError $ "There are instances whose type is still unsolved"
  return $ fst insts<|MERGE_RESOLUTION|>--- conflicted
+++ resolved
@@ -78,30 +78,20 @@
 
 teleArgs :: (DeBruijn a) => Telescope -> [Arg a]
 teleArgs tel =
-<<<<<<< HEAD
-  [ Arg info (debruijnNamedVar n i)
+  [ Arg info (deBruijnVar i)
   | (i, Dom {domInfo = info, unDom = (n,_)}) <- zip (downFrom $ size l) l ]
-=======
-  [ Arg info (deBruijnVar i)
-  | (i, Dom info (n,_)) <- zip (downFrom $ size l) l ]
->>>>>>> 489ef788
   where l = telToList tel
 
 withNamedArgsFromTel :: [a] -> Telescope -> [NamedArg a]
 xs `withNamedArgsFromTel` tel =
   [ Arg info (Named (Just $ Ranged noRange $ argNameToString name) x)
-  | (x, Dom info (name,_)) <- zip xs l ]
+  | (x, Dom {domInfo = info, unDom = (name,_)}) <- zip xs l ]
   where l = telToList tel
 
 teleNamedArgs :: (DeBruijn a) => Telescope -> [NamedArg a]
 teleNamedArgs tel =
-<<<<<<< HEAD
-  [ Arg info (Named (Just $ Ranged noRange $ argNameToString name) (debruijnNamedVar name i))
+  [ Arg info (Named (Just $ Ranged noRange $ argNameToString name) (deBruijnVar i))
   | (i, Dom {domInfo = info, unDom = (name,_)}) <- zip (downFrom $ size l) l ]
-=======
-  [ Arg info (Named (Just $ Ranged noRange $ argNameToString name) (deBruijnVar i))
-  | (i, Dom info (name,_)) <- zip (downFrom $ size l) l ]
->>>>>>> 489ef788
   where l = telToList tel
 
 -- | A variant of `teleNamedArgs` which takes the argument names (and the argument info)
@@ -245,7 +235,7 @@
             Substitution) -- Γ' ⊢ σ : Γ
 instantiateTelescopeN tel []         = return (tel, IdS)
 instantiateTelescopeN tel ((k,t):xs) = do
-  (tel', sigma, _) <- instantiateTelescope tel k t Inserted
+  (tel', sigma, _) <- instantiateTelescope tel k t
   (tel'', sigma')  <- instantiateTelescopeN tel' (map (subtract 1 -*- applyPatSubst sigma) xs)
   return (tel'', applyPatSubst sigma sigma')
 
@@ -302,13 +292,8 @@
     (ts1,a:ts2) = fromMaybe __IMPOSSIBLE__ $
                     splitExactlyAt k $ telToList gamma
 
-<<<<<<< HEAD
     cpi         = noConPatternInfo
-      { conPRecord = Just ConOSystem
-=======
-    cpi         = ConPatternInfo
       { conPRecord = Just PatOSystem
->>>>>>> 489ef788
       , conPType   = Just $ snd <$> argFromDom a
       , conPLazy   = True
       }
