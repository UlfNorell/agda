{-# LANGUAGE CPP                      #-}
{-# LANGUAGE NondecreasingIndentation #-}
{-# LANGUAGE UndecidableInstances     #-}

module Agda.TypeChecking.Reduce where

import Prelude hiding (mapM)
import Control.Monad.Reader hiding (mapM)

import qualified Data.List as List
import Data.Maybe
import Data.Map (Map)
import Data.Traversable
import Data.Hashable

import Agda.Interaction.Options

import Agda.Syntax.Position
import Agda.Syntax.Common
import Agda.Syntax.Internal
import Agda.Syntax.Internal.Pattern
import Agda.Syntax.Scope.Base (Scope)
import Agda.Syntax.Literal

import Agda.TypeChecking.Monad hiding ( underAbstraction_, enterClosure, isInstantiatedMeta
                                      , getConstInfo
                                      , lookupMeta )
import qualified Agda.TypeChecking.Monad as TCM
import Agda.TypeChecking.Monad.Builtin hiding (getPrimitive, constructorForm)
import Agda.TypeChecking.Substitute
import Agda.TypeChecking.CompiledClause
import Agda.TypeChecking.EtaContract

import Agda.TypeChecking.Reduce.Monad

import {-# SOURCE #-} Agda.TypeChecking.CompiledClause.Match
import {-# SOURCE #-} Agda.TypeChecking.Patterns.Match
import {-# SOURCE #-} Agda.TypeChecking.Pretty
import {-# SOURCE #-} Agda.TypeChecking.Rewriting
import {-# SOURCE #-} Agda.TypeChecking.Reduce.Fast

import Agda.Utils.Function
import Agda.Utils.Functor
import Agda.Utils.Monad
import Agda.Utils.HashMap (HashMap)
import Agda.Utils.Size
import Agda.Utils.Tuple

#include "undefined.h"
import Agda.Utils.Impossible

instantiate :: Instantiate a => a -> TCM a
instantiate = runReduceM . instantiate'

instantiateFull :: InstantiateFull a => a -> TCM a
instantiateFull = runReduceM . instantiateFull'

reduce :: Reduce a => a -> TCM a
reduce = runReduceM . reduce'

reduceB :: Reduce a => a -> TCM (Blocked a)
reduceB = runReduceM . reduceB'

normalise :: Normalise a => a -> TCM a
normalise = runReduceM . normalise'

simplify :: Simplify a => a -> TCM a
simplify = runReduceM . simplify'

-- | Meaning no metas left in the instantiation.
isFullyInstantiatedMeta :: MetaId -> TCM Bool
isFullyInstantiatedMeta m = do
  mv <- TCM.lookupMeta m
  case mvInstantiation mv of
    InstV _tel v -> null . allMetas <$> instantiateFull v
    _ -> return False

-- | Instantiate something.
--   Results in an open meta variable or a non meta.
--   Doesn't do any reduction, and preserves blocking tags (when blocking meta
--   is uninstantiated).
class Instantiate t where
    instantiate' :: t -> ReduceM t

instance Instantiate Term where
  instantiate' t@(MetaV x es) = do
    mi <- mvInstantiation <$> lookupMeta x
    case mi of
      InstV tel v -> instantiate' inst
        where
          -- A slight complication here is that the meta might be underapplied,
          -- in which case we have to build the lambda abstraction before
          -- applying the substitution, or overapplied in which case we need to
          -- fall back to applyE.
          (es1, es2) = splitAt (length tel) es
          vs1 = reverse $ map unArg $ fromMaybe __IMPOSSIBLE__ $ allApplyElims es1
          rho = vs1 ++# wkS (length vs1) idS
                -- really should be .. ++# emptyS but using wkS makes it reduce to idS
                -- when applicable
          -- specification: inst == foldr mkLam v tel `applyE` es
          inst = applySubst rho (foldr mkLam v $ drop (length es1) tel) `applyE` es2
      Open                             -> return t
      OpenIFS                          -> return t
      BlockedConst _                   -> return t
      PostponedTypeCheckingProblem _ _ -> return t
  instantiate' (Level l) = levelTm <$> instantiate' l
  instantiate' (Sort s) = sortTm <$> instantiate' s
  instantiate' v@Shared{} =
    updateSharedTerm instantiate' v
  instantiate' t = return t

instance Instantiate Level where
  instantiate' (Max as) = levelMax <$> instantiate' as

instance Instantiate PlusLevel where
  instantiate' l@ClosedLevel{} = return l
  instantiate' (Plus n a) = Plus n <$> instantiate' a

instance Instantiate LevelAtom where
  instantiate' l = case l of
    MetaLevel m vs -> do
      v <- instantiate' (MetaV m vs)
      case ignoreSharing v of
        MetaV m vs -> return $ MetaLevel m vs
        _          -> return $ UnreducedLevel v
    UnreducedLevel l -> UnreducedLevel <$> instantiate' l
    _ -> return l

instance Instantiate a => Instantiate (Blocked a) where
  instantiate' v@NotBlocked{} = return v
  instantiate' v@(Blocked x u) = do
    mi <- mvInstantiation <$> lookupMeta x
    case mi of
      InstV{}                        -> notBlocked <$> instantiate' u
      Open                           -> return v
      OpenIFS                        -> return v
      BlockedConst{}                 -> return v
      PostponedTypeCheckingProblem{} -> return v

instance Instantiate Type where
    instantiate' (El s t) = El <$> instantiate' s <*> instantiate' t

instance Instantiate Sort where
  instantiate' s = case s of
    Type l -> levelSort <$> instantiate' l
    _      -> return s

instance Instantiate Elim where
  instantiate' (Apply v) = Apply <$> instantiate' v
  instantiate' (Proj o f)= pure $ Proj o f
  instantiate' (IApply x y v) = IApply <$> instantiate' x <*> instantiate' y <*> instantiate' v

instance Instantiate t => Instantiate (Abs t) where
  instantiate' = traverse instantiate'

instance Instantiate t => Instantiate (Arg t) where
    instantiate' = traverse instantiate'

instance Instantiate t => Instantiate (Dom t) where
    instantiate' = traverse instantiate'

instance Instantiate t => Instantiate [t] where
    instantiate' = traverse instantiate'

instance (Instantiate a, Instantiate b) => Instantiate (a,b) where
    instantiate' (x,y) = (,) <$> instantiate' x <*> instantiate' y


instance (Instantiate a, Instantiate b,Instantiate c) => Instantiate (a,b,c) where
    instantiate' (x,y,z) = (,,) <$> instantiate' x <*> instantiate' y <*> instantiate' z

instance Instantiate a => Instantiate (Closure a) where
    instantiate' cl = do
        x <- enterClosure cl instantiate'
        return $ cl { clValue = x }

instance Instantiate Telescope where
  instantiate' EmptyTel = return EmptyTel
  instantiate' (ExtendTel a tel) = ExtendTel <$> instantiate' a <*> instantiate' tel
--instantiate' tel = return tel

instance Instantiate Constraint where
  instantiate' (ValueCmp cmp t u v) = do
    (t,u,v) <- instantiate' (t,u,v)
    return $ ValueCmp cmp t u v
  instantiate' (ValueCmpOnFace cmp p t u v) = do
    ((p,t),u,v) <- instantiate' ((p,t),u,v)
    return $ ValueCmpOnFace cmp p t u v
  instantiate' (ElimCmp cmp fs t v as bs) =
    ElimCmp cmp fs <$> instantiate' t <*> instantiate' v <*> instantiate' as <*> instantiate' bs
  instantiate' (LevelCmp cmp u v)   = uncurry (LevelCmp cmp) <$> instantiate' (u,v)
  instantiate' (TypeCmp cmp a b)    = uncurry (TypeCmp cmp) <$> instantiate' (a,b)
  instantiate' (TelCmp a b cmp tela telb) = uncurry (TelCmp a b cmp)  <$> instantiate' (tela,telb)
  instantiate' (SortCmp cmp a b)    = uncurry (SortCmp cmp) <$> instantiate' (a,b)
  instantiate' (Guarded c pid)      = Guarded <$> instantiate' c <*> pure pid
  instantiate' (UnBlock m)          = return $ UnBlock m
  instantiate' (FindInScope m b args) = FindInScope m b <$> mapM instantiate' args
  instantiate' (IsEmpty r t)        = IsEmpty r <$> instantiate' t
  instantiate' (CheckSizeLtSat t)   = CheckSizeLtSat <$> instantiate' t

instance Instantiate e => Instantiate (Map k e) where
    instantiate' = traverse instantiate'

instance Instantiate Candidate where
  instantiate' (Candidate u t eti ov) = Candidate <$> instantiate' u <*> instantiate' t <*> pure eti <*> pure ov

instance Instantiate EqualityView where
  instantiate' (OtherType t)            = OtherType
    <$> instantiate' t
  instantiate' (EqualityType s eq l t a b) = EqualityType
    <$> instantiate' s
    <*> return eq
    <*> mapM instantiate' l
    <*> instantiate' t
    <*> instantiate' a
    <*> instantiate' b

---------------------------------------------------------------------------
-- * Reduction to weak head normal form.
---------------------------------------------------------------------------

-- | Case on whether a term is blocked on a meta (or is a meta).
--   That means it can change its shape when the meta is instantiated.
ifBlocked :: MonadTCM tcm =>  Term -> (MetaId -> Term -> tcm a) -> (NotBlocked -> Term -> tcm a) -> tcm a
ifBlocked t blocked unblocked = do
  t <- liftTCM $ reduceB t
  case ignoreSharing <$> t of
    Blocked m _              -> blocked m (ignoreBlocking t)
    NotBlocked _ (MetaV m _) -> blocked m (ignoreBlocking t)
    NotBlocked nb _          -> unblocked nb (ignoreBlocking t)

-- | Case on whether a type is blocked on a meta (or is a meta).
ifBlockedType :: MonadTCM tcm => Type -> (MetaId -> Type -> tcm a) -> (NotBlocked -> Type -> tcm a) -> tcm a
ifBlockedType (El s t) blocked unblocked =
  ifBlocked t (\ m v -> blocked m $ El s v) (\ nb v -> unblocked nb $ El s v)

class Reduce t where
    reduce'  :: t -> ReduceM t
    reduceB' :: t -> ReduceM (Blocked t)

    reduce'  t = ignoreBlocking <$> reduceB' t
    reduceB' t = notBlocked <$> reduce' t

instance Reduce Type where
    reduce'  (El s t) = El s <$> reduce' t
    reduceB' (El s t) = fmap (El s) <$> reduceB' t

instance Reduce Sort where
    reduce' s = {-# SCC "reduce'<Sort>" #-}
      ifNotM hasUniversePolymorphism (red s) $ {- else -} red =<< instantiateFull' s
      where
        red s = do
          s <- instantiate' s
          case s of
            DLub s1 s2 -> do
              s <- dLub <$> reduce' s1 <*> reduce' s2
              case s of
                DLub{}  -> return s
                _       -> reduce' s   -- TODO: not so nice
            Prop       -> return s
            Type s'    -> levelSort <$> reduce' s'
            Inf        -> return Inf
            SizeUniv   -> return SizeUniv

instance Reduce Elim where
  reduce' (Apply v) = Apply <$> reduce' v
  reduce' (Proj o f)= pure $ Proj o f
  reduce' (IApply x y v) = IApply <$> reduce' x <*> reduce' y <*> reduce' v

instance Reduce Level where
  reduce'  (Max as) = levelMax <$> mapM reduce' as
  reduceB' (Max as) = fmap levelMax . traverse id <$> traverse reduceB' as

instance Reduce PlusLevel where
  reduceB' l@ClosedLevel{} = return $ notBlocked l
  reduceB' (Plus n l) = fmap (Plus n) <$> reduceB' l

instance Reduce LevelAtom where
  reduceB' l = case l of
    MetaLevel m vs   -> fromTm (MetaV m vs)
    NeutralLevel r v -> return $ NotBlocked r $ NeutralLevel r v
    BlockedLevel m v ->
      ifM (isInstantiatedMeta m) (fromTm v) (return $ Blocked m $ BlockedLevel m v)
    UnreducedLevel v -> fromTm v
    where
      fromTm v = do
        bv <- reduceB' v
        let v = ignoreBlocking bv
        case ignoreSharing <$> bv of
          NotBlocked r (MetaV m vs) -> return $ NotBlocked r $ MetaLevel m vs
          Blocked m _               -> return $ Blocked m    $ BlockedLevel m v
          NotBlocked r _            -> return $ NotBlocked r $ NeutralLevel r v


instance (Subst t a, Reduce a) => Reduce (Abs a) where
  reduce' b@(Abs x _) = Abs x <$> underAbstraction_ b reduce'
  reduce' (NoAbs x v) = NoAbs x <$> reduce' v

-- Lists are never blocked
instance Reduce t => Reduce [t] where
    reduce' = traverse reduce'

instance Reduce t => Reduce (Arg t) where
    reduce' a = case getRelevance a of
                 Irrelevant -> return a             -- Don't reduce' irr. args!?
                 _          -> traverse reduce' a

    reduceB' t = traverse id <$> traverse reduceB' t

instance Reduce t => Reduce (Dom t) where
    reduce' = traverse reduce'
    reduceB' t = traverse id <$> traverse reduceB' t

-- Tuples are never blocked
instance (Reduce a, Reduce b) => Reduce (a,b) where
    reduce' (x,y)  = (,) <$> reduce' x <*> reduce' y

instance (Reduce a, Reduce b,Reduce c) => Reduce (a,b,c) where
    reduce' (x,y,z) = (,,) <$> reduce' x <*> reduce' y <*> reduce' z

reduceIApply :: ReduceM (Blocked Term) -> [Elim] -> ReduceM (Blocked Term)
reduceIApply = reduceIApply' reduceB'

reduceIApply' :: (Term -> ReduceM (Blocked Term)) -> ReduceM (Blocked Term) -> [Elim] -> ReduceM (Blocked Term)
reduceIApply' reduceB' d (IApply x y r : es) = do
  view <- intervalView'
  r <- reduceB' r
  -- We need to propagate the blocking information so that e.g.
  -- we postpone "someNeutralPath ?0 = a" rather than fail.
  let blockedInfo = case ignoreSharing <$> r of
        Blocked m _              -> Blocked m ()
        NotBlocked _ (MetaV m _) -> Blocked m ()
        NotBlocked i _           -> NotBlocked i ()
  case view (ignoreBlocking r) of
   IZero -> reduceB' (applyE x es)
   IOne  -> reduceB' (applyE y es)
   _     -> fmap (<* blockedInfo) (reduceIApply d es)
reduceIApply' reduceB' d (_ : es) = reduceIApply d es
reduceIApply' reduceB' d [] = d

instance Reduce Term where
  reduceB' = {-# SCC "reduce'<Term>" #-} maybeFastReduceTerm

maybeFastReduceTerm :: Term -> ReduceM (Blocked Term)
maybeFastReduceTerm v = do
  let tryFast = case v of
                  Def{} -> True
                  Con{} -> True
                  _     -> False
  if not tryFast then slowReduceTerm v
                 else do
    s <- optSharing   <$> commandLineOptions
    allowed <- asks envAllowedReductions
    let notAll = List.delete NonTerminatingReductions allowed /= allReductions
    if s || notAll then slowReduceTerm v else fastReduce (elem NonTerminatingReductions allowed) v

slowReduceTerm :: Term -> ReduceM (Blocked Term)
slowReduceTerm v = do
    v <- instantiate' v
    let done = return $ notBlocked v
        iapp = reduceIApply done
    case v of
--    Andreas, 2012-11-05 not reducing meta args does not destroy anything
--    and seems to save 2% sec on the standard library
--      MetaV x args -> notBlocked . MetaV x <$> reduce' args
<<<<<<< HEAD
      MetaV x es -> iapp es
      Def f es   -> flip reduceIApply es $ unfoldDefinitionE False reduceB' (Def f []) f es
      Con c ci args -> do
=======
      MetaV x es -> done
      Def f es   -> unfoldDefinitionE False reduceB' (Def f []) f es
      Con c ci es -> do
          let args = fromMaybe __IMPOSSIBLE__ $ allApplyElims es
>>>>>>> 17ea9d8e
          -- Constructors can reduce' when they come from an
          -- instantiated module.
          v <- unfoldDefinition False reduceB' (Con c ci []) (conName c) args
          traverse reduceNat v
      Sort s   -> fmap sortTm <$> reduceB' s
      Level l  -> ifM (elem LevelReductions <$> asks envAllowedReductions)
                    {- then -} (fmap levelTm <$> reduceB' l)
                    {- else -} done
      Pi _ _   -> done
      Lit _    -> done
      Var _ es  -> iapp es
      Lam _ _  -> done
      DontCare _ -> done
      Shared{}   -> updateSharedTermF reduceB' v
    where
      -- NOTE: reduceNat can traverse the entire term.
      reduceNat v@Shared{} = updateSharedTerm reduceNat v
      reduceNat v@(Con c ci []) = do
        mz  <- getBuiltin' builtinZero
        case v of
          _ | Just v == mz  -> return $ Lit $ LitNat (getRange c) 0
          _                 -> return v
      reduceNat v@(Con c ci [Apply a]) | visible a && isRelevant a = do
        ms  <- fmap ignoreSharing <$> getBuiltin' builtinSuc
        case v of
          _ | Just (Con c ci []) == ms -> inc <$> reduce' (unArg a)
          _                         -> return v
          where
            inc w = case ignoreSharing w of
              Lit (LitNat r n) -> Lit (LitNat (fuseRange c r) $ n + 1)
              _                -> Con c ci [Apply $ defaultArg w]
      reduceNat v = return v

-- Andreas, 2013-03-20 recursive invokations of unfoldCorecursion
-- need also to instantiate metas, see Issue 826.
unfoldCorecursionE :: Elim -> ReduceM (Blocked Elim)
unfoldCorecursionE (Proj o p)           = notBlocked . Proj o <$> getOriginalProjection p
unfoldCorecursionE (Apply (Arg info v)) = fmap (Apply . Arg info) <$>
  unfoldCorecursion v
unfoldCorecursionE (IApply x y r) = do -- TODO check if this makes sense
   [x,y,r] <- mapM unfoldCorecursion [x,y,r]
   return $ IApply <$> x <*> y <*> r

unfoldCorecursion :: Term -> ReduceM (Blocked Term)
unfoldCorecursion v = do
  v <- instantiate' v
  case compressPointerChain v of
    Def f es -> unfoldDefinitionE True unfoldCorecursion (Def f []) f es
    v@(Shared p) ->
      case derefPtr p of
        Def{} -> updateSharedFM unfoldCorecursion v
        _     -> slowReduceTerm v
    _ -> slowReduceTerm v

-- | If the first argument is 'True', then a single delayed clause may
-- be unfolded.
unfoldDefinition ::
  Bool -> (Term -> ReduceM (Blocked Term)) ->
  Term -> QName -> Args -> ReduceM (Blocked Term)
unfoldDefinition unfoldDelayed keepGoing v f args =
  unfoldDefinitionE unfoldDelayed keepGoing v f (map Apply args)

unfoldDefinitionE ::
  Bool -> (Term -> ReduceM (Blocked Term)) ->
  Term -> QName -> Elims -> ReduceM (Blocked Term)
unfoldDefinitionE unfoldDelayed keepGoing v f es = do
  r <- unfoldDefinitionStep unfoldDelayed v f es
  case r of
    NoReduction v    -> return v
    YesReduction _ v -> keepGoing v

unfoldDefinition' ::
  Bool -> (Simplification -> Term -> ReduceM (Simplification, Blocked Term)) ->
  Term -> QName -> Elims -> ReduceM (Simplification, Blocked Term)
unfoldDefinition' unfoldDelayed keepGoing v0 f es = do
  r <- unfoldDefinitionStep unfoldDelayed v0 f es
  case r of
    NoReduction v       -> return (NoSimplification, v)
    YesReduction simp v -> keepGoing simp v

unfoldDefinitionStep :: Bool -> Term -> QName -> Elims -> ReduceM (Reduced (Blocked Term) Term)
unfoldDefinitionStep unfoldDelayed v0 f es =
  {-# SCC "reduceDef" #-} do
  info <- getConstInfo f
  rewr <- instantiateRewriteRules =<< getRewriteRulesFor f
  allowed <- asks envAllowedReductions
  let def = theDef info
      v   = v0 `applyE` es
      -- Non-terminating functions
      -- (i.e., those that failed the termination check)
      -- and delayed definitions
      -- are not unfolded unless explicitely permitted.
      dontUnfold =
        (defNonterminating info && notElem NonTerminatingReductions allowed)
        || (defTerminationUnconfirmed info && notElem UnconfirmedReductions allowed)
        || (defDelayed info == Delayed && not unfoldDelayed)
      copatterns =
        case def of
          Function{funCopatternLHS = b} -> b
          _                             -> False
  case def of
    Constructor{conSrcCon = c} ->
      noReduction $ notBlocked $ Con (c `withRangeOf` f) ConOSystem [] `applyE` es
    Primitive{primAbstr = ConcreteDef, primName = x, primClauses = cls} -> do
      pf <- fromMaybe __IMPOSSIBLE__ <$> getPrimitive' x
      if FunctionReductions `elem` allowed
        then reducePrimitive x v0 f es pf dontUnfold
                             cls (defCompiled info) rewr
        else noReduction $ notBlocked v
    _  -> do
      if (RecursiveReductions `elem` allowed) ||
         (isJust (isProjection_ def) && ProjectionReductions `elem` allowed) || -- includes projection-like
         (isInlineFun def && InlineReductions `elem` allowed) ||
         (definitelyNonRecursive_ def && copatterns && CopatternReductions `elem` allowed) ||
         (definitelyNonRecursive_ def && FunctionReductions `elem` allowed)
        then
          reduceNormalE v0 f (map notReduced es) dontUnfold
                       (defClauses info) (defCompiled info) rewr
        else noReduction $ notBlocked v  -- Andrea(s), 2014-12-05 OK?

  where
    noReduction    = return . NoReduction
    yesReduction s = return . YesReduction s
    reducePrimitive x v0 f es pf dontUnfold cls mcc rewr
      | length es < ar
                  = noReduction $ NotBlocked Underapplied $ v0 `applyE` es -- not fully applied
      | otherwise = {-# SCC "reducePrimitive" #-} do
          let (es1,es2) = splitAt ar es
              args1     = fromMaybe __IMPOSSIBLE__ $ mapM isApplyElim es1
          r <- primFunImplementation pf args1 (length es2)
          case r of
            NoReduction args1' -> do
              let es1' = map (fmap Apply) args1'
              if null cls then do
                noReduction $ applyE (Def f []) <$> do
                  traverse id $
                    map mredToBlocked es1' ++ map notBlocked es2
               else
                reduceNormalE v0 f (es1' ++ map notReduced es2) dontUnfold cls mcc rewr
            YesReduction simpl v -> yesReduction simpl $ v `applyE` es2
      where
          ar  = primFunArity pf
          mredToBlocked :: MaybeReduced a -> Blocked a
          mredToBlocked (MaybeRed NotReduced  x) = notBlocked x
          mredToBlocked (MaybeRed (Reduced b) x) = x <$ b

    reduceNormalE :: Term -> QName -> [MaybeReduced Elim] -> Bool -> [Clause] -> Maybe CompiledClauses -> RewriteRules -> ReduceM (Reduced (Blocked Term) Term)
    reduceNormalE v0 f es dontUnfold def mcc rewr = {-# SCC "reduceNormal" #-} do
      case (def,rewr) of
        _ | dontUnfold -> defaultResult -- non-terminating or delayed
        ([],[])        -> defaultResult -- no definition for head
        (cls,rewr)     -> do
          ev <- appDefE_ f v0 cls mcc rewr es
          debugReduce ev
          return ev
      where
      defaultResult = noReduction $ NotBlocked ReallyNotBlocked vfull
      vfull         = v0 `applyE` map ignoreReduced es
      debugReduce ev = verboseS "tc.reduce" 90 $ do
        case ev of
          NoReduction v -> do
            reportSDoc "tc.reduce" 90 $ vcat
              [ text "*** tried to reduce " <+> prettyTCM f
              , text "    es =  " <+> sep (map (prettyTCM . ignoreReduced) es)
              -- , text "*** tried to reduce " <+> prettyTCM vfull
              , text "    stuck on" <+> prettyTCM (ignoreBlocking v)
              ]
          YesReduction _simpl v -> do
            reportSDoc "tc.reduce"  90 $ text "*** reduced definition: " <+> prettyTCM f
            reportSDoc "tc.reduce"  95 $ text "    result" <+> prettyTCM v
            reportSDoc "tc.reduce" 100 $ text "    raw   " <+> text (show v)

-- | Reduce a non-primitive definition if it is a copy linking to another def.
reduceDefCopy :: QName -> Elims -> TCM (Reduced () Term)
reduceDefCopy f es = do
  info <- TCM.getConstInfo f
  rewr <- instantiateRewriteRules =<< TCM.getRewriteRulesFor f
  if (defCopy info) then reduceDef_ info rewr f es else return $ NoReduction ()
  where
    reduceDef_ :: Definition -> RewriteRules -> QName -> Elims -> TCM (Reduced () Term)
    reduceDef_ info rewr f es = do
      let v0   = Def f []
          cls  = (defClauses info)
          mcc  = (defCompiled info)
      if (defDelayed info == Delayed) || (defNonterminating info)
       then return $ NoReduction ()
       else do
          ev <- runReduceM $ appDefE_ f v0 cls mcc rewr $ map notReduced es
          case ev of
            YesReduction simpl t -> return $ YesReduction simpl t
            NoReduction{}        -> return $ NoReduction ()

-- | Reduce simple (single clause) definitions.
reduceHead :: Term -> TCM (Blocked Term)
reduceHead = runReduceM . reduceHead'

reduceHead' :: Term -> ReduceM (Blocked Term)
reduceHead' v = do -- ignoreAbstractMode $ do
  -- Andreas, 2013-02-18 ignoreAbstractMode leads to information leakage
  -- see Issue 796

  -- first, possibly rewrite literal v to constructor form
  v <- constructorForm v
  traceSDoc "tc.inj.reduce" 30 (text "reduceHead" <+> prettyTCM v) $ do
  case ignoreSharing v of
    Def f es -> do

      abstractMode <- envAbstractMode <$> ask
      isAbstract <- treatAbstractly f
      traceSLn "tc.inj.reduce" 50 (
        "reduceHead: we are in " ++ show abstractMode++ "; " ++ show f ++
        " is treated " ++ if isAbstract then "abstractly" else "concretely"
        ) $ do
      let v0  = Def f []
          red = unfoldDefinitionE False reduceHead' v0 f es
      def <- theDef <$> getConstInfo f
      case def of
        -- Andreas, 2012-11-06 unfold aliases (single clause terminating functions)
        -- see test/succeed/Issue747
        -- We restrict this to terminating functions to not make the
        -- type checker loop here on non-terminating functions.
        -- see test/fail/TerminationInfiniteRecord
        Function{ funClauses = [ _ ], funDelayed = NotDelayed, funTerminates = Just True } -> do
          traceSLn "tc.inj.reduce" 50 ("reduceHead: head " ++ show f ++ " is Function") $ do
          red
        Datatype{ dataClause = Just _ } -> red
        Record{ recClause = Just _ }    -> red
        _                               -> return $ notBlocked v
    _ -> return $ notBlocked v

-- | Apply a definition using the compiled clauses, or fall back to
--   ordinary clauses if no compiled clauses exist.
appDef_ :: QName -> Term -> [Clause] -> Maybe CompiledClauses -> RewriteRules -> MaybeReducedArgs -> ReduceM (Reduced (Blocked Term) Term)
appDef_ f v0 cls mcc rewr args = appDefE_ f v0 cls mcc rewr $ map (fmap Apply) args

appDefE_ :: QName -> Term -> [Clause] -> Maybe CompiledClauses -> RewriteRules -> MaybeReducedElims -> ReduceM (Reduced (Blocked Term) Term)
appDefE_ f v0 cls mcc rewr args =
  local (\ e -> e { envAppDef = Just f }) $
  maybe (appDefE' v0 cls rewr args)
        (\cc -> appDefE v0 cc rewr args) mcc


-- | Apply a defined function to it's arguments, using the compiled clauses.
--   The original term is the first argument applied to the third.
appDef :: Term -> CompiledClauses -> RewriteRules -> MaybeReducedArgs -> ReduceM (Reduced (Blocked Term) Term)
appDef v cc rewr args = appDefE v cc rewr $ map (fmap Apply) args

appDefE :: Term -> CompiledClauses -> RewriteRules -> MaybeReducedElims -> ReduceM (Reduced (Blocked Term) Term)
appDefE v cc rewr es = do
  r <- matchCompiledE cc es
  case r of
    YesReduction simpl t -> return $ YesReduction simpl t
    NoReduction es'      -> rewrite (void es') v rewr (ignoreBlocking es')

-- | Apply a defined function to it's arguments, using the original clauses.
appDef' :: Term -> [Clause] -> RewriteRules -> MaybeReducedArgs -> ReduceM (Reduced (Blocked Term) Term)
appDef' v cls rewr args = appDefE' v cls rewr $ map (fmap Apply) args

appDefE' :: Term -> [Clause] -> RewriteRules -> MaybeReducedElims -> ReduceM (Reduced (Blocked Term) Term)
appDefE' v cls rewr es = goCls cls $ map ignoreReduced es
  where
    goCls :: [Clause] -> [Elim] -> ReduceM (Reduced (Blocked Term) Term)
    goCls cl es = do
      case cl of
        -- Andreas, 2013-10-26  In case of an incomplete match,
        -- we just do not reduce.  This allows adding single function
        -- clauses after they have been type-checked, to type-check
        -- the remaining clauses (see Issue 907).
        -- Andrea(s), 2014-12-05:  We return 'MissingClauses' here, since this
        -- is the most conservative reason.
        [] -> rewrite (NotBlocked MissingClauses ()) v rewr es
        cl : cls -> do
          let pats = namedClausePats cl
              body = clauseBody cl
              npats = length pats
              nvars = size $ clauseTel cl
          -- if clause is underapplied, skip to next clause
          if length es < npats then goCls cls es else do
            let (es0, es1) = splitAt npats es
            (m, es0) <- matchCopatterns pats es0
            es <- return $ es0 ++ es1
            case m of
              No         -> goCls cls es
              DontKnow b -> rewrite b v rewr es
              Yes simpl vs -- vs is the subst. for the variables bound in body
                | Just w <- body -> do -- clause has body?
                    -- TODO: let matchPatterns also return the reduced forms
                    -- of the original arguments!
                    -- Andreas, 2013-05-19 isn't this done now?
                    let sigma = buildSubstitution __IMPOSSIBLE__ nvars vs
                    return $ YesReduction simpl $ applySubst sigma w `applyE` es1
                | otherwise     -> rewrite (NotBlocked AbsurdMatch ()) v rewr es

instance Reduce a => Reduce (Closure a) where
    reduce' cl = do
        x <- enterClosure cl reduce'
        return $ cl { clValue = x }

instance Reduce Telescope where
  reduce' EmptyTel          = return EmptyTel
  reduce' (ExtendTel a tel) = ExtendTel <$> reduce' a <*> reduce' tel

instance Reduce Constraint where
  reduce' (ValueCmp cmp t u v) = do
    (t,u,v) <- reduce' (t,u,v)
    return $ ValueCmp cmp t u v
  reduce' (ValueCmpOnFace cmp p t u v) = do
    ((p,t),u,v) <- reduce' ((p,t),u,v)
    return $ ValueCmpOnFace cmp p t u v
  reduce' (ElimCmp cmp fs t v as bs) =
    ElimCmp cmp fs <$> reduce' t <*> reduce' v <*> reduce' as <*> reduce' bs
  reduce' (LevelCmp cmp u v)    = uncurry (LevelCmp cmp) <$> reduce' (u,v)
  reduce' (TypeCmp cmp a b)     = uncurry (TypeCmp cmp) <$> reduce' (a,b)
  reduce' (TelCmp a b cmp tela telb) = uncurry (TelCmp a b cmp)  <$> reduce' (tela,telb)
  reduce' (SortCmp cmp a b)     = uncurry (SortCmp cmp) <$> reduce' (a,b)
  reduce' (Guarded c pid)       = Guarded <$> reduce' c <*> pure pid
  reduce' (UnBlock m)           = return $ UnBlock m
  reduce' (FindInScope m b cands) = FindInScope m b <$> mapM reduce' cands
  reduce' (IsEmpty r t)         = IsEmpty r <$> reduce' t
  reduce' (CheckSizeLtSat t)    = CheckSizeLtSat <$> reduce' t

instance Reduce e => Reduce (Map k e) where
    reduce' = traverse reduce'

instance Reduce Candidate where
  reduce' (Candidate u t eti ov) = Candidate <$> reduce' u <*> reduce' t <*> pure eti <*> pure ov

instance Reduce EqualityView where
  reduce' (OtherType t)            = OtherType
    <$> reduce' t
  reduce' (EqualityType s eq l t a b) = EqualityType
    <$> reduce' s
    <*> return eq
    <*> mapM reduce' l
    <*> reduce' t
    <*> reduce' a
    <*> reduce' b

---------------------------------------------------------------------------
-- * Simplification
---------------------------------------------------------------------------

-- | Only unfold definitions if this leads to simplification
--   which means that a constructor/literal pattern is matched.
class Simplify t where
  simplify' :: t -> ReduceM t

instance Simplify Term where
  simplify' v = do
    v <- instantiate' v
    case v of
      Def f vs   -> do
        let keepGoing simp v = return (simp, notBlocked v)
        (simpl, v) <- unfoldDefinition' False keepGoing (Def f []) f vs
        traceSDoc "tc.simplify'" 20 (
          text ("simplify': unfolding definition returns " ++ show simpl)
            <+> prettyTCM (ignoreBlocking v)) $ do
        case simpl of
          YesSimplification -> simplifyBlocked' v -- Dangerous, but if @simpl@ then @v /= Def f vs@
          NoSimplification  -> Def f <$> simplify' vs
      MetaV x vs -> MetaV x  <$> simplify' vs
      Con c ci vs-> Con c ci <$> simplify' vs
      Sort s     -> sortTm   <$> simplify' s
      Level l    -> levelTm  <$> simplify' l
      Pi a b     -> Pi       <$> simplify' a <*> simplify' b
      Lit l      -> return v
      Var i vs   -> Var i    <$> simplify' vs
      Lam h v    -> Lam h    <$> simplify' v
      DontCare v -> dontCare <$> simplify' v
      Shared{}   -> updateSharedTerm simplify' v

simplifyBlocked' :: Simplify t => Blocked t -> ReduceM t
simplifyBlocked' (Blocked _ t) = return t
simplifyBlocked' (NotBlocked _ t) = simplify' t  -- Andrea(s), 2014-12-05 OK?

instance Simplify Type where
    simplify' (El s t) = El <$> simplify' s <*> simplify' t

instance Simplify Elim where
  simplify' (Apply v) = Apply <$> simplify' v
  simplify' (Proj o f)= pure $ Proj o f
  simplify' (IApply x y v) = IApply <$> simplify' x <*> simplify' y <*> simplify' v

instance Simplify Sort where
    simplify' s = do
      case s of
        DLub s1 s2 -> dLub <$> simplify' s1 <*> simplify' s2
        Type s     -> levelSort <$> simplify' s
        Prop       -> return s
        Inf        -> return s
        SizeUniv   -> return s

instance Simplify Level where
  simplify' (Max as) = levelMax <$> simplify' as

instance Simplify PlusLevel where
  simplify' l@ClosedLevel{} = return l
  simplify' (Plus n l) = Plus n <$> simplify' l

instance Simplify LevelAtom where
  simplify' l = do
    l <- instantiate' l
    case l of
      MetaLevel m vs   -> MetaLevel m <$> simplify' vs
      BlockedLevel m v -> BlockedLevel m <$> simplify' v
      NeutralLevel r v -> NeutralLevel r <$> simplify' v -- ??
      UnreducedLevel v -> UnreducedLevel <$> simplify' v -- ??

instance (Subst t a, Simplify a) => Simplify (Abs a) where
    simplify' a@(Abs x _) = Abs x <$> underAbstraction_ a simplify'
    simplify' (NoAbs x v) = NoAbs x <$> simplify' v

instance Simplify t => Simplify (Arg t) where
    simplify' = traverse simplify'

instance Simplify t => Simplify (Named name t) where
    simplify' = traverse simplify'

instance Simplify t => Simplify (Dom t) where
    simplify' = traverse simplify'

instance Simplify t => Simplify [t] where
    simplify' = traverse simplify'

instance Simplify e => Simplify (Map k e) where
    simplify' = traverse simplify'

instance Simplify a => Simplify (Maybe a) where
    simplify' = traverse simplify'

instance (Simplify a, Simplify b) => Simplify (a,b) where
    simplify' (x,y) = (,) <$> simplify' x <*> simplify' y

instance (Simplify a, Simplify b, Simplify c) => Simplify (a,b,c) where
    simplify' (x,y,z) =
        do  (x,(y,z)) <- simplify' (x,(y,z))
            return (x,y,z)

instance Simplify a => Simplify (Closure a) where
    simplify' cl = do
        x <- enterClosure cl simplify'
        return $ cl { clValue = x }

instance (Subst t a, Simplify a) => Simplify (Tele a) where
  simplify' EmptyTel        = return EmptyTel
  simplify' (ExtendTel a b) = uncurry ExtendTel <$> simplify' (a, b)

instance Simplify ProblemConstraint where
  simplify' (PConstr pid c) = PConstr pid <$> simplify' c

instance Simplify Constraint where
  simplify' (ValueCmp cmp t u v) = do
    (t,u,v) <- simplify' (t,u,v)
    return $ ValueCmp cmp t u v
  simplify' (ValueCmpOnFace cmp p t u v) = do
    ((p,t),u,v) <- simplify' ((p,t),u,v)
    return $ ValueCmp cmp t u v
  simplify' (ElimCmp cmp fs t v as bs) =
    ElimCmp cmp fs <$> simplify' t <*> simplify' v <*> simplify' as <*> simplify' bs
  simplify' (LevelCmp cmp u v)    = uncurry (LevelCmp cmp) <$> simplify' (u,v)
  simplify' (TypeCmp cmp a b)     = uncurry (TypeCmp cmp) <$> simplify' (a,b)
  simplify' (TelCmp a b cmp tela telb) = uncurry (TelCmp a b cmp) <$> simplify' (tela,telb)
  simplify' (SortCmp cmp a b)     = uncurry (SortCmp cmp) <$> simplify' (a,b)
  simplify' (Guarded c pid)       = Guarded <$> simplify' c <*> pure pid
  simplify' (UnBlock m)           = return $ UnBlock m
  simplify' (FindInScope m b cands) = FindInScope m b <$> mapM simplify' cands
  simplify' (IsEmpty r t)         = IsEmpty r <$> simplify' t
  simplify' (CheckSizeLtSat t)    = CheckSizeLtSat <$> simplify' t

instance Simplify Bool where
  simplify' = return

-- UNUSED
-- instance Simplify ConPatternInfo where
--   simplify' (ConPatternInfo mr mt) = ConPatternInfo mr <$> simplify' mt

-- UNUSED
-- instance Simplify Pattern where
--   simplify' p = case p of
--     VarP _       -> return p
--     LitP _       -> return p
--     ConP c ci ps -> ConP c <$> simplify' ci <*> simplify' ps
--     DotP v       -> DotP <$> simplify' v
--     ProjP _      -> return p

instance Simplify DisplayForm where
  simplify' (Display n ps v) = Display n <$> simplify' ps <*> return v

instance Simplify Candidate where
  simplify' (Candidate u t eti ov) = Candidate <$> simplify' u <*> simplify' t <*> pure eti <*> pure ov

instance Simplify EqualityView where
  simplify' (OtherType t)            = OtherType
    <$> simplify' t
  simplify' (EqualityType s eq l t a b) = EqualityType
    <$> simplify' s
    <*> return eq
    <*> mapM simplify' l
    <*> simplify' t
    <*> simplify' a
    <*> simplify' b

---------------------------------------------------------------------------
-- * Normalisation
---------------------------------------------------------------------------

class Normalise t where
    normalise' :: t -> ReduceM t

instance Normalise Sort where
    normalise' s = do
      s <- reduce' s
      case s of
        DLub s1 s2 -> dLub <$> normalise' s1 <*> normalise' s2
        Prop       -> return s
        Type s     -> levelSort <$> normalise' s
        Inf        -> return Inf
        SizeUniv   -> return SizeUniv

instance Normalise Type where
    normalise' (El s t) = El <$> normalise' s <*> normalise' t

instance Normalise Term where
    normalise' = ignoreBlocking <.> (reduceB' >=> traverse normaliseArgs)
      where
        normaliseArgs :: Term -> ReduceM Term
        normaliseArgs v = case v of
                Var n vs    -> Var n <$> normalise' vs
                Con c ci vs -> Con c ci <$> normalise' vs
                Def f vs    -> Def f <$> normalise' vs
                MetaV x vs  -> MetaV x <$> normalise' vs
                Lit _       -> return v
                Level l     -> levelTm <$> normalise' l
                Lam h b     -> Lam h <$> normalise' b
                Sort s      -> sortTm <$> normalise' s
                Pi a b      -> uncurry Pi <$> normalise' (a,b)
                Shared{}    -> updateSharedTerm normalise' v
                DontCare _  -> return v

instance Normalise Elim where
  normalise' (Apply v) = Apply <$> normalise' v
  normalise' (Proj o f)= pure $ Proj o f
  normalise' (IApply x y v) = IApply <$> normalise' x <*> normalise' y <*> normalise' v

instance Normalise Level where
  normalise' (Max as) = levelMax <$> normalise' as

instance Normalise PlusLevel where
  normalise' l@ClosedLevel{} = return l
  normalise' (Plus n l) = Plus n <$> normalise' l

instance Normalise LevelAtom where
  normalise' l = do
    l <- reduce' l
    case l of
      MetaLevel m vs   -> MetaLevel m <$> normalise' vs
      BlockedLevel m v -> BlockedLevel m <$> normalise' v
      NeutralLevel r v -> NeutralLevel r <$> normalise' v
      UnreducedLevel{} -> __IMPOSSIBLE__    -- I hope

instance (Subst t a, Normalise a) => Normalise (Abs a) where
    normalise' a@(Abs x _) = Abs x <$> underAbstraction_ a normalise'
    normalise' (NoAbs x v) = NoAbs x <$> normalise' v

instance Normalise t => Normalise (Arg t) where
    normalise' a | isIrrelevant a = return a -- Andreas, 2012-04-02: Do not normalize irrelevant terms!?
                | otherwise                       = traverse normalise' a

instance Normalise t => Normalise (Named name t) where
    normalise' = traverse normalise'

instance Normalise t => Normalise (Dom t) where
    normalise' = traverse normalise'

instance Normalise t => Normalise [t] where
    normalise' = traverse normalise'

instance (Normalise a, Normalise b) => Normalise (a,b) where
    normalise' (x,y) = (,) <$> normalise' x <*> normalise' y

instance (Normalise a, Normalise b, Normalise c) => Normalise (a,b,c) where
    normalise' (x,y,z) =
        do  (x,(y,z)) <- normalise' (x,(y,z))
            return (x,y,z)

instance Normalise a => Normalise (Closure a) where
    normalise' cl = do
        x <- enterClosure cl normalise'
        return $ cl { clValue = x }

instance (Subst t a, Normalise a) => Normalise (Tele a) where
  normalise' EmptyTel        = return EmptyTel
  normalise' (ExtendTel a b) = uncurry ExtendTel <$> normalise' (a, b)

instance Normalise ProblemConstraint where
  normalise' (PConstr pid c) = PConstr pid <$> normalise' c

instance Normalise Constraint where
  normalise' (ValueCmp cmp t u v) = do
    (t,u,v) <- normalise' (t,u,v)
    return $ ValueCmp cmp t u v
  normalise' (ValueCmpOnFace cmp p t u v) = do
    ((p,t),u,v) <- normalise' ((p,t),u,v)
    return $ ValueCmpOnFace cmp p t u v
  normalise' (ElimCmp cmp fs t v as bs) =
    ElimCmp cmp fs <$> normalise' t <*> normalise' v <*> normalise' as <*> normalise' bs
  normalise' (LevelCmp cmp u v)    = uncurry (LevelCmp cmp) <$> normalise' (u,v)
  normalise' (TypeCmp cmp a b)     = uncurry (TypeCmp cmp) <$> normalise' (a,b)
  normalise' (TelCmp a b cmp tela telb) = uncurry (TelCmp a b cmp) <$> normalise' (tela,telb)
  normalise' (SortCmp cmp a b)     = uncurry (SortCmp cmp) <$> normalise' (a,b)
  normalise' (Guarded c pid)       = Guarded <$> normalise' c <*> pure pid
  normalise' (UnBlock m)           = return $ UnBlock m
  normalise' (FindInScope m b cands) = FindInScope m b <$> mapM normalise' cands
  normalise' (IsEmpty r t)         = IsEmpty r <$> normalise' t
  normalise' (CheckSizeLtSat t)    = CheckSizeLtSat <$> normalise' t

instance Normalise Bool where
  normalise' = return

instance Normalise Int where
  normalise' = return

instance Normalise Char where
  normalise' = return

instance Normalise ConPatternInfo where
  normalise' i = normalise' (conPType i) <&> \ t -> i { conPType = t }

instance Normalise DBPatVar where
  normalise' = return

instance Normalise a => Normalise (Pattern' a) where
  normalise' p = case p of
    VarP o x     -> VarP o <$> normalise' x
    LitP _       -> return p
    ConP c mt ps -> ConP c <$> normalise' mt <*> normalise' ps
    DotP o v     -> DotP o <$> normalise' v
    ProjP{}      -> return p

instance Normalise DisplayForm where
  normalise' (Display n ps v) = Display n <$> normalise' ps <*> return v

instance Normalise e => Normalise (Map k e) where
    normalise' = traverse normalise'

instance Normalise a => Normalise (Maybe a) where
    normalise' = traverse normalise'

instance Normalise Candidate where
  normalise' (Candidate u t eti ov) = Candidate <$> normalise' u <*> normalise' t <*> pure eti <*> pure ov

instance Normalise EqualityView where
  normalise' (OtherType t)            = OtherType
    <$> normalise' t
  normalise' (EqualityType s eq l t a b) = EqualityType
    <$> normalise' s
    <*> return eq
    <*> mapM normalise' l
    <*> normalise' t
    <*> normalise' a
    <*> normalise' b

---------------------------------------------------------------------------
-- * Full instantiation
---------------------------------------------------------------------------

-- | @instantiateFull'@ 'instantiate's metas everywhere (and recursively)
--   but does not 'reduce'.
class InstantiateFull t where
    instantiateFull' :: t -> ReduceM t

instance InstantiateFull Name where
    instantiateFull' = return

instance InstantiateFull Sort where
    instantiateFull' s = do
        s <- instantiate' s
        case s of
            Type n     -> levelSort <$> instantiateFull' n
            Prop       -> return s
            DLub s1 s2 -> dLub <$> instantiateFull' s1 <*> instantiateFull' s2
            Inf        -> return s
            SizeUniv   -> return s

instance (InstantiateFull a) => InstantiateFull (Type' a) where
    instantiateFull' (El s t) =
      El <$> instantiateFull' s <*> instantiateFull' t

instance InstantiateFull Term where
    instantiateFull' v = etaOnce =<< do -- Andreas, 2010-11-12 DONT ETA!! eta-reduction breaks subject reduction
-- but removing etaOnce now breaks everything
      v <- instantiate' v
      case v of
          Var n vs    -> Var n <$> instantiateFull' vs
          Con c ci vs -> Con c ci <$> instantiateFull' vs
          Def f vs    -> Def f <$> instantiateFull' vs
          MetaV x vs  -> MetaV x <$> instantiateFull' vs
          Lit _       -> return v
          Level l     -> levelTm <$> instantiateFull' l
          Lam h b     -> Lam h <$> instantiateFull' b
          Sort s      -> sortTm <$> instantiateFull' s
          Pi a b      -> uncurry Pi <$> instantiateFull' (a,b)
          Shared{}    -> updateSharedTerm instantiateFull' v
          DontCare v  -> dontCare <$> instantiateFull' v

instance InstantiateFull Level where
  instantiateFull' (Max as) = levelMax <$> instantiateFull' as

instance InstantiateFull PlusLevel where
  instantiateFull' l@ClosedLevel{} = return l
  instantiateFull' (Plus n l) = Plus n <$> instantiateFull' l

instance InstantiateFull LevelAtom where
  instantiateFull' l = case l of
    MetaLevel m vs -> do
      v <- instantiateFull' (MetaV m vs)
      case ignoreSharing v of
        MetaV m vs -> return $ MetaLevel m vs
        _          -> return $ UnreducedLevel v
    NeutralLevel r v -> NeutralLevel r <$> instantiateFull' v
    BlockedLevel m v ->
      ifM (isInstantiatedMeta m)
          (UnreducedLevel <$> instantiateFull' v)
          (BlockedLevel m <$> instantiateFull' v)
    UnreducedLevel v -> UnreducedLevel <$> instantiateFull' v

instance InstantiateFull Substitution where
  instantiateFull' sigma =
    case sigma of
      IdS                  -> return IdS
      EmptyS err           -> return $ EmptyS err
      Wk   n sigma         -> Wk   n         <$> instantiateFull' sigma
      Lift n sigma         -> Lift n         <$> instantiateFull' sigma
      Strengthen bot sigma -> Strengthen bot <$> instantiateFull' sigma
      t :# sigma           -> consS <$> instantiateFull' t
                                    <*> instantiateFull' sigma

instance InstantiateFull Bool where
    instantiateFull' = return

instance InstantiateFull Int where
    instantiateFull' = return

instance InstantiateFull ConPatternInfo where
    instantiateFull' i = instantiateFull' (conPType i) <&> \ t -> i { conPType = t }

instance InstantiateFull DBPatVar where
    instantiateFull' = return

instance InstantiateFull a => InstantiateFull (Pattern' a) where
    instantiateFull' (VarP o x)     = VarP o <$> instantiateFull' x
    instantiateFull' (DotP o t)     = DotP o <$> instantiateFull' t
    instantiateFull' (ConP n mt ps) = ConP n <$> instantiateFull' mt <*> instantiateFull' ps
    instantiateFull' l@LitP{}       = return l
    instantiateFull' p@ProjP{}      = return p

instance (Subst t a, InstantiateFull a) => InstantiateFull (Abs a) where
    instantiateFull' a@(Abs x _) = Abs x <$> underAbstraction_ a instantiateFull'
    instantiateFull' (NoAbs x a) = NoAbs x <$> instantiateFull' a

instance InstantiateFull t => InstantiateFull (Arg t) where
    instantiateFull' = traverse instantiateFull'

instance InstantiateFull t => InstantiateFull (Named name t) where
    instantiateFull' = traverse instantiateFull'

instance InstantiateFull t => InstantiateFull (Dom t) where
    instantiateFull' = traverse instantiateFull'

instance InstantiateFull t => InstantiateFull [t] where
    instantiateFull' = traverse instantiateFull'

instance (InstantiateFull a, InstantiateFull b) => InstantiateFull (a,b) where
    instantiateFull' (x,y) = (,) <$> instantiateFull' x <*> instantiateFull' y

instance (InstantiateFull a, InstantiateFull b, InstantiateFull c) => InstantiateFull (a,b,c) where
    instantiateFull' (x,y,z) =
        do  (x,(y,z)) <- instantiateFull' (x,(y,z))
            return (x,y,z)

instance InstantiateFull a => InstantiateFull (Closure a) where
    instantiateFull' cl = do
        x <- enterClosure cl instantiateFull'
        return $ cl { clValue = x }

instance InstantiateFull ProblemConstraint where
  instantiateFull' (PConstr p c) = PConstr p <$> instantiateFull' c

instance InstantiateFull Constraint where
  instantiateFull' c = case c of
    ValueCmp cmp t u v -> do
      (t,u,v) <- instantiateFull' (t,u,v)
      return $ ValueCmp cmp t u v
    ValueCmpOnFace cmp p t u v -> do
      ((p,t),u,v) <- instantiateFull' ((p,t),u,v)
      return $ ValueCmpOnFace cmp p t u v
    ElimCmp cmp fs t v as bs ->
      ElimCmp cmp fs <$> instantiateFull' t <*> instantiateFull' v <*> instantiateFull' as <*> instantiateFull' bs
    LevelCmp cmp u v    -> uncurry (LevelCmp cmp) <$> instantiateFull' (u,v)
    TypeCmp cmp a b     -> uncurry (TypeCmp cmp) <$> instantiateFull' (a,b)
    TelCmp a b cmp tela telb -> uncurry (TelCmp a b cmp) <$> instantiateFull' (tela,telb)
    SortCmp cmp a b     -> uncurry (SortCmp cmp) <$> instantiateFull' (a,b)
    Guarded c pid       -> Guarded <$> instantiateFull' c <*> pure pid
    UnBlock m           -> return $ UnBlock m
    FindInScope m b cands -> FindInScope m b <$> mapM instantiateFull' cands
    IsEmpty r t         -> IsEmpty r <$> instantiateFull' t
    CheckSizeLtSat t    -> CheckSizeLtSat <$> instantiateFull' t

instance (InstantiateFull a) => InstantiateFull (Elim' a) where
  instantiateFull' (Apply v) = Apply <$> instantiateFull' v
  instantiateFull' (Proj o f)= pure $ Proj o f
  instantiateFull' (IApply x y v) = IApply <$> instantiateFull' x <*> instantiateFull' y <*> instantiateFull' v

instance InstantiateFull e => InstantiateFull (Map k e) where
    instantiateFull' = traverse instantiateFull'

instance InstantiateFull e => InstantiateFull (HashMap k e) where
    instantiateFull' = traverse instantiateFull'

instance InstantiateFull ModuleName where
    instantiateFull' = return

instance InstantiateFull Scope where
    instantiateFull' = return

instance InstantiateFull Signature where
  instantiateFull' (Sig a b c) = uncurry3 Sig <$> instantiateFull' (a, b, c)

instance InstantiateFull Section where
  instantiateFull' (Section tel) = Section <$> instantiateFull' tel

instance (Subst t a, InstantiateFull a) => InstantiateFull (Tele a) where
  instantiateFull' EmptyTel = return EmptyTel
  instantiateFull' (ExtendTel a b) = uncurry ExtendTel <$> instantiateFull' (a, b)

instance InstantiateFull Char where
    instantiateFull' = return

instance InstantiateFull Definition where
    instantiateFull' (Defn rel x t pol occ df i c inst copy ma sc inj d) = do
      (t, df, d) <- instantiateFull' (t, df, d)
      return $ Defn rel x t pol occ df i c inst copy ma sc inj d

instance InstantiateFull NLPat where
  instantiateFull' (PVar x y) = return $ PVar x y
  instantiateFull' (PWild)    = return PWild
  instantiateFull' (PDef x y) = PDef <$> instantiateFull' x <*> instantiateFull' y
  instantiateFull' (PLam x y) = PLam x <$> instantiateFull' y
  instantiateFull' (PPi x y)  = PPi <$> instantiateFull' x <*> instantiateFull' y
  instantiateFull' (PBoundVar x y) = PBoundVar x <$> instantiateFull' y
  instantiateFull' (PTerm x)  = PTerm <$> instantiateFull' x

instance InstantiateFull NLPType where
  instantiateFull' (NLPType l a) = NLPType
    <$> instantiateFull' l
    <*> instantiateFull' a

instance InstantiateFull RewriteRule where
  instantiateFull' (RewriteRule q gamma f ps rhs t) =
    RewriteRule q
      <$> instantiateFull' gamma
      <*> pure f
      <*> instantiateFull' ps
      <*> instantiateFull' rhs
      <*> instantiateFull' t

instance InstantiateFull a => InstantiateFull (Open a) where
  instantiateFull' (OpenThing n a) = OpenThing n <$> instantiateFull' a

instance InstantiateFull DisplayForm where
  instantiateFull' (Display n ps v) = uncurry (Display n) <$> instantiateFull' (ps, v)

instance InstantiateFull DisplayTerm where
  instantiateFull' (DTerm v)       = DTerm <$> instantiateFull' v
  instantiateFull' (DDot  v)       = DDot  <$> instantiateFull' v
  instantiateFull' (DCon c ci vs)  = DCon c ci <$> instantiateFull' vs
  instantiateFull' (DDef c es)     = DDef c <$> instantiateFull' es
  instantiateFull' (DWithApp v vs ws) = uncurry3 DWithApp <$> instantiateFull' (v, vs, ws)

instance InstantiateFull Defn where
    instantiateFull' d = case d of
      Axiom{} -> return d
      AbstractDefn d -> AbstractDefn <$> instantiateFull' d
      Function{ funClauses = cs, funCompiled = cc, funInv = inv, funExtLam = extLam } -> do
        (cs, cc, inv) <- instantiateFull' (cs, cc, inv)
        extLam <- instantiateFull' extLam
        return $ d { funClauses = cs, funCompiled = cc, funInv = inv, funExtLam = extLam }
      Datatype{ dataSort = s, dataClause = cl } -> do
        s  <- instantiateFull' s
        cl <- instantiateFull' cl
        return $ d { dataSort = s, dataClause = cl }
      Record{ recClause = cl, recTel = tel } -> do
        cl  <- instantiateFull' cl
        tel <- instantiateFull' tel
        return $ d { recClause = cl, recTel = tel }
      Constructor{} -> return d
      Primitive{ primClauses = cs } -> do
        cs <- instantiateFull' cs
        return $ d { primClauses = cs }

instance InstantiateFull ExtLamInfo where
  instantiateFull' e@(ExtLamInfo { extLamSys = sys}) = do
    sys <- instantiateFull' sys
    return $ e { extLamSys = sys}

instance InstantiateFull System where
  instantiateFull' (System tel sys) = System <$> instantiateFull' tel <*> instantiateFull' sys

instance InstantiateFull FunctionInverse where
  instantiateFull' NotInjective = return NotInjective
  instantiateFull' (Inverse inv) = Inverse <$> instantiateFull' inv

instance InstantiateFull a => InstantiateFull (WithArity a) where
  instantiateFull' (WithArity n a) = WithArity n <$> instantiateFull' a

instance InstantiateFull a => InstantiateFull (Case a) where
  instantiateFull' (Branches cop cs ls m b lz) =
    Branches cop
      <$> instantiateFull' cs
      <*> instantiateFull' ls
      <*> instantiateFull' m
      <*> pure b
      <*> pure lz

instance InstantiateFull CompiledClauses where
  instantiateFull' Fail        = return Fail
  instantiateFull' (Done m t)  = Done m <$> instantiateFull' t
  instantiateFull' (Case n bs) = Case n <$> instantiateFull' bs

instance InstantiateFull Clause where
    instantiateFull' (Clause rl rf tel ps b t catchall unreachable) =
       Clause rl rf <$> instantiateFull' tel
       <*> instantiateFull' ps
       <*> instantiateFull' b
       <*> instantiateFull' t
       <*> return catchall
       <*> return unreachable

instance InstantiateFull Interface where
    instantiateFull' (Interface h ms mod scope inside
                               sig display b foreignCode
                               highlighting pragmas patsyns warnings) =
        Interface h ms mod scope inside
            <$> instantiateFull' sig
            <*> instantiateFull' display
            <*> instantiateFull' b
            <*> return foreignCode
            <*> return highlighting
            <*> return pragmas
            <*> return patsyns
            <*> return warnings

instance InstantiateFull a => InstantiateFull (Builtin a) where
    instantiateFull' (Builtin t) = Builtin <$> instantiateFull' t
    instantiateFull' (Prim x)   = Prim <$> instantiateFull' x

instance InstantiateFull QName where
  instantiateFull' = return

instance InstantiateFull a => InstantiateFull (Maybe a) where
  instantiateFull' = mapM instantiateFull'

instance InstantiateFull Candidate where
  instantiateFull' (Candidate u t eti ov) =
    Candidate <$> instantiateFull' u <*> instantiateFull' t <*> pure eti <*> pure ov

instance InstantiateFull EqualityView where
  instantiateFull' (OtherType t)            = OtherType
    <$> instantiateFull' t
  instantiateFull' (EqualityType s eq l t a b) = EqualityType
    <$> instantiateFull' s
    <*> return eq
    <*> mapM instantiateFull' l
    <*> instantiateFull' t
    <*> instantiateFull' a
    <*> instantiateFull' b<|MERGE_RESOLUTION|>--- conflicted
+++ resolved
@@ -363,16 +363,10 @@
 --    Andreas, 2012-11-05 not reducing meta args does not destroy anything
 --    and seems to save 2% sec on the standard library
 --      MetaV x args -> notBlocked . MetaV x <$> reduce' args
-<<<<<<< HEAD
       MetaV x es -> iapp es
       Def f es   -> flip reduceIApply es $ unfoldDefinitionE False reduceB' (Def f []) f es
-      Con c ci args -> do
-=======
-      MetaV x es -> done
-      Def f es   -> unfoldDefinitionE False reduceB' (Def f []) f es
       Con c ci es -> do
           let args = fromMaybe __IMPOSSIBLE__ $ allApplyElims es
->>>>>>> 17ea9d8e
           -- Constructors can reduce' when they come from an
           -- instantiated module.
           v <- unfoldDefinition False reduceB' (Con c ci []) (conName c) args
