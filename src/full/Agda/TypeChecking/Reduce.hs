--- conflicted
+++ resolved
@@ -28,10 +28,7 @@
                                       , getConstInfo, lookupMeta
                                       , getPrimitive, constructorForm )
 import qualified Agda.TypeChecking.Monad as TCM
-<<<<<<< HEAD
 import Agda.TypeChecking.Monad.Builtin hiding (getPrimitive)
-=======
->>>>>>> c8be152f
 import Agda.TypeChecking.Substitute
 import Agda.TypeChecking.CompiledClause
 import Agda.TypeChecking.EtaContract
