--- conflicted
+++ resolved
@@ -720,11 +720,7 @@
 -- | Instantiate a meta variable with a new one that only takes
 --   the arguments which are not pruneable.
 performKill
-<<<<<<< HEAD
-  :: [Arg Bool]    -- ^ Arguments to meta var in left to right order
-=======
-  :: [I.Arg Bool]  -- ^ Arguments to old meta var in left to right order
->>>>>>> 9c7578fb
+  :: [Arg Bool]    -- ^ Arguments to old meta var in left to right order
                    --   with @Bool@ indicating whether they can be pruned.
   -> MetaId        -- ^ The old meta var to receive pruning.
   -> Type          -- ^ The pruned type of the new meta var.
