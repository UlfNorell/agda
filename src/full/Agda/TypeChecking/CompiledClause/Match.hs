--- conflicted
+++ resolved
@@ -140,17 +140,13 @@
                 patchCon c ci m es = patch (es0 ++ [Con c ci vs <$ e] ++ es2)
                   where (es0, rest) = splitAt n es
                         (es1, es2)  = splitAt m rest
-<<<<<<< HEAD
-                        vs          = map argFromElim es1
+                        vs          = es1
             zo <- do
                mi <- getBuiltinName' builtinIZero
                mo <- getBuiltinName' builtinIOne
                return $ Set.fromList $ catMaybes [mi,mo]
 
             fallThrough <- return $ fromMaybe False (fallThrough bs) && isJust (catchAllBranch bs)
-=======
-                        vs          = es1
->>>>>>> 17ea9d8e
 
             -- Now do the matching on the @n@ths argument:
             id $
