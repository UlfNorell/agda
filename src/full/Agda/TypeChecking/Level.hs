--- conflicted
+++ resolved
@@ -71,21 +71,6 @@
     Max 0 [a]      -> return $ unPlusV (apply1 suc) a
     _              -> (`unlevelWithKit` nv) <$> builtinLevelKit
 
-<<<<<<< HEAD
-=======
-unlevelWithKit :: LevelKit -> Level -> Term
-unlevelWithKit LevelKit{ lvlZero = zer, lvlSuc = suc, lvlMax = max } = \case
-  Max m []  -> unConstV zer suc m
-  Max 0 [a] -> unPlusV suc a
-  Max m as  -> foldl1 max $ [ unConstV zer suc m | m > 0 ] ++ map (unPlusV suc) as
-
-unConstV :: Term -> (Term -> Term) -> Integer -> Term
-unConstV zer suc n = foldr (.) id (List.genericReplicate n suc) zer
-
-unPlusV :: (Term -> Term) -> PlusLevel -> Term
-unPlusV suc (Plus n a) = foldr (.) id (List.genericReplicate n suc) (unLevelAtom a)
-
->>>>>>> c8be152f
 maybePrimCon :: TCM Term -> TCM (Maybe ConHead)
 maybePrimCon prim = tryMaybe $ do
     Con c ci [] <- prim
