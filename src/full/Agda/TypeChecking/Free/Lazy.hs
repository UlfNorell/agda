{-# LANGUAGE CPP #-}
{-# LANGUAGE UndecidableInstances #-}

-- | Computing the free variables of a term lazily.
--
-- We implement a reduce (traversal into monoid) over internal syntax
-- for a generic collection (monoid with singletons).  This should allow
-- a more efficient test for the presence of a particular variable.
--
-- Worst-case complexity does not change (i.e. the case when a variable
-- does not occur), but best case-complexity does matter.  For instance,
-- see 'Agda.TypeChecking.Substitute.mkAbs': each time we construct
-- a dependent function type, we check it is actually dependent.
--
-- The distinction between rigid and strongly rigid occurrences comes from:
--   Jason C. Reed, PhD thesis, 2009, page 96 (see also his LFMTP 2009 paper)
--
-- The main idea is that x = t(x) is unsolvable if x occurs strongly rigidly
-- in t.  It might have a solution if the occurrence is not strongly rigid, e.g.
--
--   x = \f -> suc (f (x (\ y -> k)))  has  x = \f -> suc (f (suc k))
--
-- [Jason C. Reed, PhD thesis, page 106]
--
-- Under coinductive constructors, occurrences are never strongly rigid.
-- Also, function types and lambdas do not establish strong rigidity.
-- Only inductive constructors do so.
-- (See issue 1271).

module Agda.TypeChecking.Free.Lazy where

import Control.Applicative hiding (empty)
import Control.Monad.Reader

import Data.Foldable (foldMap)
import Data.IntMap (IntMap)
import qualified Data.IntMap as IntMap
import Data.Semigroup (Semigroup, Monoid, (<>), mempty, mappend, mconcat)
import Data.Set (Set)

import Agda.Syntax.Common
import Agda.Syntax.Internal
import {-# SOURCE #-} Agda.TypeChecking.Substitute

-- import Agda.TypeChecking.Irrelevance

import Agda.Utils.Empty
import Agda.Utils.Functor
import Agda.Utils.Monad
import Agda.Utils.Singleton
import Agda.Utils.Size

import Agda.Utils.Impossible
#include "undefined.h"

type MetaSet = Set MetaId

-- | Depending on the surrounding context of a variable,
--   it's occurrence can be classified as flexible or rigid,
--   with finer distinctions.
--
--   The constructors are listed in increasing order (wrt. information content).
data FlexRig
  = Flexible MetaSet  -- ^ In arguments of metas.
  | WeaklyRigid       -- ^ In arguments to variables and definitions.
  | Unguarded         -- ^ In top position, or only under inductive record constructors.
  | StronglyRigid     -- ^ Under at least one and only inductive constructors.
  deriving (Eq, Ord, Show)

-- | 'FlexRig' composition.  For accumulating the context of a variable.
--
--   'Flexible' is dominant.  Once we are under a meta, we are flexible
--   regardless what else comes.
--
--   'WeaklyRigid' is next in strength.  Destroys strong rigidity.
--
--   'StronglyRigid' is still dominant over 'Unguarded'.
--
--   'Unguarded' is the unit.  It is the top (identity) context.
composeFlexRig :: FlexRig -> FlexRig -> FlexRig
composeFlexRig o o' =
  case (o, o') of
    (Flexible ms1, Flexible ms2) -> Flexible $ ms1 `mappend` ms2
    (Flexible ms1, _) -> Flexible ms1
    (_, Flexible ms2) -> Flexible ms2
    (WeaklyRigid, _) -> WeaklyRigid
    (_, WeaklyRigid) -> WeaklyRigid
    (StronglyRigid, _) -> StronglyRigid
    (_, StronglyRigid) -> StronglyRigid
    (Unguarded, Unguarded) -> Unguarded

-- -- | 'FlexRig' supremum.  Extract the most information about a variable.
-- --
-- --   We make this the default 'Monoid' for 'FlexRig'.
-- instance Monoid FlexRig where
--   mempty  = minBound
--   mappend = max

-- | Occurrence of free variables is classified by several dimensions.
--   Currently, we have 'FlexRig' and 'Relevance'.
data VarOcc = VarOcc
  { varFlexRig   :: FlexRig
  , varRelevance :: Relevance
  }
  deriving (Eq, Show)

-- | When we extract information about occurrence, we care most about
--   about 'StronglyRigid' 'Relevant' occurrences.
maxVarOcc :: VarOcc -> VarOcc -> VarOcc
maxVarOcc (VarOcc o r) (VarOcc o' r') = VarOcc (max o o') (min r r')

topVarOcc :: VarOcc
topVarOcc = VarOcc StronglyRigid Relevant

botVarOcc :: VarOcc
botVarOcc = VarOcc (Flexible mempty) Irrelevant

-- | First argument is the outer occurrence and second is the inner.
composeVarOcc :: VarOcc -> VarOcc -> VarOcc
composeVarOcc (VarOcc o r) (VarOcc o' r') = VarOcc (composeFlexRig o o') (max r r')

-- | Any representation of a set of variables need to be able to be modified by
--   a variable occurrence. This is to ensure that free variable analysis is
--   compositional. For instance, it should be possible to compute `fv (v [u/x])`
--   from `fv v` and `fv u`.
class (Semigroup a, Monoid a) => IsVarSet a where
  -- | Laws
  --    * Respects monoid operations:
  --      ```
  --        withVarOcc o mempty   == mempty
  --        withVarOcc o (x <> y) == withVarOcc o x <> withVarOcc o y
  --      ```
  --    * Respects VarOcc composition
  --      ```
  --        withVarOcc (composeVarOcc o1 o2) = withVarOcc o1 . withVarOcc o2
  --      ```
  withVarOcc :: VarOcc -> a -> a

type VarMap = IntMap VarOcc

instance IsVarSet VarMap where
  withVarOcc o = fmap (composeVarOcc o)

-- * Collecting free variables.

-- | Where should we skip sorts in free variable analysis?

data IgnoreSorts
  = IgnoreNot            -- ^ Do not skip.
  | IgnoreInAnnotations  -- ^ Skip when annotation to a type.
  | IgnoreAll            -- ^ Skip unconditionally.
  deriving (Eq, Show)

-- | The current context.

data FreeEnv c = FreeEnv
  { feIgnoreSorts   :: !IgnoreSorts
    -- ^ Ignore free variables in sorts.
  , feFlexRig       :: !FlexRig
    -- ^ Are we flexible or rigid?
  , feRelevance     :: !Relevance
    -- ^ What is the current relevance?
  , feSingleton     :: Maybe Variable -> c
    -- ^ Method to return a single variable.
  }

type Variable    = Int
type SingleVar c = Variable -> c

-- | The initial context.

initFreeEnv :: Monoid c => SingleVar c -> FreeEnv c
initFreeEnv sing = FreeEnv
  { feIgnoreSorts = IgnoreNot
  , feFlexRig     = Unguarded
  , feRelevance   = Relevant
  , feSingleton   = maybe mempty sing
  }

type FreeM c = Reader (FreeEnv c)

<<<<<<< HEAD
instance Semigroup a => Semigroup (FreeM c a) where
=======
-- | Run function for FreeM.
runFreeM :: IsVarSet c => SingleVar c -> IgnoreSorts -> FreeM c -> c
runFreeM single i m = runReader m $ (initFreeEnv single) { feIgnoreSorts = i }

instance Semigroup c => Semigroup (FreeM c) where
>>>>>>> 12e1d89e
  (<>) = liftA2 (<>)

instance (Semigroup a, Monoid a) => Monoid (FreeM c a) where
  mempty  = pure mempty
  mappend = (<>)
  mconcat = mconcat <.> sequence

-- instance Singleton a c => Singleton a (FreeM c) where
--   singleton = pure . singleton

-- | Base case: a variable.
variable :: IsVarSet c => Int -> FreeM c c
variable n = do
  o <- asks feFlexRig
  r <- asks feRelevance
  s <- asks feSingleton
  pure $ withVarOcc (VarOcc o r) (s $ Just n)

-- | Subtract, but return Nothing if result is negative.
subVar :: Int -> Maybe Variable -> Maybe Variable
subVar n x = x >>= \ i -> (i - n) <$ guard (n <= i)

-- | Going under a binder.
bind :: FreeM c a -> FreeM c a
bind = bind' 1

<<<<<<< HEAD
bind' :: Nat -> FreeM c a -> FreeM c a
bind' n = local $ \ e -> e { feSingleton = \ i -> feSingleton e (i - n) }
=======
bind' :: Nat -> FreeM a -> FreeM a
bind' n = local $ \ e -> e { feSingleton = feSingleton e . subVar n }
>>>>>>> 12e1d89e

-- | Changing the 'FlexRig' context.
go :: FlexRig -> FreeM c a -> FreeM c a
go o = local $ \ e -> e { feFlexRig = composeFlexRig o $ feFlexRig e }

-- | Changing the 'Relevance'.
goRel :: Relevance-> FreeM c a -> FreeM c a
goRel r = local $ \ e -> e { feRelevance = composeRelevance r $ feRelevance e }

-- | What happens to the variables occurring under a constructor?
underConstructor :: ConHead -> FreeM c a -> FreeM c a
underConstructor (ConHead c i fs) =
  case (i,fs) of
    -- Coinductive (record) constructors admit infinite cycles:
    (CoInductive, _)   -> go WeaklyRigid
    -- Inductive data constructors do not admit infinite cycles:
    (Inductive, [])    -> go StronglyRigid
    -- Inductive record constructors do not admit infinite cycles,
    -- but this cannot be proven inside Agda.
    -- Thus, unification should not prove it either.
    (Inductive, (_:_)) -> id

-- | Gather free variables in a collection.
class Free a where
  -- Misplaced SPECIALIZE pragma:
  -- {-# SPECIALIZE freeVars' :: a -> FreeM Any #-}
  -- So you cannot specialize all instances in one go. :(
  freeVars' :: IsVarSet c => a -> FreeM c c

instance Free Term where
  -- SPECIALIZE instance does not work as well, see
  -- https://ghc.haskell.org/trac/ghc/ticket/10434#ticket
  -- {-# SPECIALIZE instance Free Term All #-}
  -- {-# SPECIALIZE freeVars' :: Term -> FreeM Any #-}
  -- {-# SPECIALIZE freeVars' :: Term -> FreeM All #-}
  -- {-# SPECIALIZE freeVars' :: Term -> FreeM VarSet #-}
  freeVars' t = case t of
    Var n ts     -> variable n `mappend` do go WeaklyRigid $ freeVars' ts
    -- λ is not considered guarding, as
    -- we cannot prove that x ≡ λy.x is impossible.
    Lam _ t      -> freeVars' t
    Lit _        -> mempty
    Def _ ts     -> go WeaklyRigid $ freeVars' ts  -- because we are not in TCM
      -- we cannot query whether we are dealing with a data/record (strongly r.)
      -- or a definition by pattern matching (weakly rigid)
      -- thus, we approximate, losing that x = List x is unsolvable
    Con c _ ts   -> underConstructor c $ freeVars' ts
    -- Pi is not guarding, since we cannot prove that A ≡ B → A is impossible.
    -- Even as we do not permit infinite type expressions,
    -- we cannot prove their absence (as Set is not inductive).
    -- Also, this is incompatible with univalence (HoTT).
    Pi a b       -> freeVars' (a,b)
    Sort s       -> freeVars' s
    Level l      -> freeVars' l
    MetaV m ts   -> go (Flexible $ singleton m) $ freeVars' ts
    DontCare mt  -> goRel Irrelevant $ freeVars' mt
    Let rho v    -> freeLet rho v
    Shared p     -> freeVars' (derefPtr p)

instance Free a => Free (Type' a) where
  freeVars' (El s t) =
    ifM ((IgnoreNot ==) <$> asks feIgnoreSorts)
      {- then -} (freeVars' (s, t))
      {- else -} (freeVars' t)

instance Free Sort where
  freeVars' s =
    ifM ((IgnoreAll ==) <$> asks feIgnoreSorts) mempty $ {- else -}
    case s of
      Type a     -> freeVars' a
      Prop       -> mempty
      Inf        -> mempty
      SizeUniv   -> mempty
      DLub s1 s2 -> go WeaklyRigid $ freeVars' (s1, s2)

instance Free Level where
  freeVars' (Max as) = freeVars' as

instance Free PlusLevel where
  freeVars' ClosedLevel{} = mempty
  freeVars' (Plus _ l)    = freeVars' l

instance Free LevelAtom where
  freeVars' l = case l of
    MetaLevel m vs   -> go (Flexible $ singleton m) $ freeVars' vs
    NeutralLevel _ v -> freeVars' v
    BlockedLevel _ v -> freeVars' v
    UnreducedLevel v -> freeVars' v

instance Free a => Free [a] where
  freeVars' = foldMap freeVars'

instance Free a => Free (Maybe a) where
  freeVars' = foldMap freeVars'

instance (Free a, Free b) => Free (a, b) where
  freeVars' (x,y) = freeVars' x `mappend` freeVars' y

instance Free a => Free (Elim' a) where
  freeVars' (Apply a) = freeVars' a
  freeVars' (Proj{} ) = mempty

instance Free a => Free (Arg a) where
  freeVars' a = goRel (getRelevance a) $ freeVars' $ unArg a

instance Free a => Free (Dom a) where
  freeVars' = freeVars' . unDom

instance Free a => Free (Abs a) where
  freeVars' (Abs   _ b) = bind $ freeVars' b
  freeVars' (NoAbs _ b) = freeVars' b

instance Free a => Free (Tele a) where
  freeVars' EmptyTel          = mempty
  freeVars' (ExtendTel a tel) = freeVars' (a, tel)

instance Free Clause where
  freeVars' cl = bind' (size $ clauseTel cl) $ freeVars' $ clauseBody cl

instance Free EqualityView where
  freeVars' (OtherType t) = freeVars' t
  freeVars' (EqualityType s _eq l t a b) = freeVars' s `mappend` freeVars' (l ++ [t, a, b])

-- Dealing with explicit substitutions ------------------------------------

freeLet :: (IsVarSet c, Free a) => Substitution' a -> a -> FreeM c c
-- freeLet rho v = freeVars' (applySubstTm rho v)
freeLet rho v = do
  fvrho <- freeSubst rho
  local (\ env -> env { feSingleton = lookupFree fvrho $ feSingleton env })
      $ freeVars' v

freeSubst :: (IsVarSet c, Free a) => Substitution' a -> FreeM c (Substitution' c)
freeSubst rho =
  case rho of
    IdS                -> pure IdS
    EmptyS             -> pure EmptyS
    u :# rho           -> (:#) <$> freeVars' u <*> freeSubst rho
    Strengthen err rho -> Strengthen err <$> freeSubst rho
    Wk n rho           -> Wk   n <$> bind' (-n) (freeSubst rho)
    Lift n rho         -> Lift n <$> bind' (-n) (freeSubst rho)

lookupFree :: IsVarSet c => Substitution' c -> (Maybe Variable -> c) -> Maybe Variable -> c
lookupFree rho single Nothing = mempty
lookupFree rho single i@(Just i') =
  case rho of
    IdS                -> single i
    EmptyS             -> __IMPOSSIBLE__
    u :# rho
      | i' == 0        -> u
      | otherwise      -> lookupFree rho single (subVar 1 i)
    Strengthen err rho
      | i' == 0        -> absurd err
      | otherwise      -> lookupFree rho single (subVar 1 i)
    Wk n rho           -> lookupFree rho (single . subVar (-n)) i
    Lift n rho
      | i' < n         -> single i
      | otherwise      -> lookupFree rho (single . subVar (-n)) (subVar n i)
<|MERGE_RESOLUTION|>--- conflicted
+++ resolved
@@ -179,15 +179,11 @@
 
 type FreeM c = Reader (FreeEnv c)
 
-<<<<<<< HEAD
+-- | Run function for FreeM.
+runFreeM :: IsVarSet c => SingleVar c -> IgnoreSorts -> FreeM c a -> a
+runFreeM single i m = runReader m $ (initFreeEnv single) { feIgnoreSorts = i }
+
 instance Semigroup a => Semigroup (FreeM c a) where
-=======
--- | Run function for FreeM.
-runFreeM :: IsVarSet c => SingleVar c -> IgnoreSorts -> FreeM c -> c
-runFreeM single i m = runReader m $ (initFreeEnv single) { feIgnoreSorts = i }
-
-instance Semigroup c => Semigroup (FreeM c) where
->>>>>>> 12e1d89e
   (<>) = liftA2 (<>)
 
 instance (Semigroup a, Monoid a) => Monoid (FreeM c a) where
@@ -214,13 +210,8 @@
 bind :: FreeM c a -> FreeM c a
 bind = bind' 1
 
-<<<<<<< HEAD
 bind' :: Nat -> FreeM c a -> FreeM c a
-bind' n = local $ \ e -> e { feSingleton = \ i -> feSingleton e (i - n) }
-=======
-bind' :: Nat -> FreeM a -> FreeM a
 bind' n = local $ \ e -> e { feSingleton = feSingleton e . subVar n }
->>>>>>> 12e1d89e
 
 -- | Changing the 'FlexRig' context.
 go :: FlexRig -> FreeM c a -> FreeM c a
