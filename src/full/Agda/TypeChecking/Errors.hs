{-# LANGUAGE CPP               #-}
{-# LANGUAGE FlexibleInstances #-}
{-# LANGUAGE TupleSections     #-}

{-# OPTIONS_GHC -fno-warn-orphans #-}

module Agda.TypeChecking.Errors
  ( prettyError
  , tcErrString
  , Warnings(..)
  , warningsToError
  ) where

import Prelude hiding (null)

import Control.Monad.State

import Data.Function
import Data.List (nub, sortBy, intersperse)
import Data.Maybe
import qualified Data.Set as Set
import qualified Text.PrettyPrint.Boxes as Boxes

import Agda.Syntax.Common
import Agda.Syntax.Fixity
import Agda.Syntax.Notation
import Agda.Syntax.Position
import qualified Agda.Syntax.Info as A
import qualified Agda.Syntax.Concrete as C
import qualified Agda.Syntax.Concrete.Definitions as D
import Agda.Syntax.Abstract as A
import Agda.Syntax.Abstract.Views (deepUnScope)
import Agda.Syntax.Internal as I
import Agda.Syntax.Translation.InternalToAbstract
import Agda.Syntax.Translation.AbstractToConcrete
import Agda.Syntax.Scope.Monad (isDatatypeModule)
import Agda.TypeChecking.Monad.Base
import Agda.TypeChecking.Monad.Closure
import Agda.TypeChecking.Monad.Context
import Agda.TypeChecking.Monad.Options
import Agda.TypeChecking.Monad.Builtin
import Agda.TypeChecking.Pretty
import Agda.TypeChecking.Reduce (instantiate)

import Agda.Utils.Except ( MonadError(catchError) )
import Agda.Utils.FileName
import Agda.Utils.Function
import Agda.Utils.Monad
import Agda.Utils.Null
import Agda.Utils.Size
import qualified Agda.Utils.Pretty as P

#include "undefined.h"
import Agda.Utils.Impossible

---------------------------------------------------------------------------
-- * Top level function
---------------------------------------------------------------------------

{-# SPECIALIZE prettyError :: TCErr -> TCM String #-}
prettyError :: MonadTCM tcm => TCErr -> tcm String
prettyError err = liftTCM $ show <$> prettyError' err []
  where
  prettyError' :: TCErr -> [TCErr] -> TCM Doc
  prettyError' err errs
    | length errs > 3 = fsep (
        pwords "total panic: error when printing error from printing error from printing error." ++
        pwords "I give up! Approximations of errors (original error last):" )
        $$ vcat (map (text . tcErrString) errs)
    | otherwise = applyUnless (null errs) (text "panic: error when printing error!" $$) $ do
        (prettyTCM err $$ vcat (map (text . ("when printing error " ++) . tcErrString) errs))
        `catchError` \ err' -> prettyError' err' (err:errs)

---------------------------------------------------------------------------
-- * Warnings
---------------------------------------------------------------------------

-- | Warnings.
--
-- Invariant: The fields are never empty at the same time.

data Warnings = Warnings
  { unsolvedMetaVariables :: [Range]
    -- ^ Meta-variable problems are reported as type errors unless
    -- 'optAllowUnsolved' is 'True'.
  , unsolvedConstraints   :: Constraints
    -- ^ Same as 'unsolvedMetaVariables'.
  }

-- | Turns warnings into an error. Even if several errors are possible
--   only one is raised.
warningsToError :: Warnings -> TCM a
warningsToError (Warnings [] [])     = typeError $ SolvedButOpenHoles
warningsToError (Warnings w@(_:_) _) = typeError $ UnsolvedMetas w
warningsToError (Warnings _ w@(_:_)) = typeError $ UnsolvedConstraints w

---------------------------------------------------------------------------
-- * Helpers
---------------------------------------------------------------------------

sayWhere :: HasRange a => a -> TCM Doc -> TCM Doc
sayWhere x d = applyUnless (null r) (prettyTCM r $$) d
  where r = getRange x

sayWhen :: Range -> Maybe (Closure Call) -> TCM Doc -> TCM Doc
sayWhen r Nothing   m = sayWhere r m
sayWhen r (Just cl) m = sayWhere r (m $$ prettyTCM cl)

panic :: String -> TCM Doc
panic s = fwords $ "Panic: " ++ s

nameWithBinding :: QName -> TCM Doc
nameWithBinding q =
  sep [ prettyTCM q, text "bound at", prettyTCM r ]
  where
    r = nameBindingSite $ qnameName q

tcErrString :: TCErr -> String
tcErrString err = show (getRange err) ++ " " ++ case err of
  TypeError _ cl  -> errorString $ clValue cl
  Exception r s   -> show r ++ " " ++ show s
  IOException r e -> show r ++ " " ++ show e
  PatternErr{}    -> "PatternErr"
  {- AbortAssign _   -> "AbortAssign" -- UNUSED -}

errorString :: TypeError -> String
errorString err = case err of
  AmbiguousModule{}                        -> "AmbiguousModule"
  AmbiguousName{}                          -> "AmbiguousName"
  AmbiguousParseForApplication{}           -> "AmbiguousParseForApplication"
  AmbiguousParseForLHS{}                   -> "AmbiguousParseForLHS"
--  AmbiguousParseForPatternSynonym{}        -> "AmbiguousParseForPatternSynonym"
  AmbiguousTopLevelModuleName {}           -> "AmbiguousTopLevelModuleName"
  BadArgumentsToPatternSynonym{}           -> "BadArgumentsToPatternSynonym"
  TooFewArgumentsToPatternSynonym{}        -> "TooFewArgumentsToPatternSynonym"
  BothWithAndRHS                           -> "BothWithAndRHS"
  BuiltinInParameterisedModule{}           -> "BuiltinInParameterisedModule"
  BuiltinMustBeConstructor{}               -> "BuiltinMustBeConstructor"
  ClashingDefinition{}                     -> "ClashingDefinition"
  ClashingFileNamesFor{}                   -> "ClashingFileNamesFor"
  ClashingImport{}                         -> "ClashingImport"
  ClashingModule{}                         -> "ClashingModule"
  ClashingModuleImport{}                   -> "ClashingModuleImport"
  CompilationError{}                       -> "CompilationError"
  ConstructorPatternInWrongDatatype{}      -> "ConstructorPatternInWrongDatatype"
  CoverageFailure{}                        -> "CoverageFailure"
  CoverageCantSplitOn{}                    -> "CoverageCantSplitOn"
  CoverageCantSplitIrrelevantType{}        -> "CoverageCantSplitIrrelevantType"
  CoverageCantSplitType{}                  -> "CoverageCantSplitType"
  CoverageNoExactSplit{}                   -> "CoverageNoExactSplit"
  CyclicModuleDependency{}                 -> "CyclicModuleDependency"
  DataMustEndInSort{}                      -> "DataMustEndInSort"
-- UNUSED:    DataTooManyParameters{}                  -> "DataTooManyParameters"
  CantResolveOverloadedConstructorsTargetingSameDatatype{} -> "CantResolveOverloadedConstructorsTargetingSameDatatype"
  DifferentArities                         -> "DifferentArities"
  DoesNotConstructAnElementOf{}            -> "DoesNotConstructAnElementOf"
  DuplicateBuiltinBinding{}                -> "DuplicateBuiltinBinding"
  DuplicateConstructors{}                  -> "DuplicateConstructors"
  DuplicateFields{}                        -> "DuplicateFields"
  DuplicateImports{}                       -> "DuplicateImports"
  FieldOutsideRecord                       -> "FieldOutsideRecord"
  FileNotFound{}                           -> "FileNotFound"
  GenericError{}                           -> "GenericError"
  GenericDocError{}                        -> "GenericDocError"
  IFSNoCandidateInScope{}                  -> "IFSNoCandidateInScope"
  IlltypedPattern{}                        -> "IlltypedPattern"
  IllformedProjectionPattern{}             -> "IllformedProjectionPattern"
  CannotEliminateWithPattern{}             -> "CannotEliminateWithPattern"
  IllegalLetInTelescope{}                  -> "IllegalLetInTelescope"
  IncompletePatternMatching{}              -> "IncompletePatternMatching"
  IndexVariablesNotDistinct{}              -> "IndexVariablesNotDistinct"
  IndicesFreeInParameters{}                -> "IndicesFreeInParameters"
  IndicesNotConstructorApplications{}      -> "IndicesNotConstructorApplications"
  InternalError{}                          -> "InternalError"
  InvalidPattern{}                         -> "InvalidPattern"
  LocalVsImportedModuleClash{}             -> "LocalVsImportedModuleClash"
  MetaCannotDependOn{}                     -> "MetaCannotDependOn"
  MetaOccursInItself{}                     -> "MetaOccursInItself"
  ModuleArityMismatch{}                    -> "ModuleArityMismatch"
  ModuleDefinedInOtherFile {}              -> "ModuleDefinedInOtherFile"
  ModuleDoesntExport{}                     -> "ModuleDoesntExport"
  ModuleNameDoesntMatchFileName {}         -> "ModuleNameDoesntMatchFileName"
  NeedOptionCopatterns{}                   -> "NeedOptionCopatterns"
  NeedOptionRewriting{}                    -> "NeedOptionRewriting"
  NoBindingForBuiltin{}                    -> "NoBindingForBuiltin"
  NoParseForApplication{}                  -> "NoParseForApplication"
  NoParseForLHS{}                          -> "NoParseForLHS"
--  NoParseForPatternSynonym{}               -> "NoParseForPatternSynonym"
  NoRHSRequiresAbsurdPattern{}             -> "NoRHSRequiresAbsurdPattern"
  NotInductive {}                          -> "NotInductive"
  AbsurdPatternRequiresNoRHS{}             -> "AbsurdPatternRequiresNoRHS"
  NoSuchBuiltinName{}                      -> "NoSuchBuiltinName"
  NoSuchModule{}                           -> "NoSuchModule"
  NoSuchPrimitiveFunction{}                -> "NoSuchPrimitiveFunction"
  NotAModuleExpr{}                         -> "NotAModuleExpr"
  NotAProperTerm                           -> "NotAProperTerm"
  SetOmegaNotValidType{}                   -> "SetOmegaNotValidType"
  InvalidType{}                            -> "InvalidType"
  InvalidTypeSort{}                        -> "InvalidTypeSort"
  FunctionTypeInSizeUniv{}                 -> "FunctionTypeInSizeUniv"
  NotAValidLetBinding{}                    -> "NotAValidLetBinding"
  NotAnExpression{}                        -> "NotAnExpression"
  NotImplemented{}                         -> "NotImplemented"
  NotSupported{}                           -> "NotSupported"
  NotInScope{}                             -> "NotInScope"
  NotLeqSort{}                             -> "NotLeqSort"
  NotStrictlyPositive{}                    -> "NotStrictlyPositive"
  NothingAppliedToHiddenArg{}              -> "NothingAppliedToHiddenArg"
  NothingAppliedToInstanceArg{}            -> "NothingAppliedToInstanceArg"
  OverlappingProjects {}                   -> "OverlappingProjects"
  OperatorChangeMessage {}                 -> "OperatorChangeMessage"
  OperatorInformation {}                   -> "OperatorInformation"
  PatternShadowsConstructor {}             -> "PatternShadowsConstructor"
  PropMustBeSingleton                      -> "PropMustBeSingleton"
  RepeatedVariablesInPattern{}             -> "RepeatedVariablesInPattern"
  SafeFlagPostulate{}                      -> "SafeFlagPostulate"
  SafeFlagPragma{}                         -> "SafeFlagPragma"
  SafeFlagNonTerminating{}                 -> "SafeFlagNonTerminating"
  SafeFlagTerminating{}                    -> "SafeFlagTerminating"
  SafeFlagPrimTrustMe{}                    -> "SafeFlagPrimTrustMe"
  SafeFlagNoPositivityCheck{}              -> "SafeNoPositivityCheck"
  ShadowedModule{}                         -> "ShadowedModule"
  ShouldBeASort{}                          -> "ShouldBeASort"
  ShouldBeApplicationOf{}                  -> "ShouldBeApplicationOf"
  ShouldBeAppliedToTheDatatypeParameters{} -> "ShouldBeAppliedToTheDatatypeParameters"
  ShouldBeEmpty{}                          -> "ShouldBeEmpty"
  ShouldBePi{}                             -> "ShouldBePi"
  ShouldBeRecordType{}                     -> "ShouldBeRecordType"
  ShouldBeRecordPattern{}                  -> "ShouldBeRecordPattern"
  NotAProjectionPattern{}                  -> "NotAProjectionPattern"
  ShouldEndInApplicationOfTheDatatype{}    -> "ShouldEndInApplicationOfTheDatatype"
  SplitError{}                             -> "SplitError"
  TerminationCheckFailed{}                 -> "TerminationCheckFailed"
  TooFewFields{}                           -> "TooFewFields"
  TooManyArgumentsInLHS{}                  -> "TooManyArgumentsInLHS"
  TooManyFields{}                          -> "TooManyFields"
  SplitOnIrrelevant{}                      -> "SplitOnIrrelevant"
  DefinitionIsIrrelevant{}                 -> "DefinitionIsIrrelevant"
  VariableIsIrrelevant{}                   -> "VariableIsIrrelevant"
  UnequalBecauseOfUniverseConflict{}       -> "UnequalBecauseOfUniverseConflict"
  UnequalRelevance{}                       -> "UnequalRelevance"
  UnequalHiding{}                          -> "UnequalHiding"
--  UnequalLevel{}                           -> "UnequalLevel" -- UNUSED
  UnequalSorts{}                           -> "UnequalSorts"
  UnequalTerms{}                           -> "UnequalTerms"
  UnequalTypes{}                           -> "UnequalTypes"
  UnifyConflict{}                          -> "UnifyConflict"
  UnifyCycle{}                             -> "UnifyCycle"
  UnifyIndicesNotVars{}                    -> "UnifyIndicesNotVars"
  UnificationRecursiveEq{}                 -> "UnificationRecursiveEq"
  UnificationStuck{}                       -> "UnificationStuck"
--  UnequalTelescopes{}                      -> "UnequalTelescopes" -- UNUSED
  HeterogeneousEquality{}                  -> "HeterogeneousEquality"
  WithOnFreeVariable{}                     -> "WithOnFreeVariable"
  UnexpectedWithPatterns{}                 -> "UnexpectedWithPatterns"
  UninstantiatedDotPattern{}               -> "UninstantiatedDotPattern"
  UninstantiatedModule{}                   -> "UninstantiatedModule"
  UnreachableClauses{}                     -> "UnreachableClauses"
  UnsolvedConstraints{}                    -> "UnsolvedConstraints"
  UnsolvedMetas{}                          -> "UnsolvedMetas"
  SolvedButOpenHoles{}                     -> "SolvedButOpenHoles"
  UnusedVariableInPatternSynonym           -> "UnusedVariableInPatternSynonym"
  UnquoteFailed{}                          -> "UnquoteFailed"
  WithClausePatternMismatch{}              -> "WithClausePatternMismatch"
  WithoutKError{}                          -> "WithoutKError"
  WrongHidingInApplication{}               -> "WrongHidingInApplication"
  WrongHidingInLHS{}                       -> "WrongHidingInLHS"
  WrongHidingInLambda{}                    -> "WrongHidingInLambda"
  WrongInstanceDeclaration{}               -> "WrongInstanceDeclaration"
  WrongIrrelevanceInLambda{}               -> "WrongIrrelevanceInLambda"
  WrongNamedArgument{}                     -> "WrongNamedArgument"
  WrongNumberOfConstructorArguments{}      -> "WrongNumberOfConstructorArguments"
  HidingMismatch{}                         -> "HidingMismatch"
  RelevanceMismatch{}                      -> "RelevanceMismatch"

instance PrettyTCM TCErr where
  prettyTCM err = case err of
    -- Andreas, 2014-03-23
    -- This use of localState seems ok since we do not collect
    -- Benchmark info during printing errors.
    TypeError s e -> localState $ do
      put s
      sayWhen (envRange $ clEnv e) (envCall $ clEnv e) $ prettyTCM e
    Exception r s   -> sayWhere r $ return s
    IOException r e -> sayWhere r $ fwords $ show e
    PatternErr{}    -> sayWhere err $ panic "uncaught pattern violation"
    {- AbortAssign _   -> sayWhere err $ panic "uncaught aborted assignment" -- UNUSED -}

instance PrettyTCM CallInfo where
  prettyTCM c = do
    let call = prettyTCM $ callInfoCall c
        r    = callInfoRange c
    if null $ P.pretty r
      then call
      else call $$ nest 2 (text "(at" <+> prettyTCM r <> text ")")

-- | Drops the filename component of the qualified name.
dropTopLevelModule :: QName -> QName
dropTopLevelModule (QName (MName ns) n) = QName (MName (drop 1 ns)) n

instance PrettyTCM TypeError where
  prettyTCM err = case err of
    InternalError s -> panic s

    NotImplemented s -> fwords $ "Not implemented: " ++ s

    NotSupported s -> fwords $ "Not supported: " ++ s

    CompilationError s -> sep [fwords "Compilation error:", text s]

    GenericError s -> fwords s

    GenericDocError d -> return d

    TerminationCheckFailed because ->
      fwords "Termination checking failed for the following functions:"
      $$ (nest 2 $ fsep $ punctuate comma $
           map (pretty . dropTopLevelModule) $
             concatMap termErrFunctions because)
      $$ fwords "Problematic calls:"
      $$ (nest 2 $ fmap (P.vcat . nub) $
            mapM prettyTCM $ sortBy (compare `on` callInfoRange) $
            concatMap termErrCalls because)

    PropMustBeSingleton -> fwords
      "Datatypes in Prop must have at most one constructor when proof irrelevance is enabled"

    DataMustEndInSort t -> fsep $
      pwords "The type of a datatype must end in a sort."
      ++ [prettyTCM t] ++ pwords "isn't a sort."

{- UNUSED:
    DataTooManyParameters -> fsep $ pwords "Too many parameters given to data type."
-}

    ShouldEndInApplicationOfTheDatatype t -> fsep $
      pwords "The target of a constructor must be the datatype applied to its parameters,"
      ++ [prettyTCM t] ++ pwords "isn't"

    ShouldBeAppliedToTheDatatypeParameters s t -> fsep $
      pwords "The target of the constructor should be" ++ [prettyTCM s] ++
      pwords "instead of" ++ [prettyTCM t]

    ShouldBeApplicationOf t q -> fsep $
      pwords "The pattern constructs an element of" ++ [prettyTCM q] ++
      pwords "which is not the right datatype"

    ShouldBeRecordType t -> fsep $
      pwords "Expected non-abstract record type, found " ++ [prettyTCM t]

    ShouldBeRecordPattern p -> fsep $
      pwords "Expected record pattern" -- ", found " ++ [prettyTCM p]

    NotAProjectionPattern p -> fsep $
      pwords "Not a valid projection for a copattern: " ++ [ prettyA p ]

    DifferentArities ->
      fwords "The number of arguments in the defining equations differ"

    WrongHidingInLHS -> fwords "Unexpected implicit argument"

    WrongHidingInLambda t ->
      fwords "Found an implicit lambda where an explicit lambda was expected"

    WrongIrrelevanceInLambda t ->
      fwords "Found an irrelevant lambda where a relevant lambda was expected"

    WrongNamedArgument a -> fsep $
      pwords "Function does not accept argument "
      ++ [prettyTCM a] -- ++ pwords " (wrong argument name)"

    WrongHidingInApplication t ->
      fwords "Found an implicit application where an explicit application was expected"

    WrongInstanceDeclaration -> fwords "Terms marked as eligible for instance search should end with a name"

    HidingMismatch h h' -> fwords $
      "Expected " ++ verbalize (Indefinite h') ++ " argument, but found " ++
      verbalize (Indefinite h) ++ " argument"

    RelevanceMismatch r r' -> fwords $
      "Expected " ++ verbalize (Indefinite r') ++ " argument, but found " ++
      verbalize (Indefinite r) ++ " argument"

    NotInductive t -> fsep $
      [prettyTCM t] ++ pwords "is not an inductive data type"

    UninstantiatedDotPattern e -> fsep $
      pwords "Failed to infer the value of dotted pattern"

    IlltypedPattern p a -> fsep $
      pwords "Type mismatch"

    IllformedProjectionPattern p -> fsep $
      pwords "Ill-formed projection pattern " ++ [prettyA p]

    CannotEliminateWithPattern p a -> do
      let isProj = isJust (isProjP p)
      fsep $
        pwords "Cannot eliminate type" ++ prettyTCM a :
        if isProj then
           pwords "with projection pattern" ++ [prettyA p]
         else
           pwords "with pattern" ++ prettyA p :
           pwords "(did you supply too many arguments?)"

    TooManyArgumentsInLHS a -> fsep $
      pwords "Left hand side gives too many arguments to a function of type"
      ++ [prettyTCM a]

    WrongNumberOfConstructorArguments c expect given -> fsep $
      pwords "The constructor" ++ [prettyTCM c] ++
      pwords "expects" ++ [prettyTCM expect] ++
      pwords "arguments (including hidden ones), but has been given"
      ++ [prettyTCM given] ++ pwords "(including hidden ones)"

    CantResolveOverloadedConstructorsTargetingSameDatatype d cs -> fsep $
      pwords "Can't resolve overloaded constructors targeting the same datatype"
      ++ [(parens $ prettyTCM (qnameToConcrete d)) <> colon]
      ++ map pretty cs

    DoesNotConstructAnElementOf c t -> fsep $
      pwords "The constructor" ++ [prettyTCM c] ++
      pwords "does not construct an element of" ++ [prettyTCM t]

    ConstructorPatternInWrongDatatype c d -> fsep $
      [prettyTCM c] ++ pwords "is not a constructor of the datatype"
      ++ [prettyTCM d]

    IndicesNotConstructorApplications [i] ->
      fwords "The index"
      $$ nest 2 (prettyTCM i)
      $$ fsep (pwords "is not a constructor (or literal) applied to variables" ++
               pwords "(note that parameters count as constructor arguments)")

    IndicesNotConstructorApplications is ->
      fwords "The indices"
      $$ nest 2 (vcat $ map prettyTCM is)
      $$ fsep (pwords "are not constructors (or literals) applied to variables" ++
               pwords "(note that parameters count as constructor arguments)")

    IndexVariablesNotDistinct vs is ->
      fwords "The variables"
      $$ nest 2 (vcat $ map (\v -> prettyTCM (I.Var v [])) vs)
      $$ fwords "in the indices"
      $$ nest 2 (vcat $ map prettyTCM is)
      $$ fwords "are not distinct (note that parameters count as constructor arguments)"

    IndicesFreeInParameters vs indices pars ->
      fwords "The variables"
      $$ nest 2 (vcat $ map (\v -> prettyTCM (I.Var v [])) vs)
      $$ fwords "which are used (perhaps as constructor parameters) in the index expressions"
      $$ nest 2 (vcat $ map prettyTCM indices)
      $$ fwords "are free in the parameters"
      $$ nest 2 (vcat $ map prettyTCM pars)

    ShadowedModule x [] -> __IMPOSSIBLE__

    ShadowedModule x ms@(m : _) -> fsep $
      pwords "Duplicate definition of module" ++ [prettyTCM x <> text "."] ++
      pwords "Previous definition of" ++ [help m] ++ pwords "module" ++ [prettyTCM x] ++
      pwords "at" ++ [prettyTCM r]
      where
        help m = do
          b <- isDatatypeModule m
          if b then text "datatype" else empty

        r = case [ r | r <- map (defSiteOfLast . mnameToList) ms
                     , r /= noRange ] of
              []    -> noRange
              r : _ -> r

        defSiteOfLast [] = noRange
        defSiteOfLast ns = nameBindingSite (last ns)

    ModuleArityMismatch m EmptyTel args -> fsep $
      pwords "The module" ++ [prettyTCM m] ++
      pwords "is not parameterized, but is being applied to arguments"

    ModuleArityMismatch m tel@(ExtendTel _ _) args -> fsep $
      pwords "The arguments to " ++ [prettyTCM m] ++ pwords "do not fit the telescope" ++
      [prettyTCM tel]

    ShouldBeEmpty t [] -> fsep $
       [prettyTCM t] ++ pwords "should be empty, but that's not obvious to me"

    ShouldBeEmpty t ps -> fsep (
      [prettyTCM t] ++
      pwords "should be empty, but the following constructor patterns are valid:"
      ) $$ nest 2 (vcat $ map (prettyPat 0) ps)

    ShouldBeASort t -> fsep $
      [prettyTCM t] ++ pwords "should be a sort, but it isn't"

    ShouldBePi t -> fsep $
      [prettyTCM t] ++ pwords "should be a function type, but it isn't"

    NotAProperTerm -> fwords "Found a malformed term"

    SetOmegaNotValidType -> fwords "Setω is not a valid type"

    InvalidTypeSort s -> fsep $ [prettyTCM s] ++ pwords "is not a valid type"
    InvalidType v -> fsep $ [prettyTCM v] ++ pwords "is not a valid type"

    FunctionTypeInSizeUniv v -> fsep $
      pwords "Functions may not return sizes, thus, function type " ++
      [ prettyTCM v ] ++ pwords " is illegal"

    SplitOnIrrelevant p t -> fsep $
      pwords "Cannot pattern match" ++ [prettyA p] ++
      pwords "against irrelevant type" ++ [prettyTCM t]

    DefinitionIsIrrelevant x -> fsep $
      text "Identifier" : prettyTCM x : pwords "is declared irrelevant, so it cannot be used here"
    VariableIsIrrelevant x -> fsep $
      text "Variable" : prettyTCM x : pwords "is declared irrelevant, so it cannot be used here"
    UnequalBecauseOfUniverseConflict cmp s t -> fsep $
      [prettyTCM s, notCmp cmp, prettyTCM t, text "because this would result in an invalid use of Setω" ]

    UnequalTerms cmp s t a -> do
      (d1, d2, d) <- prettyInEqual s t
      fsep $ [return d1, notCmp cmp, return d2] ++ pwords "of type" ++ [prettyTCM a] ++ [return d]

-- UnequalLevel is UNUSED
--   UnequalLevel cmp s t -> fsep $
--     [prettyTCM s, notCmp cmp, prettyTCM t]

-- UnequalTelescopes is UNUSED
--   UnequalTelescopes cmp a b -> fsep $
--     [prettyTCM a, notCmp cmp, prettyTCM b]

    UnequalTypes cmp a b -> prettyUnequal a (notCmp cmp) b
--              fsep $ [prettyTCM a, notCmp cmp, prettyTCM b]

    HeterogeneousEquality u a v b -> fsep $
      pwords "Refuse to solve heterogeneous constraint" ++
      [prettyTCM u] ++ pwords ":" ++ [prettyTCM a] ++ pwords "=?=" ++
      [prettyTCM v] ++ pwords ":" ++ [prettyTCM b]

    UnequalRelevance cmp a b -> fsep $
      [prettyTCM a, notCmp cmp, prettyTCM b] ++
-- Andreas 2010-09-21 to reveal Forced annotations, print also uglily
--            [text $ show a, notCmp cmp, text $ show b] ++
      pwords "because one is a relevant function type and the other is an irrelevant function type"

    UnequalHiding a b -> fsep $
      [prettyTCM a, text "!=", prettyTCM b] ++
      pwords "because one is an implicit function type and the other is an explicit function type"

    UnequalSorts s1 s2 -> fsep $
      [prettyTCM s1, text "!=", prettyTCM s2]

    NotLeqSort s1 s2 -> fsep $
      pwords "The type of the constructor does not fit in the sort of the datatype, since"
      ++ [prettyTCM s1] ++ pwords "is not less or equal than" ++ [prettyTCM s2]

    TooFewFields r xs -> fsep $
      pwords "Missing fields" ++ punctuate comma (map pretty xs) ++
      pwords "in an element of the record" ++ [prettyTCM r]

    TooManyFields r xs -> fsep $
      pwords "The record type" ++ [prettyTCM r] ++
      pwords "does not have the fields" ++ punctuate comma (map pretty xs)

    DuplicateConstructors xs -> fsep $
      pwords "Duplicate constructors" ++ punctuate comma (map pretty xs) ++
      pwords "in datatype"

    DuplicateFields xs -> fsep $
      pwords "Duplicate fields" ++ punctuate comma (map pretty xs) ++
      pwords "in record"

    WithOnFreeVariable e -> fsep $
      pwords "Cannot `with` on variable " ++ [prettyA e] ++
      pwords " bound in a module telescope (or patterns of a parent clause)"

    UnexpectedWithPatterns ps -> fsep $
      pwords "Unexpected with patterns" ++ (punctuate (text " |") $ map prettyA ps)

    WithClausePatternMismatch p q -> fsep $
      pwords "With clause pattern " ++ [prettyA p] ++
      pwords " is not an instance of its parent pattern " ++ [prettyTCM q]
         -- TODO: prettier printing for internal patterns

    MetaCannotDependOn m ps i -> fsep $
      pwords "The metavariable" ++ [prettyTCM $ MetaV m []] ++
      pwords "cannot depend on" ++ [pvar i] ++
      pwords "because it" ++ deps
        where
          pvar = prettyTCM . I.var
          deps = case map pvar ps of
            []  -> pwords "does not depend on any variables"
            [x] -> pwords "only depends on the variable" ++ [x]
            xs  -> pwords "only depends on the variables" ++ punctuate comma xs

    MetaOccursInItself m -> fsep $
      pwords "Cannot construct infinite solution of metavariable" ++ [prettyTCM $ MetaV m []]

    BuiltinMustBeConstructor s e -> fsep $
      [prettyA e] ++ pwords "must be a constructor in the binding to builtin" ++ [text s]

    NoSuchBuiltinName s -> fsep $
      pwords "There is no built-in thing called" ++ [text s]

    DuplicateBuiltinBinding b x y -> fsep $
      pwords "Duplicate binding for built-in thing" ++ [text b <> comma] ++
      pwords "previous binding to" ++ [prettyTCM x]

    NoBindingForBuiltin x
      | elem x [builtinZero, builtinSuc] -> fsep $
        pwords "No binding for builtin " ++ [text x <> comma] ++
        pwords ("use {-# BUILTIN " ++ builtinNat ++ " name #-} to bind builtin natural " ++
                "numbers to the type 'name'")
      | otherwise -> fsep $
        pwords "No binding for builtin thing" ++ [text x <> comma] ++
        pwords ("use {-# BUILTIN " ++ x ++ " name #-} to bind it to 'name'")

    NoSuchPrimitiveFunction x -> fsep $
      pwords "There is no primitive function called" ++ [text x]

    BuiltinInParameterisedModule x -> fwords $
      "The BUILTIN pragma cannot appear inside a bound context " ++
      "(for instance, in a parameterised module or as a local declaration)"

    IllegalLetInTelescope tb -> fsep $
      -- pwords "The binding" ++
      [pretty tb] ++
      pwords " is not allowed in a telescope here."

    NoRHSRequiresAbsurdPattern ps -> fwords $
      "The right-hand side can only be omitted if there " ++
      "is an absurd pattern, () or {}, in the left-hand side."

    AbsurdPatternRequiresNoRHS ps -> fwords $
      "The right-hand side must be omitted if there " ++
      "is an absurd pattern, () or {}, in the left-hand side."

    LocalVsImportedModuleClash m -> fsep $
      pwords "The module" ++ [prettyTCM m] ++
      pwords "can refer to either a local module or an imported module"

    SolvedButOpenHoles ->
      text "Module cannot be imported since it has open interaction points"

    UnsolvedMetas rs ->
      fsep ( pwords "Unsolved metas at the following locations:" )
      $$ nest 2 (vcat $ map prettyTCM rs)

    UnsolvedConstraints cs ->
      fsep ( pwords "Failed to solve the following constraints:" )
      $$ nest 2 (vcat $ map prettyConstraint cs)

      where prettyConstraint :: ProblemConstraint -> TCM Doc
            prettyConstraint c = f (prettyTCM c)
              where
              r   = getRange c
              f d = if null $ P.pretty r
                    then d
                    else d $$ nest 4 (text "[ at" <+> prettyTCM r <+> text "]")

    CyclicModuleDependency ms ->
      fsep (pwords "cyclic module dependency:")
      $$ nest 2 (vcat $ map pretty ms)

    FileNotFound x files ->
      fsep ( pwords "Failed to find source of module" ++ [pretty x] ++
             pwords "in any of the following locations:"
           ) $$ nest 2 (vcat $ map (text . filePath) files)

    OverlappingProjects f m1 m2 ->
      fsep ( pwords "The file" ++ [text (filePath f)] ++
             pwords "can be accessed via several project roots. Both" ++
             [pretty m1] ++ pwords "and" ++ [pretty m2] ++
             pwords "point to this file."
           )

    AmbiguousTopLevelModuleName x files ->
      fsep ( pwords "Ambiguous module name. The module name" ++
             [pretty x] ++
             pwords "could refer to any of the following files:"
           ) $$ nest 2 (vcat $ map (text . filePath) files)

    ClashingFileNamesFor x files ->
      fsep ( pwords "Multiple possible sources for module"
             ++ [prettyTCM x] ++ pwords "found:"
           ) $$ nest 2 (vcat $ map (text . filePath) files)

    ModuleDefinedInOtherFile mod file file' -> fsep $
      pwords "You tried to load" ++ [text (filePath file)] ++
      pwords "which defines the module" ++ [pretty mod <> text "."] ++
      pwords "However, according to the include path this module should" ++
      pwords "be defined in" ++ [text (filePath file') <> text "."]

    ModuleNameDoesntMatchFileName given files ->
      fsep (pwords "The name of the top level module does not match the file name. The module" ++
           [ pretty given ] ++ pwords "should be defined in one of the following files:")
      $$ nest 2 (vcat $ map (text . filePath) files)

    BothWithAndRHS -> fsep $ pwords "Unexpected right hand side"

    NotInScope xs ->
      fsep (pwords "Not in scope:") $$ nest 2 (vcat $ map name xs)
      where
      name x = fsep [ pretty x
                    , text "at" <+> prettyTCM (getRange x)
                    , suggestion (P.prettyShow x)
                    ]
      suggestion s
        | elem ':' s    = parens $ text "did you forget space around the ':'?"
        | elem "->" two = parens $ text "did you forget space around the '->'?"
        | otherwise     = empty
        where
          two = zipWith (\a b -> [a,b]) s (tail s)

    NoSuchModule x -> fsep $ pwords "No such module" ++ [pretty x]

    AmbiguousName x ys -> vcat
      [ fsep $ pwords "Ambiguous name" ++ [pretty x <> text "."] ++
               pwords "It could refer to any one of"
      , nest 2 $ vcat $ map nameWithBinding ys
      , fwords "(hint: Use C-c C-w (in Emacs) if you want to know why)"
      ]

    AmbiguousModule x ys -> vcat
      [ fsep $ pwords "Ambiguous module name" ++ [pretty x <> text "."] ++
               pwords "It could refer to any one of"
      , nest 2 $ vcat $ map help ys
      , fwords "(hint: Use C-c C-w (in Emacs) if you want to know why)"
      ]
      where
        help :: ModuleName -> TCM Doc
        help m = do
          b <- isDatatypeModule m
          sep [prettyTCM m, if b then text "(datatype module)" else empty]

    UninstantiatedModule x -> fsep (
      pwords "Cannot access the contents of the parameterised module"
      ++ [pretty x <> text "."] ++
      pwords "To do this the module first has to be instantiated. For instance:"
        ) $$ nest 2 (hsep [ text "module", pretty x <> text "'", text "=", pretty x, text "e1 .. en" ])

    ClashingDefinition x y -> fsep $
      pwords "Multiple definitions of" ++ [pretty x <> text "."] ++
      pwords "Previous definition at"
      ++ [prettyTCM $ nameBindingSite $ qnameName y]

    ClashingModule m1 m2 -> fsep $
      pwords "The modules" ++ [prettyTCM m1, text "and", prettyTCM m2]
      ++ pwords "clash."

    ClashingImport x y -> fsep $
      pwords "Import clash between" ++ [pretty x, text "and", prettyTCM y]

    ClashingModuleImport x y -> fsep $
      pwords "Module import clash between" ++ [pretty x, text "and", prettyTCM y]

    PatternShadowsConstructor x c -> fsep $
      pwords "The pattern variable" ++ [prettyTCM x] ++
      pwords "has the same name as the constructor" ++ [prettyTCM c]

    DuplicateImports m xs -> fsep $
      pwords "Ambiguous imports from module" ++ [pretty m] ++ pwords "for" ++
      punctuate comma (map pretty xs)

    ModuleDoesntExport m xs -> fsep $
      pwords "The module" ++ [pretty m] ++ pwords "doesn't export the following:" ++
      punctuate comma (map pretty xs)

    NotAModuleExpr e -> fsep $
      pwords "The right-hand side of a module definition must have the form 'M e1 .. en'" ++
      pwords "where M is a module name. The expression"
      ++ [pretty e, text "doesn't."]

    FieldOutsideRecord -> fsep $
      pwords "Field appearing outside record declaration."

    InvalidPattern p -> fsep $
      pretty p : pwords "is not a valid pattern"

    RepeatedVariablesInPattern xs -> fsep $
      pwords "Repeated variables in pattern:" ++ map pretty xs

    NotAnExpression e -> fsep $
      [pretty e] ++ pwords "is not a valid expression."

    NotAValidLetBinding nd -> fwords $
      "Not a valid let-declaration"

    NothingAppliedToHiddenArg e -> fsep $
      [pretty e] ++ pwords "cannot appear by itself. It needs to be the argument to" ++
      pwords "a function expecting an implicit argument."

    NothingAppliedToInstanceArg e -> fsep $
      [pretty e] ++ pwords "cannot appear by itself. It needs to be the argument to" ++
      pwords "a function expecting an instance argument."

    NoParseForApplication es -> fsep (
      pwords "Could not parse the application" ++ [pretty $ C.RawApp noRange es])

    AmbiguousParseForApplication es es' -> fsep (
      pwords "Don't know how to parse" ++ [pretty_es <> (text ".")] ++
      pwords "Could mean any one of:"
      ) $$ nest 2 (vcat $ map pretty' es')
      where
        pretty_es :: TCM Doc
        pretty_es = pretty $ C.RawApp noRange es

        pretty' :: C.Expr -> TCM Doc
        pretty' e = do
          p1 <- pretty_es
          p2 <- pretty e
          if show p1 == show p2 then unambiguous e else pretty e

        unambiguous :: C.Expr -> TCM Doc
        unambiguous e@(C.OpApp r op _ xs)
          | all (isOrdinary . namedArg) xs =
            pretty $
              foldl (C.App r) (C.Ident op) $
                (map . fmap . fmap) fromOrdinary xs
          | any (isPlaceholder . namedArg) xs =
              pretty e <+> text "(section)"
        unambiguous e = pretty e

        isOrdinary :: MaybePlaceholder (C.OpApp e) -> Bool
        isOrdinary (NoPlaceholder (C.Ordinary _)) = True
        isOrdinary _                              = False

        fromOrdinary :: MaybePlaceholder (C.OpApp e) -> e
        fromOrdinary (NoPlaceholder (C.Ordinary e)) = e
        fromOrdinary _                              = __IMPOSSIBLE__

        isPlaceholder :: MaybePlaceholder a -> Bool
        isPlaceholder Placeholder{}   = True
        isPlaceholder NoPlaceholder{} = False

    BadArgumentsToPatternSynonym x -> fsep $
      pwords "Bad arguments to pattern synonym " ++ [prettyTCM x]

    TooFewArgumentsToPatternSynonym x -> fsep $
      pwords "Too few arguments to pattern synonym " ++ [prettyTCM x]

    UnusedVariableInPatternSynonym -> fsep $
      pwords "Unused variable in pattern synonym."

    NoParseForLHS IsLHS p -> fsep (
      pwords "Could not parse the left-hand side" ++ [pretty p])

    NoParseForLHS IsPatSyn p -> fsep (
      pwords "Could not parse the pattern synonym" ++ [pretty p])

{- UNUSED
    NoParseForPatternSynonym p -> fsep $
      pwords "Could not parse the pattern synonym" ++ [pretty p]
-}

    AmbiguousParseForLHS lhsOrPatSyn p ps -> fsep (
      pwords "Don't know how to parse" ++ [pretty_p <> text "."] ++
      pwords "Could mean any one of:"
      ) $$ nest 2 (vcat $ map pretty' ps)
      where
        pretty_p :: TCM Doc
        pretty_p = pretty p

        pretty' :: C.Pattern -> TCM Doc
        pretty' p' = do
          p1 <- pretty_p
          p2 <- pretty p'
          pretty $ if show p1 == show p2 then unambiguousP p' else p'

        -- the entire pattern is shown, not just the ambiguous part,
        -- so we need to dig in order to find the OpAppP's.
        unambiguousP :: C.Pattern -> C.Pattern
        unambiguousP (C.AppP x y)         = C.AppP (unambiguousP x) $ (fmap.fmap) unambiguousP y
        unambiguousP (C.HiddenP r x)      = C.HiddenP r $ fmap unambiguousP x
        unambiguousP (C.InstanceP r x)    = C.InstanceP r $ fmap unambiguousP x
        unambiguousP (C.ParenP r x)       = C.ParenP r $ unambiguousP x
        unambiguousP (C.AsP r n x)        = C.AsP r n $ unambiguousP x
        unambiguousP (C.OpAppP r op _ xs) = foldl C.AppP (C.IdentP op) xs
        unambiguousP e                    = e

    OperatorInformation sects err ->
      prettyTCM err
        $+$
      fsep (pwords "Operators used in the grammar:")
        $$
      nest 2
        (if null sects then text "None" else
         vcat (map text $
               lines $
               Boxes.render $
               (\(col1, col2, col3) ->
                   Boxes.hsep 1 Boxes.top $
                   map (Boxes.vcat Boxes.left) [col1, col2, col3]) $
               unzip3 $
               map prettySect $
               sortBy (compare `on` show . notaName . sectNotation) $
               filter (not . closedWithoutHoles) sects))
      where
      trimLeft  = dropWhile isNormalHole
      trimRight = reverse . dropWhile isNormalHole . reverse

      closedWithoutHoles sect =
        sectKind sect == NonfixNotation
          &&
        null [ () | NormalHole {} <- trimLeft $ trimRight $
                                       notation (sectNotation sect) ]

      prettyName n = Boxes.text $
        P.render (P.pretty n) ++
        " (" ++ P.render (P.pretty (nameBindingSite n)) ++ ")"

      prettySect sect =
        ( Boxes.text (P.render (P.pretty section))
            Boxes.//
          strut
        , Boxes.text
            ("(" ++
             kind ++ " " ++
             (if notaIsOperator nota
              then "operator"
              else "notation") ++
             (if sectIsSection sect
              then " section"
              else "") ++
             (case sectLevel sect of
                Nothing          -> ""
                Just Unrelated   -> ", unrelated"
                Just (Related n) -> ", level " ++ show n) ++
             ")")
            Boxes.//
          strut
        , Boxes.text "["
            Boxes.<>
          Boxes.vcat Boxes.left
            (map (\n -> prettyName n Boxes.<> Boxes.text ",") names ++
             [prettyName name Boxes.<> Boxes.text "]"])
        )
        where
        nota    = sectNotation sect
        section = trim (notation nota)

        trim = case sectKind sect of
          InfixNotation   -> trimLeft . trimRight
          PrefixNotation  -> trimRight
          PostfixNotation -> trimLeft
          NonfixNotation  -> id
          NoNotation      -> __IMPOSSIBLE__

        (names, name) = case Set.toList $ notaNames nota of
          [] -> __IMPOSSIBLE__
          ns -> (init ns, last ns)

        strut = Boxes.emptyBox (length names) 0

        kind = case sectKind sect of
          PrefixNotation  -> "prefix"
          PostfixNotation -> "postfix"
          NonfixNotation  -> "closed"
          NoNotation      -> __IMPOSSIBLE__
          InfixNotation   ->
            case fixityAssoc $ notaFixity nota of
              NonAssoc   -> "infix"
              LeftAssoc  -> "infixl"
              RightAssoc -> "infixr"

    OperatorChangeMessage err ->
      prettyTCM err
        $+$
      fsep (pwords $
        "(the treatment of operators has changed, so code that used " ++
        "to parse may have to be changed)")

{- UNUSED
    AmbiguousParseForPatternSynonym p ps -> fsep (
      pwords "Don't know how to parse" ++ [pretty p <> text "."] ++
      pwords "Could mean any one of:"
      ) $$ nest 2 (vcat $ map pretty ps)
-}

    IncompletePatternMatching v args -> fsep $
      pwords "Incomplete pattern matching for" ++ [prettyTCM v <> text "."] ++
      pwords "No match for" ++ map prettyTCM args

    UnreachableClauses f pss -> fsep $
      pwords "Unreachable" ++ pwords (plural (length pss) "clause")
        where
          plural 1 thing = thing
          plural n thing = thing ++ "s"

    CoverageFailure f pss -> fsep (
      pwords "Incomplete pattern matching for" ++ [prettyTCM f <> text "."] ++
      pwords "Missing cases:") $$ nest 2 (vcat $ map display pss)
        where
          display ps = do
            ps <- nicify f ps
            prettyTCM f <+> fsep (map prettyArg ps)

          nicify f ps = do
            showImp <- showImplicitArguments
            if showImp
              then return ps
              else return ps  -- TODO: remove implicit arguments which aren't constructors

    CoverageCantSplitOn c tel cIxs gIxs
      | length cIxs /= length gIxs -> __IMPOSSIBLE__
      | otherwise                  -> addCtxTel tel $ vcat (
          [ fsep $ pwords "I'm not sure if there should be a case for the constructor" ++
                   [prettyTCM c <> text ","] ++
                   pwords "because I get stuck when trying to solve the following" ++
                   pwords "unification problems (inferred index ≟ expected index):"
          ] ++
          zipWith (\c g -> nest 2 $ prettyTCM c <+> text "≟" <+> prettyTCM g) cIxs gIxs)

    CoverageCantSplitIrrelevantType a -> fsep $
      pwords "Cannot split on argument of irrelevant datatype" ++ [prettyTCM a]


    CoverageCantSplitType a -> fsep $
      pwords "Cannot split on argument of non-datatype" ++ [prettyTCM a]

    CoverageNoExactSplit f cs -> fsep $
      pwords "Exact splitting is enabled, but not all clauses can be preserved as definitional equalities in the translation to a case tree"

    SplitError e -> prettyTCM e

    WithoutKError a u v -> fsep $
      pwords "Cannot eliminate reflexive equation" ++ [prettyTCM u] ++
      pwords "=" ++ [prettyTCM v] ++ pwords "of type" ++ [prettyTCM a] ++
      pwords "because K has been disabled."

    UnifyConflict c c' -> fsep $
      pwords "There was a conflict between the constructors " ++
      [prettyTCM c] ++ pwords " and " ++ [prettyTCM c']

    UnifyCycle i u -> fsep $
      pwords "The variable " ++ [prettyTCM (var i)] ++
      pwords "occurs strongly rigid in" ++ [prettyTCM u]

    UnifyIndicesNotVars a u v ixs -> fsep $
      pwords "Cannot apply injectivity to the equation" ++ [prettyTCM u] ++
      pwords "=" ++ [prettyTCM v] ++ pwords "of type" ++ [prettyTCM a] ++
      pwords "because I cannot generalize over the indices" ++
      [prettyList $ map prettyTCM ixs]

    UnificationRecursiveEq a i u -> fsep $
      pwords "Cannot solve variable " ++ [prettyTCM (var i)] ++
      pwords " of type " ++ [prettyTCM a] ++
      pwords " with solution " ++ [prettyTCM u] ++
      pwords " because the variable occurs in the solution," ++
      pwords " or in the type one of the variables in the solution"

    UnificationStuck tel us vs -> fsep $
      pwords "I got stuck on unifying" ++ [prettyList (map prettyTCM us)] ++
      pwords "with" ++ [prettyList (map prettyTCM vs)] ++
      pwords "in the telescope" ++ [prettyTCM tel]

    NotStrictlyPositive d ocs -> fsep $
      pwords "The datatype" ++ [prettyTCM d] ++
      pwords "is not strictly positive, because"
      ++ prettyOcc "it" ocs
      where
        prettyOcc _ [] = []
        prettyOcc it (OccCon d c r : ocs) = concat
          [ pwords it, pwords "occurs", prettyR r
          , pwords "in the constructor", [prettyTCM c], pwords "of"
          , [prettyTCM d <> com ocs], prettyOcc "which" ocs
          ]
        prettyOcc it (OccClause f n r : ocs) = concat
          [ pwords it, pwords "occurs", prettyR r
          , pwords "in the", [th n], pwords "clause of"
          , [prettyTCM f <> com ocs], prettyOcc "which" ocs
          ]

        prettyR NonPositively = pwords "negatively"
        prettyR (ArgumentTo i q) =
          pwords "as the" ++ [th i] ++
          pwords "argument to" ++ [prettyTCM q]

        th 0 = text "first"
        th 1 = text "second"
        th 2 = text "third"
        th n = prettyTCM (n - 1) <> text "th"

        com []    = empty
        com (_:_) = comma

    IFSNoCandidateInScope t -> fsep $
      pwords "No instance of type" ++ [prettyTCM t] ++ pwords "was found in scope."

    UnquoteFailed e -> case e of
      BadVisibility msg arg -> fsep $
        pwords $ "Unable to unquote the argument. It should be `" ++ msg ++ "'."

      ConInsteadOfDef x def con -> fsep $
        pwords ("Use " ++ con ++ " instead of " ++ def ++ " for constructor") ++
        [prettyTCM x]

      DefInsteadOfCon x def con -> fsep $
        pwords ("Use " ++ def ++ " instead of " ++ con ++ " for non-constructor")
        ++ [prettyTCM x]

      NonCanonical kind t ->
        fwords ("Cannot unquote non-canonical " ++ kind)
        $$ nest 2 (prettyTCM t)

<<<<<<< HEAD
      NotALiteral kind t ->
        fwords "Unable to unquote the term"
        $$ nest 2 (prettyTCM t)
        $$ fwords ("of type " ++ kind ++ ". Reason: not a literal value.")

=======
>>>>>>> 97c5415e
      BlockedOnMeta m -> fsep $
        pwords $ "Unquote failed because of unsolved meta variables."

      UnquotePanic err -> __IMPOSSIBLE__

    SafeFlagPostulate e -> fsep $
      pwords "Cannot postulate" ++ [pretty e] ++ pwords "with safe flag"

    SafeFlagPragma xs ->
      let plural | length xs == 1 = ""
                 | otherwise      = "s"
      in fsep $ [fwords ("Cannot set OPTION pragma" ++ plural)]
                ++ map text xs ++ [fwords "with safe flag."]

    SafeFlagNonTerminating -> fsep $
      pwords "Cannot use NON_TERMINATING pragma with safe flag."

    SafeFlagTerminating -> fsep $
      pwords "Cannot use TERMINATING pragma with safe flag."

    SafeFlagPrimTrustMe -> fsep (pwords "Cannot use primTrustMe with safe flag")

    SafeFlagNoPositivityCheck -> fsep $
      pwords "Cannot use NO_POSITIVITY_CHECK pragma with safe flag."

    NeedOptionCopatterns -> fsep $
      pwords "Option --copatterns needed to enable destructor patterns"
    NeedOptionRewriting  -> fsep $
      pwords "Option --rewriting needed to add and use rewrite rules"

    where
    mpar n args
      | n > 0 && not (null args) = parens
      | otherwise                = id

    prettyArg :: Arg (I.Pattern' a) -> TCM Doc
    prettyArg (Arg info x) = case getHiding info of
      Hidden    -> braces $ prettyPat 0 x
      Instance  -> dbraces $ prettyPat 0 x
      NotHidden -> prettyPat 1 x

    prettyPat :: Integer -> (I.Pattern' a) -> TCM Doc
    prettyPat _ (I.VarP _) = text "_"
    prettyPat _ (I.DotP _) = text "._"
    prettyPat n (I.ConP c _ args) =
      mpar n args $
        prettyTCM c <+> fsep (map (prettyArg . fmap namedThing) args)
    prettyPat _ (I.LitP l) = prettyTCM l
    prettyPat _ (I.ProjP p) = prettyTCM p

notCmp :: Comparison -> TCM Doc
notCmp cmp = text "!" <> prettyTCM cmp

-- | Print two terms that are supposedly unequal.
--   If they print to the same identifier, add some explanation
--   why they are different nevertheless.
prettyInEqual :: Term -> Term -> TCM (Doc, Doc, Doc)
prettyInEqual t1 t2 = do
  d1 <- prettyTCM t1
  d2 <- prettyTCM t2
  (d1, d2,) <$> do
     -- if printed differently, no extra explanation needed
    if P.render d1 /= P.render d2 then empty else do
      (v1, v2) <- instantiate (t1, t2)
      case (ignoreSharing v1, ignoreSharing v2) of
        (I.Var i1 _, I.Var i2 _)
          | i1 == i2  -> __IMPOSSIBLE__   -- if they're actually the same we would get the error on the arguments instead
          | otherwise -> varVar i1 i2
        (I.Def{}, I.Con{}) -> __IMPOSSIBLE__  -- ambiguous identifiers
        (I.Con{}, I.Def{}) -> __IMPOSSIBLE__
        (I.Var{}, I.Def{}) -> varDef
        (I.Def{}, I.Var{}) -> varDef
        (I.Var{}, I.Con{}) -> varCon
        (I.Con{}, I.Var{}) -> varCon
        _                  -> empty
  where
    varDef, varCon :: TCM Doc
    varDef = parens $ fwords "because one is a variable and one a defined identifier"
    varCon = parens $ fwords "because one is a variable and one a constructor"

    varVar :: Int -> Int -> TCM Doc
    varVar i j = parens $ fwords $
                   "because one has deBruijn index " ++ show i
                   ++ " and the other " ++ show j

class PrettyUnequal a where
  prettyUnequal :: a -> TCM Doc -> a -> TCM Doc

instance PrettyUnequal Term where
  prettyUnequal t1 ncmp t2 = do
    (d1, d2, d) <- prettyInEqual t1 t2
    fsep $ return d1 : ncmp : return d2 : return d : []

instance PrettyUnequal Type where
  prettyUnequal t1 ncmp t2 = prettyUnequal (unEl t1) ncmp (unEl t2)

instance PrettyTCM SplitError where
  prettyTCM err = case err of
    NotADatatype t -> enterClosure t $ \ t -> fsep $
      pwords "Cannot pattern match on non-datatype" ++ [prettyTCM t]

    IrrelevantDatatype t -> enterClosure t $ \ t -> fsep $
      pwords "Cannot pattern match on datatype" ++ [prettyTCM t] ++
      pwords "since it is declared irrelevant"

    CoinductiveDatatype t -> enterClosure t $ \ t -> fsep $
      pwords "Cannot pattern match on the coinductive type" ++ [prettyTCM t]

{- UNUSED
    NoRecordConstructor t -> fsep $
      pwords "Cannot pattern match on record" ++ [prettyTCM t] ++
      pwords "because it has no constructor"
 -}

    CantSplit c tel cIxs gIxs ->
      prettyTCM $ CoverageCantSplitOn c tel cIxs gIxs

    GenericSplitError s -> fsep $ pwords "Split failed:" ++ pwords s

instance PrettyTCM Call where
  prettyTCM c = case c of
    CheckClause t cl -> do
      reportSLn "error.checkclause" 60 $ "prettyTCM CheckClause: cl = " ++ show (deepUnScope cl)
      clc <- abstractToConcrete_ cl
      reportSLn "error.checkclause" 40 $ "cl (Concrete) = " ++ show clc
      fsep $
        pwords "when checking that the clause"
        ++ [prettyA cl] ++ pwords "has type" ++ [prettyTCM t]

    CheckPattern p tel t -> addCtxTel tel $ fsep $
      pwords "when checking that the pattern"
      ++ [prettyA p] ++ pwords "has type" ++ [prettyTCM t]

    CheckLetBinding b -> fsep $
      pwords "when checking the let binding" ++ [prettyA b]

    InferExpr e -> fsep $ pwords "when inferring the type of" ++ [prettyA e]

    CheckExprCall e t -> fsep $
      pwords "when checking that the expression"
      ++ [prettyA e] ++ pwords "has type" ++ [prettyTCM t]

    IsTypeCall e s -> fsep $
      pwords "when checking that the expression"
      ++ [prettyA e] ++ pwords "is a type of sort" ++ [prettyTCM s]

    IsType_ e -> fsep $
      pwords "when checking that the expression"
      ++ [prettyA e] ++ pwords "is a type"

    CheckArguments r es t0 t1 -> fsep $
      pwords "when checking that" ++
      map hPretty es ++
      pwords (singPlural es "is a valid argument" "are valid arguments") ++
      pwords "to a function of type" ++
      [prettyTCM t0]

    CheckRecDef _ x ps cs ->
      fsep $ pwords "when checking the definition of" ++ [prettyTCM x]

    CheckDataDef _ x ps cs ->
      fsep $ pwords "when checking the definition of" ++ [prettyTCM x]

    CheckConstructor d _ _ (A.Axiom _ _ _ c _) -> fsep $
      pwords "when checking the constructor" ++ [prettyTCM c] ++
      pwords "in the declaration of" ++ [prettyTCM d]

    CheckConstructor{} -> __IMPOSSIBLE__

    CheckFunDef _ f _ ->
      fsep $ pwords "when checking the definition of" ++ [prettyTCM f]

    CheckPragma _ p ->
      fsep $ pwords "when checking the pragma"
             ++ [prettyA $ RangeAndPragma noRange p]

    CheckPrimitive _ x e -> fsep $
      pwords "when checking that the type of the primitive function" ++
      [prettyTCM x] ++ pwords "is" ++ [prettyA e]

    CheckWithFunctionType e -> fsep $
      pwords "when checking that the type" ++
      [prettyA e] ++ pwords "of the generated with function is well-formed"

    CheckDotPattern e v -> fsep $
      pwords "when checking that the given dot pattern" ++ [prettyA e] ++
      pwords "matches the inferred value" ++ [prettyTCM v]

    CheckPatternShadowing c -> fsep $
      pwords "when checking the clause" ++ [prettyA c]

    InferVar x ->
      fsep $ pwords "when inferring the type of" ++ [prettyTCM x]

    InferDef _ x ->
      fsep $ pwords "when inferring the type of" ++ [prettyTCM x]

    CheckIsEmpty r t ->
      fsep $ pwords "when checking that" ++ [prettyTCM t] ++
             pwords "has no constructors"

    ScopeCheckExpr e -> fsep $ pwords "when scope checking" ++ [pretty e]

    ScopeCheckDeclaration d ->
      fwords "when scope checking the declaration" $$
      nest 2 (pretty $ simpleDecl d)

    ScopeCheckLHS x p ->
      fsep $ pwords "when scope checking the left-hand side" ++ [pretty p] ++
             pwords "in the definition of" ++ [pretty x]

    NoHighlighting -> empty

    SetRange r -> fsep (pwords "when doing something at") <+> prettyTCM r

    CheckSectionApplication _ m1 modapp -> fsep $
      pwords "when checking the module application" ++
      [prettyA $ A.Apply info m1 modapp empty empty defaultImportDir]
      where
      info = A.ModuleInfo noRange noRange Nothing Nothing Nothing

    where
    hPretty :: Arg (Named_ Expr) -> TCM Doc
    hPretty a = pretty =<< abstractToConcreteCtx (hiddenArgumentCtx (getHiding a)) a

    simpleDecl = D.notSoNiceDeclaration

---------------------------------------------------------------------------
-- * Natural language
---------------------------------------------------------------------------

class Verbalize a where
  verbalize :: a -> String

instance Verbalize Hiding where
  verbalize h =
    case h of
      Hidden    -> "hidden"
      NotHidden -> "visible"
      Instance  -> "instance"

instance Verbalize Relevance where
  verbalize r =
    case r of
      Relevant   -> "relevant"
      Irrelevant -> "irrelevant"
      NonStrict  -> "shape-irrelevant"
      Forced{}   -> __IMPOSSIBLE__
      UnusedArg  -> __IMPOSSIBLE__

-- | Indefinite article.
data Indefinite a = Indefinite a

instance Verbalize a => Verbalize (Indefinite a) where
  verbalize (Indefinite a) =
    case verbalize a of
      "" -> ""
      w@(c:cs) | c `elem` ['a','e','i','o'] -> "an " ++ w
               | otherwise                  -> "a " ++ w
      -- Aarne Ranta would whip me if he saw this.

singPlural :: Sized a => a -> c -> c -> c
singPlural xs singular plural = if size xs == 1 then singular else plural<|MERGE_RESOLUTION|>--- conflicted
+++ resolved
@@ -1103,14 +1103,6 @@
         fwords ("Cannot unquote non-canonical " ++ kind)
         $$ nest 2 (prettyTCM t)
 
-<<<<<<< HEAD
-      NotALiteral kind t ->
-        fwords "Unable to unquote the term"
-        $$ nest 2 (prettyTCM t)
-        $$ fwords ("of type " ++ kind ++ ". Reason: not a literal value.")
-
-=======
->>>>>>> 97c5415e
       BlockedOnMeta m -> fsep $
         pwords $ "Unquote failed because of unsolved meta variables."
 
