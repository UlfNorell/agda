{-# OPTIONS_GHC -fwarn-missing-signatures #-}

{-# LANGUAGE CPP                  #-}
{-# LANGUAGE FlexibleInstances    #-}
{-# LANGUAGE TupleSections        #-}
{-# LANGUAGE TypeSynonymInstances #-}

module Agda.TypeChecking.Errors
    ( prettyError
    , PrettyTCM(..)
    , tcErrString
    , Warnings(..)
    , warningsToError
    ) where

import Prelude hiding (null)

import Control.Monad.State

import Data.Function
import Data.List (nub, sortBy, intercalate)
import Data.Maybe
import qualified Data.Map as Map (empty)

import Agda.Syntax.Common hiding (Arg, Dom, NamedArg)
import qualified Agda.Syntax.Common as Common
import Agda.Syntax.Fixity
import Agda.Syntax.Position
import qualified Agda.Syntax.Info as A
import qualified Agda.Syntax.Concrete as C
import qualified Agda.Syntax.Concrete.Definitions as D
import Agda.Syntax.Abstract as A
import Agda.Syntax.Internal as I
import qualified Agda.Syntax.Abstract.Pretty as P
import Agda.Syntax.Translation.InternalToAbstract
import Agda.Syntax.Translation.AbstractToConcrete
import Agda.Syntax.Scope.Monad (isDatatypeModule)
import Agda.TypeChecking.Monad.Base
import Agda.TypeChecking.Monad.Closure
import Agda.TypeChecking.Monad.Context
import Agda.TypeChecking.Monad.Options
import Agda.TypeChecking.Pretty
import Agda.TypeChecking.Reduce (instantiate)

import Agda.Utils.Except ( MonadError(catchError) )
import Agda.Utils.FileName
import Agda.Utils.Function
import Agda.Utils.Monad
import Agda.Utils.Null hiding (empty)
import qualified Agda.Utils.Pretty as P

#include "undefined.h"
import Agda.Utils.Impossible

---------------------------------------------------------------------------
-- * Top level function
---------------------------------------------------------------------------

{-# SPECIALIZE prettyError :: TCErr -> TCM String #-}
prettyError :: MonadTCM tcm => TCErr -> tcm String
prettyError err = liftTCM $ show <$> prettyError' err []
  where
  prettyError' :: TCErr -> [TCErr] -> TCM Doc
  prettyError' err errs
    | length errs > 3 = fsep (
        pwords "total panic: error when printing error from printing error from printing error." ++
        pwords "I give up! Approximations of errors (original error last):" )
        $$ vcat (map (text . tcErrString) errs)
    | otherwise = applyUnless (null errs) (text "panic: error when printing error!" $$) $ do
        (prettyTCM err $$ vcat (map (text . ("when printing error " ++) . tcErrString) errs))
        `catchError` \ err' -> prettyError' err' (err:errs)
---------------------------------------------------------------------------
-- * Warnings
---------------------------------------------------------------------------

-- | Warnings.
--
-- Invariant: The fields are never empty at the same time.

data Warnings = Warnings
  { unsolvedMetaVariables :: [Range]
    -- ^ Meta-variable problems are reported as type errors unless
    -- 'optAllowUnsolved' is 'True'.
  , unsolvedConstraints   :: Constraints
    -- ^ Same as 'unsolvedMetaVariables'.
  }

-- | Turns warnings into an error. Even if several errors are possible
--   only one is raised.
warningsToError :: Warnings -> TCM a
warningsToError (Warnings [] [])     = typeError $ SolvedButOpenHoles
warningsToError (Warnings w@(_:_) _) = typeError $ UnsolvedMetas w
warningsToError (Warnings _ w@(_:_)) = typeError $ UnsolvedConstraints w


---------------------------------------------------------------------------
-- * Helpers
---------------------------------------------------------------------------

sayWhere :: HasRange a => a -> TCM Doc -> TCM Doc
sayWhere x d = applyUnless (null r) (prettyTCM r $$) d
  where r = getRange x

sayWhen :: Range -> Maybe (Closure Call) -> TCM Doc -> TCM Doc
sayWhen r Nothing   m = sayWhere r m
sayWhen r (Just cl) m = sayWhere r (m $$ prettyTCM cl)

panic :: String -> TCM Doc
panic s = fwords $ "Panic: " ++ s

nameWithBinding :: QName -> TCM Doc
nameWithBinding q =
  sep [ prettyTCM q, text "bound at", prettyTCM r ]
  where
    r = nameBindingSite $ qnameName q

tcErrString :: TCErr -> String
tcErrString err = show (getRange err) ++ " " ++ case err of
    TypeError _ cl  -> errorString $ clValue cl
    Exception r s   -> show r ++ " " ++ s
    IOException r e -> show r ++ " " ++ show e
    PatternErr{}    -> "PatternErr"
    {- AbortAssign _   -> "AbortAssign" -- UNUSED -}

errorString :: TypeError -> String
errorString err = case err of
    AmbiguousModule{}                        -> "AmbiguousModule"
    AmbiguousName{}                          -> "AmbiguousName"
    AmbiguousParseForApplication{}           -> "AmbiguousParseForApplication"
    AmbiguousParseForLHS{}                   -> "AmbiguousParseForLHS"
--    AmbiguousParseForPatternSynonym{}        -> "AmbiguousParseForPatternSynonym"
    AmbiguousTopLevelModuleName {}           -> "AmbiguousTopLevelModuleName"
    BadArgumentsToPatternSynonym{}           -> "BadArgumentsToPatternSynonym"
    TooFewArgumentsToPatternSynonym{}        -> "TooFewArgumentsToPatternSynonym"
    BothWithAndRHS                           -> "BothWithAndRHS"
    BuiltinInParameterisedModule{}           -> "BuiltinInParameterisedModule"
    BuiltinMustBeConstructor{}               -> "BuiltinMustBeConstructor"
    ClashingDefinition{}                     -> "ClashingDefinition"
    ClashingFileNamesFor{}                   -> "ClashingFileNamesFor"
    ClashingImport{}                         -> "ClashingImport"
    ClashingModule{}                         -> "ClashingModule"
    ClashingModuleImport{}                   -> "ClashingModuleImport"
    CompilationError{}                       -> "CompilationError"
    ConstructorPatternInWrongDatatype{}      -> "ConstructorPatternInWrongDatatype"
    CoverageFailure{}                        -> "CoverageFailure"
    CoverageCantSplitOn{}                    -> "CoverageCantSplitOn"
    CoverageCantSplitIrrelevantType{}        -> "CoverageCantSplitIrrelevantType"
    CoverageCantSplitType{}                  -> "CoverageCantSplitType"
    CoverageNoExactSplit{}                   -> "CoverageNoExactSplit"
    CyclicModuleDependency{}                 -> "CyclicModuleDependency"
    DataMustEndInSort{}                      -> "DataMustEndInSort"
-- UNUSED:    DataTooManyParameters{}                  -> "DataTooManyParameters"
    CantResolveOverloadedConstructorsTargetingSameDatatype{} -> "CantResolveOverloadedConstructorsTargetingSameDatatype"
    DifferentArities                         -> "DifferentArities"
    DoesNotConstructAnElementOf{}            -> "DoesNotConstructAnElementOf"
    DuplicateBuiltinBinding{}                -> "DuplicateBuiltinBinding"
    DuplicateConstructors{}                  -> "DuplicateConstructors"
    DuplicateFields{}                        -> "DuplicateFields"
    DuplicateImports{}                       -> "DuplicateImports"
    FieldOutsideRecord                       -> "FieldOutsideRecord"
    FileNotFound{}                           -> "FileNotFound"
    GenericError{}                           -> "GenericError"
    GenericDocError{}                        -> "GenericDocError"
    IFSNoCandidateInScope{}                  -> "IFSNoCandidateInScope"
    IlltypedPattern{}                        -> "IlltypedPattern"
    IllformedProjectionPattern{}             -> "IllformedProjectionPattern"
    CannotEliminateWithPattern{}             -> "CannotEliminateWithPattern"
    IllegalLetInTelescope{}                  -> "IllegalLetInTelescope"
    IncompletePatternMatching{}              -> "IncompletePatternMatching"
    IndexVariablesNotDistinct{}              -> "IndexVariablesNotDistinct"
    IndicesFreeInParameters{}                -> "IndicesFreeInParameters"
    IndicesNotConstructorApplications{}      -> "IndicesNotConstructorApplications"
    InternalError{}                          -> "InternalError"
    InvalidPattern{}                         -> "InvalidPattern"
    LocalVsImportedModuleClash{}             -> "LocalVsImportedModuleClash"
    MetaCannotDependOn{}                     -> "MetaCannotDependOn"
    MetaOccursInItself{}                     -> "MetaOccursInItself"
    ModuleArityMismatch{}                    -> "ModuleArityMismatch"
    ModuleDefinedInOtherFile {}              -> "ModuleDefinedInOtherFile"
    ModuleDoesntExport{}                     -> "ModuleDoesntExport"
    ModuleNameDoesntMatchFileName {}         -> "ModuleNameDoesntMatchFileName"
    NeedOptionCopatterns{}                   -> "NeedOptionCopatterns"
    NoBindingForBuiltin{}                    -> "NoBindingForBuiltin"
    NoParseForApplication{}                  -> "NoParseForApplication"
    NoParseForLHS{}                          -> "NoParseForLHS"
--    NoParseForPatternSynonym{}               -> "NoParseForPatternSynonym"
    NoRHSRequiresAbsurdPattern{}             -> "NoRHSRequiresAbsurdPattern"
    NotInductive {}                          -> "NotInductive"
    AbsurdPatternRequiresNoRHS{}             -> "AbsurdPatternRequiresNoRHS"
    NoSuchBuiltinName{}                      -> "NoSuchBuiltinName"
    NoSuchModule{}                           -> "NoSuchModule"
    NoSuchPrimitiveFunction{}                -> "NoSuchPrimitiveFunction"
    NotAModuleExpr{}                         -> "NotAModuleExpr"
    NotAProperTerm                           -> "NotAProperTerm"
    SetOmegaNotValidType{}                   -> "SetOmegaNotValidType"
    InvalidType{}                            -> "InvalidType"
    NotAValidLetBinding{}                    -> "NotAValidLetBinding"
    NotAnExpression{}                        -> "NotAnExpression"
    NotImplemented{}                         -> "NotImplemented"
    NotSupported{}                           -> "NotSupported"
    NotInScope{}                             -> "NotInScope"
    NotLeqSort{}                             -> "NotLeqSort"
    NotStrictlyPositive{}                    -> "NotStrictlyPositive"
    NothingAppliedToHiddenArg{}              -> "NothingAppliedToHiddenArg"
    NothingAppliedToInstanceArg{}            -> "NothingAppliedToInstanceArg"
    OverlappingProjects {}                   -> "OverlappingProjects"
    PatternShadowsConstructor {}             -> "PatternShadowsConstructor"
    PropMustBeSingleton                      -> "PropMustBeSingleton"
    RepeatedVariablesInPattern{}             -> "RepeatedVariablesInPattern"
    SafeFlagPostulate{}                      -> "SafeFlagPostulate"
    SafeFlagPragma{}                         -> "SafeFlagPragma"
    SafeFlagNoTerminationCheck{}             -> "SafeFlagNoTerminationCheck"
    SafeFlagNonTerminating{}                 -> "SafeFlagNonTerminating"
    SafeFlagTerminating{}                    -> "SafeFlagTerminating"
    SafeFlagPrimTrustMe{}                    -> "SafeFlagPrimTrustMe"
    ShadowedModule{}                         -> "ShadowedModule"
    ShouldBeASort{}                          -> "ShouldBeASort"
    ShouldBeApplicationOf{}                  -> "ShouldBeApplicationOf"
    ShouldBeAppliedToTheDatatypeParameters{} -> "ShouldBeAppliedToTheDatatypeParameters"
    ShouldBeEmpty{}                          -> "ShouldBeEmpty"
    ShouldBePi{}                             -> "ShouldBePi"
    ShouldBeRecordType{}                     -> "ShouldBeRecordType"
    ShouldBeRecordPattern{}                  -> "ShouldBeRecordPattern"
    NotAProjectionPattern{}                  -> "NotAProjectionPattern"
    ShouldEndInApplicationOfTheDatatype{}    -> "ShouldEndInApplicationOfTheDatatype"
    SplitError{}                             -> "SplitError"
    TerminationCheckFailed{}                 -> "TerminationCheckFailed"
    TooFewFields{}                           -> "TooFewFields"
    TooManyArgumentsInLHS{}                  -> "TooManyArgumentsInLHS"
    TooManyFields{}                          -> "TooManyFields"
    SplitOnIrrelevant{}                      -> "SplitOnIrrelevant"
    DefinitionIsIrrelevant{}                 -> "DefinitionIsIrrelevant"
    VariableIsIrrelevant{}                   -> "VariableIsIrrelevant"
    UnequalBecauseOfUniverseConflict{}       -> "UnequalBecauseOfUniverseConflict"
    UnequalRelevance{}                       -> "UnequalRelevance"
    UnequalHiding{}                          -> "UnequalHiding"
--    UnequalLevel{}                           -> "UnequalLevel" -- UNUSED
    UnequalSorts{}                           -> "UnequalSorts"
    UnequalTerms{}                           -> "UnequalTerms"
    UnequalTypes{}                           -> "UnequalTypes"
--    UnequalTelescopes{}                      -> "UnequalTelescopes" -- UNUSED
    UnequalColors{}                          -> "UnequalTelescopes"
    HeterogeneousEquality{}                  -> "HeterogeneousEquality"
    WithOnFreeVariable{}                     -> "WithOnFreeVariable"
    UnexpectedWithPatterns{}                 -> "UnexpectedWithPatterns"
    UninstantiatedDotPattern{}               -> "UninstantiatedDotPattern"
    UninstantiatedModule{}                   -> "UninstantiatedModule"
    UnreachableClauses{}                     -> "UnreachableClauses"
    UnsolvedConstraints{}                    -> "UnsolvedConstraints"
    UnsolvedMetas{}                          -> "UnsolvedMetas"
    SolvedButOpenHoles{}                     -> "SolvedButOpenHoles"
    UnusedVariableInPatternSynonym           -> "UnusedVariableInPatternSynonym"
    UnquoteFailed{}                          -> "UnquoteFailed"
    WithClausePatternMismatch{}              -> "WithClausePatternMismatch"
    WithoutKError{}                          -> "WithoutKError"
    WrongHidingInApplication{}               -> "WrongHidingInApplication"
    WrongHidingInLHS{}                       -> "WrongHidingInLHS"
    WrongHidingInLambda{}                    -> "WrongHidingInLambda"
    WrongIrrelevanceInLambda{}               -> "WrongIrrelevanceInLambda"
    WrongNamedArgument{}                     -> "WrongNamedArgument"
    WrongNumberOfConstructorArguments{}      -> "WrongNumberOfConstructorArguments"
    HidingMismatch{}                         -> "HidingMismatch"
    RelevanceMismatch{}                      -> "RelevanceMismatch"
    ColorMismatch{}                          -> "ColorMismatch"

instance PrettyTCM TCErr where
    prettyTCM err = case err of
        -- Andreas, 2014-03-23
        -- This use of localState seems ok since we do not collect
        -- Benchmark info during printing errors.
        TypeError s e -> localState $ do
            put s
            sayWhen (envRange $ clEnv e) (envCall $ clEnv e) $ prettyTCM e
        Exception r s   -> sayWhere r $ fwords s
        IOException r e -> sayWhere r $ fwords $ show e
        PatternErr{}    -> sayWhere err $ panic "uncaught pattern violation"
        {- AbortAssign _   -> sayWhere err $ panic "uncaught aborted assignment" -- UNUSED -}

instance PrettyTCM CallInfo where
  prettyTCM c = do
    let call = prettyTCM $ callInfoCall c
        r    = callInfoRange c
    case show r of
      "" -> call
      _  -> call $$ nest 2 (text "(at" <+> prettyTCM r <> text ")")

-- | Drops the filename component of the qualified name
dropTopLevelModule :: QName -> QName
dropTopLevelModule (QName (MName ns) n) = QName (MName (drop 1 ns)) n

instance PrettyTCM TypeError where
    prettyTCM err = do
        case err of
            InternalError s  -> panic s
            NotImplemented s -> fwords $ "Not implemented: " ++ s
            NotSupported s -> fwords $ "Not supported: " ++ s
            CompilationError s -> sep [fwords "Compilation error:", text s]
            GenericError s   -> fwords s
            GenericDocError d   -> return d
            TerminationCheckFailed because ->
              fwords "Termination checking failed for the following functions:"
              $$ (nest 2 $ fsep $ punctuate comma $
                   map (pretty . dropTopLevelModule) $
                     concatMap termErrFunctions because)
              $$ fwords "Problematic calls:"
              $$ (nest 2 $ fmap (P.vcat . nub) $
                    mapM prettyTCM $ sortBy (compare `on` callInfoRange) $
                    concatMap termErrCalls because)
            PropMustBeSingleton -> fwords
                "Datatypes in Prop must have at most one constructor when proof irrelevance is enabled"
            DataMustEndInSort t -> fsep $
                pwords "The type of a datatype must end in a sort."
                ++ [prettyTCM t] ++ pwords "isn't a sort."
{- UNUSED:
            DataTooManyParameters -> fsep $ pwords "Too many parameters given to data type."
-}
            ShouldEndInApplicationOfTheDatatype t -> fsep $
                pwords "The target of a constructor must be the datatype applied to its parameters,"
                ++ [prettyTCM t] ++ pwords "isn't"
            ShouldBeAppliedToTheDatatypeParameters s t -> fsep $
                pwords "The target of the constructor should be" ++ [prettyTCM s] ++
                pwords "instead of" ++ [prettyTCM t]
            ShouldBeApplicationOf t q -> fsep $
                pwords "The pattern constructs an element of" ++ [prettyTCM q] ++
                pwords "which is not the right datatype"
            ShouldBeRecordType t -> fsep $
                pwords "Expected non-abstract record type, found " ++ [prettyTCM t]
            ShouldBeRecordPattern p -> fsep $
                pwords "Expected record pattern" -- ", found " ++ [prettyTCM p]
            NotAProjectionPattern p -> fsep $
                pwords "Not a valid projection for a copattern: " ++ [ prettyA p ]
            DifferentArities ->
                fwords "The number of arguments in the defining equations differ"
            WrongHidingInLHS -> do
                fwords "Unexpected implicit argument"
            WrongHidingInLambda t -> do
                fwords "Found an implicit lambda where an explicit lambda was expected"
            WrongIrrelevanceInLambda t -> do
                fwords "Found an irrelevant lambda where a relevant lambda was expected"
            WrongNamedArgument a -> fsep $
                pwords "Function does not accept argument " ++ [prettyTCM a] -- ++ pwords " (wrong argument name)"
            WrongHidingInApplication t -> do
                fwords "Found an implicit application where an explicit application was expected"
            HidingMismatch h h' -> fwords $
              "Expected " ++ verbalize (Indefinite h') ++ " argument, but found " ++
              verbalize (Indefinite h) ++ " argument"
            RelevanceMismatch r r' -> fwords $
              "Expected " ++ verbalize (Indefinite r') ++ " argument, but found " ++
              verbalize (Indefinite r) ++ " argument"
            ColorMismatch c c' -> fsep $   -- TODO guilhem
               pwords "Expected argument color to be" ++ [prettyTCM c'] ++
               pwords "but found color" ++ [prettyTCM c]
            NotInductive t -> fsep $
              [prettyTCM t] ++ pwords "is not an inductive data type"
            UninstantiatedDotPattern e -> fsep $
              pwords "Failed to infer the value of dotted pattern"
            IlltypedPattern p a -> fsep $
              pwords "Type mismatch"
            IllformedProjectionPattern p -> fsep $
              pwords "Ill-formed projection pattern " ++ [prettyA p]
            CannotEliminateWithPattern p a -> do
              let isProj = isJust (isProjP p)
              fsep $
                pwords "Cannot eliminate type" ++ prettyTCM a :
                if isProj then
                   pwords "with projection pattern" ++ [prettyA p]
                 else
                   pwords "with pattern" ++ prettyA p :
                   pwords "(did you supply too many arguments?)"
            TooManyArgumentsInLHS a -> fsep $
              pwords "Left hand side gives too many arguments to a function of type" ++ [prettyTCM a]
            WrongNumberOfConstructorArguments c expect given -> fsep $
              pwords "The constructor" ++ [prettyTCM c] ++ pwords "expects" ++
              [text (show expect)] ++ pwords "arguments (including hidden ones), but has been given" ++ [text (show given)] ++ pwords "(including hidden ones)"
            CantResolveOverloadedConstructorsTargetingSameDatatype d cs -> fsep $
              pwords ("Can't resolve overloaded constructors targeting the same datatype ("
              ++ show (qnameToConcrete d) ++ "):")
              ++ map pretty cs
            DoesNotConstructAnElementOf c t -> fsep $
              pwords "The constructor" ++ [prettyTCM c] ++
              pwords "does not construct an element of" ++ [prettyTCM t]
            ConstructorPatternInWrongDatatype c d -> fsep $
              [prettyTCM c] ++ pwords "is not a constructor of the datatype" ++ [prettyTCM d]
            IndicesNotConstructorApplications [i] ->
              fwords "The index"
              $$ nest 2 (prettyTCM i)
              $$ fsep (pwords "is not a constructor (or literal) applied to variables" ++
                       pwords "(note that parameters count as constructor arguments)")
            IndicesNotConstructorApplications is ->
              fwords "The indices"
              $$ nest 2 (vcat $ map prettyTCM is)
              $$ fsep (pwords "are not constructors (or literals) applied to variables" ++
                       pwords "(note that parameters count as constructor arguments)")
            IndexVariablesNotDistinct vs is ->
              fwords "The variables"
              $$ nest 2 (vcat $ map (\v -> prettyTCM (I.Var v [])) vs)
              $$ fwords "in the indices"
              $$ nest 2 (vcat $ map prettyTCM is)
              $$ fwords "are not distinct (note that parameters count as constructor arguments)"
            IndicesFreeInParameters vs indices pars ->
              fwords "The variables"
              $$ nest 2 (vcat $ map (\v -> prettyTCM (I.Var v [])) vs)
              $$ fwords "which are used (perhaps as constructor parameters) in the index expressions"
              $$ nest 2 (vcat $ map prettyTCM indices)
              $$ fwords "are free in the parameters"
              $$ nest 2 (vcat $ map prettyTCM pars)
            ShadowedModule x [] -> __IMPOSSIBLE__
            ShadowedModule x ms@(m : _) -> fsep $
              pwords "Duplicate definition of module" ++ [prettyTCM x <> text "."] ++
              pwords "Previous definition of" ++ [help m] ++ pwords "module" ++ [prettyTCM x] ++
              pwords "at" ++ [prettyTCM r]
              where
                help m = do
                  b <- isDatatypeModule m
                  if b then text "datatype" else empty

                r = case [ r | r <- map (defSiteOfLast . mnameToList) ms
                             , r /= noRange ] of
                      []    -> noRange
                      r : _ -> r

                defSiteOfLast [] = noRange
                defSiteOfLast ns = nameBindingSite (last ns)
            ModuleArityMismatch m EmptyTel args -> fsep $
              pwords "The module" ++ [prettyTCM m] ++
              pwords "is not parameterized, but is being applied to arguments"
            ModuleArityMismatch m tel@(ExtendTel _ _) args -> fsep $
              pwords "The arguments to " ++ [prettyTCM m] ++ pwords "does not fit the telescope" ++
              [prettyTCM tel]
            ShouldBeEmpty t [] -> fsep $
                [prettyTCM t] ++ pwords "should be empty, but that's not obvious to me"
            ShouldBeEmpty t ps -> fsep (
                [prettyTCM t] ++
                pwords "should be empty, but the following constructor patterns are valid:"
              ) $$ nest 2 (vcat $ map (showPat 0) ps)

            ShouldBeASort t -> fsep $
                [prettyTCM t] ++ pwords "should be a sort, but it isn't"
            ShouldBePi t -> fsep $
                [prettyTCM t] ++ pwords "should be a function type, but it isn't"
            NotAProperTerm ->
                fwords "Found a malformed term"
            SetOmegaNotValidType ->
                fwords "Setω is not a valid type"
            InvalidType v -> fsep $
                [prettyTCM v] ++ pwords "is not a valid type"
            SplitOnIrrelevant p t -> fsep $
                pwords "Cannot pattern match" ++ [prettyA p] ++
                pwords "against irrelevant type" ++ [prettyTCM t]
            DefinitionIsIrrelevant x -> fsep $
                text "Identifier" : prettyTCM x : pwords "is declared irrelevant, so it cannot be used here"
            VariableIsIrrelevant x -> fsep $
                text "Variable" : prettyTCM x : pwords "is declared irrelevant, so it cannot be used here"
            UnequalBecauseOfUniverseConflict cmp s t -> fsep $
                [prettyTCM s, notCmp cmp, prettyTCM t, text "because this would result in an invalid use of Setω" ]
            UnequalTerms cmp s t a -> do
                (d1, d2, d) <- prettyInEqual s t
                fsep $ [return d1, notCmp cmp, return d2] ++ pwords "of type" ++ [prettyTCM a] ++ [return d]
-- UnequalLevel is UNUSED
--          UnequalLevel cmp s t -> fsep $
--              [prettyTCM s, notCmp cmp, prettyTCM t]
-- UnequalTelescopes is UNUSED
--          UnequalTelescopes cmp a b -> fsep $
--              [prettyTCM a, notCmp cmp, prettyTCM b]
            UnequalTypes cmp a b -> prettyUnequal a (notCmp cmp) b
--                fsep $ [prettyTCM a, notCmp cmp, prettyTCM b]
            UnequalColors a b -> error "TODO guilhem 4"
            HeterogeneousEquality u a v b -> fsep $
                pwords "Refuse to solve heterogeneous constraint" ++
                [prettyTCM u] ++ pwords ":" ++ [prettyTCM a] ++ pwords "=?=" ++
                [prettyTCM v] ++ pwords ":" ++ [prettyTCM b]
            UnequalRelevance cmp a b -> fsep $
                [prettyTCM a, notCmp cmp, prettyTCM b] ++
-- Andreas 2010-09-21 to reveal Forced annotations, print also uglily
--              [text $ show a, notCmp cmp, text $ show b] ++
                pwords "because one is a relevant function type and the other is an irrelevant function type"
            UnequalHiding a b -> fsep $
                [prettyTCM a, text "!=", prettyTCM b] ++
                pwords "because one is an implicit function type and the other is an explicit function type"
            UnequalSorts s1 s2 -> fsep $
                [prettyTCM s1, text "!=", prettyTCM s2]
            NotLeqSort s1 s2 -> fsep $
                pwords "The type of the constructor does not fit in the sort of the datatype, since"
                ++ [prettyTCM s1] ++ pwords "is not less or equal than" ++ [prettyTCM s2]
            TooFewFields r xs -> fsep $
                pwords "Missing fields" ++ punctuate comma (map pretty xs) ++
                pwords "in an element of the record" ++ [prettyTCM r]
            TooManyFields r xs -> fsep $
                pwords "The record type" ++ [prettyTCM r] ++
                pwords "does not have the fields" ++ punctuate comma (map pretty xs)
            DuplicateConstructors xs -> fsep $
                pwords "Duplicate constructors" ++ punctuate comma (map pretty xs) ++
                pwords "in datatype"
            DuplicateFields xs -> fsep $
                pwords "Duplicate fields" ++ punctuate comma (map pretty xs) ++
                pwords "in record"
            WithOnFreeVariable e -> fsep $
              pwords "Cannot `with` on variable " ++ [prettyA e] ++
              pwords " bound in a module telescope (or patterns of a parent clause)"
            UnexpectedWithPatterns ps -> fsep $
              pwords "Unexpected with patterns" ++ (punctuate (text " |") $ map prettyA ps)
            WithClausePatternMismatch p q -> fsep $
              pwords "With clause pattern " ++ [prettyA p] ++
              pwords " is not an instance of its parent pattern " ++ [prettyTCM q]
                 -- TODO: prettier printing for internal patterns
            MetaCannotDependOn m ps i -> fsep $
                    pwords "The metavariable" ++ [prettyTCM $ MetaV m []] ++ pwords "cannot depend on" ++ [pvar i] ++
                    pwords "because it" ++ deps
                where
                    pvar = prettyTCM . I.var
                    deps = case map pvar ps of
                        []  -> pwords "does not depend on any variables"
                        [x] -> pwords "only depends on the variable" ++ [x]
                        xs  -> pwords "only depends on the variables" ++ punctuate comma xs

            MetaOccursInItself m -> fsep $
                pwords "Cannot construct infinite solution of metavariable" ++ [prettyTCM $ MetaV m []]
            BuiltinMustBeConstructor s e -> fsep $
                [prettyA e] ++ pwords "must be a constructor in the binding to builtin" ++ [text s]
            NoSuchBuiltinName s -> fsep $
                pwords "There is no built-in thing called" ++ [text s]
            DuplicateBuiltinBinding b x y -> fsep $
                pwords "Duplicate binding for built-in thing" ++ [text b <> comma] ++
                pwords "previous binding to" ++ [prettyTCM x]
            NoBindingForBuiltin x -> fsep $
                pwords "No binding for builtin thing" ++ [text x <> comma] ++
                pwords ("use {-# BUILTIN " ++ x ++ " name #-} to bind it to 'name'")
            NoSuchPrimitiveFunction x -> fsep $
                pwords "There is no primitive function called" ++ [text x]
            BuiltinInParameterisedModule x -> fwords $
                "The BUILTIN pragma cannot appear inside a bound context " ++
                "(for instance, in a parameterised module or as a local declaration)"
            IllegalLetInTelescope tb -> fsep $
                -- pwords "The binding" ++
                [pretty tb] ++
                pwords " is not allowed in a telescope here."
            NoRHSRequiresAbsurdPattern ps -> fwords $
                "The right-hand side can only be omitted if there " ++
                "is an absurd pattern, () or {}, in the left-hand side."
            AbsurdPatternRequiresNoRHS ps -> fwords $
                "The right-hand side must be omitted if there " ++
                "is an absurd pattern, () or {}, in the left-hand side."
            LocalVsImportedModuleClash m -> fsep $
                pwords "The module" ++ [text $ show m] ++
                pwords "can refer to either a local module or an imported module"
            SolvedButOpenHoles -> text "Module cannot be imported since it has open interaction points"
            UnsolvedMetas rs ->
                fsep ( pwords "Unsolved metas at the following locations:" )
                $$ nest 2 (vcat $ map prettyTCM rs)
            UnsolvedConstraints cs ->
                fsep ( pwords "Failed to solve the following constraints:" )
                $$ nest 2 (vcat $ map prettyConstraint cs)
              where prettyConstraint :: ProblemConstraint -> TCM Doc
                    prettyConstraint c = f (prettyTCM c)
                      where
                        r   = getRange c
                        f d = if null (show r) then d else d $$ nest 4 (text "[ at" <+> prettyTCM r  <+> text "]")
            CyclicModuleDependency ms ->
                fsep (pwords "cyclic module dependency:")
                $$ nest 2 (vcat $ map pretty ms)
            FileNotFound x files ->
                fsep ( pwords "Failed to find source of module" ++ [pretty x] ++
                       pwords "in any of the following locations:"
                     ) $$ nest 2 (vcat $ map (text . filePath) files)
            OverlappingProjects f m1 m2 ->
                fsep ( pwords "The file" ++ [text (filePath f)] ++
                       pwords "can be accessed via several project roots. Both" ++
                       [pretty m1] ++ pwords "and" ++ [pretty m2] ++
                       pwords "point to this file."
                     )
            AmbiguousTopLevelModuleName x files ->
                fsep ( pwords "Ambiguous module name. The module name" ++
                       [pretty x] ++
                       pwords "could refer to any of the following files:"
                     ) $$ nest 2 (vcat $ map (text . filePath) files)
            ClashingFileNamesFor x files ->
                fsep ( pwords "Multiple possible sources for module" ++ [text $ show x] ++
                       pwords "found:"
                     ) $$ nest 2 (vcat $ map (text . filePath) files)
            ModuleDefinedInOtherFile mod file file' -> fsep $
              pwords "You tried to load" ++ [text (filePath file)] ++
              pwords "which defines the module" ++ [pretty mod <> text "."] ++
              pwords "However, according to the include path this module should" ++
              pwords "be defined in" ++ [text (filePath file') <> text "."]
            ModuleNameDoesntMatchFileName given files ->
              fsep (pwords "The name of the top level module does not match the file name. The module" ++
                   [ pretty given ] ++ pwords "should be defined in one of the following files:")
              $$ nest 2 (vcat $ map (text . filePath) files)
            BothWithAndRHS -> fsep $
              pwords "Unexpected right hand side"
            NotInScope xs ->
                fsep (pwords "Not in scope:") $$ nest 2 (vcat $ map name xs)
                where
                  name x = fsep [ pretty x, text "at" <+> prettyTCM (getRange x), suggestion (show x) ]
                  suggestion s
                    | elem ':' s    = parens $ text "did you forget space around the ':'?"
                    | elem "->" two = parens $ text "did you forget space around the '->'?"
                    | otherwise     = empty
                    where
                      two = zipWith (\a b -> [a,b]) s (tail s)
            NoSuchModule x -> fsep $
                pwords "No such module" ++ [pretty x]
            AmbiguousName x ys -> vcat
              [ fsep $ pwords "Ambiguous name" ++ [pretty x <> text "."] ++
                       pwords "It could refer to any one of"
              , nest 2 $ vcat $ map nameWithBinding ys
              , fwords "(hint: Use C-c C-w (in Emacs) if you want to know why)"
              ]
            AmbiguousModule x ys -> vcat
              [ fsep $ pwords "Ambiguous module name" ++ [pretty x <> text "."] ++
                       pwords "It could refer to any one of"
              , nest 2 $ vcat $ map help ys
              , fwords "(hint: Use C-c C-w (in Emacs) if you want to know why)"
              ]
              where
                help :: ModuleName -> TCM Doc
                help m = do
                  b <- isDatatypeModule m
                  sep [prettyTCM m, if b then text "(datatype module)" else empty]
            UninstantiatedModule x -> fsep (
                    pwords "Cannot access the contents of the parameterised module" ++ [pretty x <> text "."] ++
                    pwords "To do this the module first has to be instantiated. For instance:"
                ) $$ nest 2 (hsep [ text "module", pretty x <> text "'", text "=", pretty x, text "e1 .. en" ])
            ClashingDefinition x y -> fsep $
                pwords "Multiple definitions of" ++ [pretty x <> text "."] ++
                pwords "Previous definition at" ++ [prettyTCM $ nameBindingSite $ qnameName y]
            ClashingModule m1 m2 -> fsep $
                pwords "The modules" ++ [prettyTCM m1, text "and", prettyTCM m2] ++ pwords "clash."
            ClashingImport x y -> fsep $
                pwords "Import clash between" ++ [pretty x, text "and", prettyTCM y]
            ClashingModuleImport x y -> fsep $
                pwords "Module import clash between" ++ [pretty x, text "and", prettyTCM y]
            PatternShadowsConstructor x c -> fsep $
                pwords "The pattern variable" ++ [prettyTCM x] ++
                pwords "has the same name as the constructor" ++ [prettyTCM c]
            DuplicateImports m xs -> fsep $
                pwords "Ambiguous imports from module" ++ [pretty m] ++ pwords "for" ++
                punctuate comma (map pretty xs)
            ModuleDoesntExport m xs -> fsep $
                pwords "The module" ++ [pretty m] ++ pwords "doesn't export the following:" ++
                punctuate comma (map pretty xs)
            NotAModuleExpr e -> fsep $
                pwords "The right-hand side of a module definition must have the form 'M e1 .. en'" ++
                pwords "where M is a module name. The expression" ++ [pretty e, text "doesn't."]
            FieldOutsideRecord -> fsep $
              pwords "Field appearing outside record declaration."
            InvalidPattern p -> fsep $
              pretty p : pwords "is not a valid pattern"
            RepeatedVariablesInPattern xs -> fsep $
              pwords "Repeated variables in pattern:" ++ map pretty xs
            NotAnExpression e -> fsep $
                [pretty e] ++ pwords "is not a valid expression."
            NotAValidLetBinding nd -> fwords $
                "Not a valid let-declaration"
            NothingAppliedToHiddenArg e -> fsep $
                [pretty e] ++ pwords "cannot appear by itself. It needs to be the argument to" ++
                pwords "a function expecting an implicit argument."
            NothingAppliedToInstanceArg e -> fsep $
                [pretty e] ++ pwords "cannot appear by itself. It needs to be the argument to" ++
                pwords "a function expecting an instance argument."
            NoParseForApplication es -> fsep $
                pwords "Could not parse the application" ++ [pretty $ C.RawApp noRange es]
            AmbiguousParseForApplication es es' -> fsep (
                    pwords "Don't know how to parse" ++ [pretty_es <> (text ".")] ++
                    pwords "Could mean any one of:"
                ) $$ nest 2 (vcat $ map pretty' es')
              where
                pretty_es :: TCM Doc
                pretty_es = pretty $ C.RawApp noRange es

                pretty' :: C.Expr -> TCM Doc
                pretty' e = do
                  p1 <- pretty_es
                  p2 <- pretty e
                  pretty $ if show p1 == show p2 then unambiguous e else e

                unambiguous :: C.Expr -> C.Expr
                unambiguous (C.OpApp r op xs) | all (isOrdinary . namedArg) xs
                    = foldl (C.App r) (C.Ident op) $ (map . fmap . fmap) fromOrdinary xs
                unambiguous e = e

                isOrdinary :: C.OpApp e -> Bool
                isOrdinary (C.Ordinary _) = True
                isOrdinary _ = False

                fromOrdinary :: C.OpApp e -> e
                fromOrdinary (C.Ordinary e) = e
                fromOrdinary _ = __IMPOSSIBLE__
            BadArgumentsToPatternSynonym x -> fsep $
                pwords "Bad arguments to pattern synonym " ++ [prettyTCM x]
            TooFewArgumentsToPatternSynonym x -> fsep $
                pwords "Too few arguments to pattern synonym " ++ [prettyTCM x]
            UnusedVariableInPatternSynonym -> fsep $
                pwords "Unused variable in pattern synonym."
            NoParseForLHS IsLHS p -> fsep $
                pwords "Could not parse the left-hand side" ++ [pretty p]
            NoParseForLHS IsPatSyn p -> fsep $
                pwords "Could not parse the pattern synonym" ++ [pretty p]
{- UNUSED
            NoParseForPatternSynonym p -> fsep $
                pwords "Could not parse the pattern synonym" ++ [pretty p]
-}
            AmbiguousParseForLHS lhsOrPatSyn p ps -> fsep (
                    pwords "Don't know how to parse" ++ [pretty_p <> text "."] ++
                    pwords "Could mean any one of:"
                ) $$ nest 2 (vcat $ map pretty' ps)
              where
                pretty_p :: TCM Doc
                pretty_p = pretty p

                pretty' :: C.Pattern -> TCM Doc
                pretty' p' = do
                  p1 <- pretty_p
                  p2 <- pretty p'
                  pretty $ if show p1 == show p2 then unambiguousP p' else p'

                -- the entire pattern is shown, not just the ambiguous part,
                -- so we need to dig in order to find the OpAppP's.
                unambiguousP :: C.Pattern -> C.Pattern
                unambiguousP (C.AppP x y)       = C.AppP (unambiguousP x) $ (fmap.fmap) unambiguousP y
                unambiguousP (C.HiddenP r x)    = C.HiddenP r $ fmap unambiguousP x
                unambiguousP (C.InstanceP r x)  = C.InstanceP r $ fmap unambiguousP x
                unambiguousP (C.ParenP r x)     = C.ParenP r $ unambiguousP x
                unambiguousP (C.AsP r n x)      = C.AsP r n $ unambiguousP x
                unambiguousP (C.OpAppP r op xs) = foldl C.AppP (C.IdentP op) xs
                unambiguousP e = e
{- UNUSED
            AmbiguousParseForPatternSynonym p ps -> fsep (
                    pwords "Don't know how to parse" ++ [pretty p <> text "."] ++
                    pwords "Could mean any one of:"
                ) $$ nest 2 (vcat $ map pretty ps)
-}
            IncompletePatternMatching v args -> fsep $
                pwords "Incomplete pattern matching for" ++ [prettyTCM v <> text "."] ++
                pwords "No match for" ++ map prettyTCM args
            UnreachableClauses f pss -> fsep $
                pwords "Unreachable" ++ pwords (plural (length pss) "clause")
                where
                  plural 1 thing = thing
                  plural n thing = thing ++ "s"
            CoverageFailure f pss -> fsep (
                pwords "Incomplete pattern matching for" ++ [prettyTCM f <> text "."] ++
                pwords "Missing cases:") $$ nest 2 (vcat $ map display pss)
                where
                  display ps = do
                    ps <- nicify f ps
                    prettyTCM f <+> fsep (map showArg ps)

                  nicify f ps = do
                    showImp <- showImplicitArguments
                    if showImp
                      then return ps
                      else return ps  -- TODO: remove implicit arguments which aren't constructors

            CoverageCantSplitOn c tel cIxs gIxs
              | length cIxs /= length gIxs -> __IMPOSSIBLE__
              | otherwise                  -> addCtxTel tel $ vcat (
                  [ fsep $ pwords "I'm not sure if there should be a case for the constructor" ++
                           [prettyTCM c <> text ","] ++
                           pwords "because I get stuck when trying to solve the following" ++
                           pwords "unification problems (inferred index ≟ expected index):"
                  ] ++
                  zipWith (\c g -> nest 2 $ prettyTCM c <+> text "≟" <+> prettyTCM g) cIxs gIxs)
            CoverageCantSplitIrrelevantType a -> fsep $
              pwords "Cannot split on argument of irrelevant datatype" ++ [prettyTCM a]

            CoverageCantSplitType a -> fsep $
              pwords "Cannot split on argument of non-datatype" ++ [prettyTCM a]

            CoverageNoExactSplit f cs -> fsep $
              pwords "Exact splitting is enabled, but not all clauses can be preserved as definitional equalities in the translation to a case tree"

            SplitError e -> prettyTCM e

            WithoutKError a u v -> fsep $
              pwords "Cannot eliminate reflexive equation" ++ [prettyTCM u] ++ pwords "=" ++ [prettyTCM v] ++ pwords "of type" ++ [prettyTCM a] ++ pwords "because K has been disabled."

            NotStrictlyPositive d ocs -> fsep $
                pwords "The datatype" ++ [prettyTCM d] ++ pwords "is not strictly positive, because"
                ++ prettyOcc "it" ocs
                where
                    prettyOcc _ [] = []
                    prettyOcc it (OccCon d c r : ocs) = concat
                        [ pwords it, pwords "occurs", prettyR r
                        , pwords "in the constructor", [prettyTCM c], pwords "of"
                        , [prettyTCM d <> com ocs], prettyOcc "which" ocs
                        ]
                    prettyOcc it (OccClause f n r : ocs) = concat
                        [ pwords it, pwords "occurs", prettyR r
                        , pwords "in the", [th n], pwords "clause of"
                        , [prettyTCM f <> com ocs], prettyOcc "which" ocs
                        ]
                    prettyR NonPositively = pwords "negatively"
                    prettyR (ArgumentTo i q) =
                        pwords "as the" ++ [th i] ++
                        pwords "argument to" ++ [prettyTCM q]
                    th 0 = text "first"
                    th 1 = text "second"
                    th 2 = text "third"
                    th n = text (show $ n - 1) <> text "th"

                    com []    = empty
                    com (_:_) = comma
            IFSNoCandidateInScope t -> fsep $
                pwords "No variable of type" ++ [prettyTCM t] ++ pwords "was found in scope."
            UnquoteFailed e -> case e of
                (BadVisibility msg arg) -> fsep $
                  pwords $ "Unable to unquote the argument. It should be `" ++ msg ++ "'."
                (ConInsteadOfDef x def con) -> do
                  fsep $ pwords ("Use " ++ con ++ " instead of " ++ def ++ " for constructor") ++ [prettyTCM x]
                (DefInsteadOfCon x def con) -> do
                  fsep $ pwords ("Use " ++ def ++ " instead of " ++ con ++ " for non-constructor") ++ [prettyTCM x]
                (NotAConstructor kind t) ->
                  fwords "Unable to unquote the term"
                  $$ nest 2 (prettyTCM t)
                  $$ fwords ("of type " ++ kind ++ ". Reason: not a constructor.")
                (NotALiteral kind t) ->
                  fwords "Unable to unquote the term"
                  $$ nest 2 (prettyTCM t)
                  $$ fwords ("of type " ++ kind ++ ". Reason: not a literal value.")
<<<<<<< HEAD
                (RhsUsesDottedVar ixs t) ->
                  fwords "Unable to unquote the term"
                  $$ nest 2 (prettyTCM t)
                  $$ fwords "of type Clause. Reason: the right-hand side contains variables that are referring to a dot pattern."
                  $$ fwords ("Offending De Bruijn indices: " ++ intercalate ", " (map show ixs) ++ ".")
=======
>>>>>>> bb4377c0
                (BlockedOnMeta m) -> fsep $ pwords $ "Unquote failed because of unsolved meta variables."
                (UnquotePanic err) -> __IMPOSSIBLE__
            SafeFlagPostulate e -> fsep $
                pwords "Cannot postulate" ++ [pretty e] ++ pwords "with safe flag"
            SafeFlagPragma xs ->
                let plural | length xs == 1 = ""
                           | otherwise      = "s"
                in fsep $ [fwords ("Cannot set OPTION pragma" ++ plural)]
                          ++ map text xs ++ [fwords "with safe flag."]
            SafeFlagNoTerminationCheck -> fsep (pwords "Cannot use NO_TERMINATION_CHECK pragma with safe flag.")
            SafeFlagNonTerminating -> fsep (pwords "Cannot use NON_TERMINATING pragma with safe flag.")
            SafeFlagTerminating -> fsep (pwords "Cannot use TERMINATING pragma with safe flag.")
            SafeFlagPrimTrustMe -> fsep (pwords "Cannot use primTrustMe with safe flag")
            NeedOptionCopatterns -> fsep (pwords "Option --copatterns needed to enable destructor patterns")
          where
            mpar n args
              | n > 0 && not (null args) = parens
              | otherwise                = id

            showArg :: I.Arg I.Pattern -> TCM Doc
            showArg (Common.Arg info x) = case getHiding info of
                    Hidden -> braces $ showPat 0 x
                    Instance -> dbraces $ showPat 0 x
                    NotHidden -> showPat 1 x

            showPat :: Integer -> I.Pattern -> TCM Doc
            showPat _ (I.VarP _)        = text "_"
            showPat _ (I.DotP _)        = text "._"
            showPat n (I.ConP c _ args) = mpar n args $ prettyTCM c <+> fsep (map (showArg . fmap namedThing) args)
            showPat _ (I.LitP l)        = text (show l)
            showPat _ (I.ProjP p)       = text (show p)

notCmp :: Comparison -> TCM Doc
notCmp cmp = text $ "!" ++ show cmp

-- | Print two terms that are supposedly unequal.
--   If they print to the same identifier, add some explanation
--   why they are different nevertheless.
prettyInEqual :: Term -> Term -> TCM (Doc, Doc, Doc)
prettyInEqual t1 t2 = do
  d1 <- prettyTCM t1
  d2 <- prettyTCM t2
  (d1, d2,) <$> do
     -- if printed differently, no extra explanation needed
    if P.render d1 /= P.render d2 then return P.empty else do
      (v1, v2) <- instantiate (t1, t2)
      case (ignoreSharing v1, ignoreSharing v2) of
        (I.Var i1 _, I.Var i2 _)
          | i1 == i2  -> __IMPOSSIBLE__   -- if they're actually the same we would get the error on the arguments instead
          | otherwise -> varVar i1 i2
        (I.Def{}, I.Con{}) -> __IMPOSSIBLE__  -- ambiguous identifiers
        (I.Con{}, I.Def{}) -> __IMPOSSIBLE__
        (I.Var{}, I.Def{}) -> varDef
        (I.Def{}, I.Var{}) -> varDef
        (I.Var{}, I.Con{}) -> varCon
        (I.Con{}, I.Var{}) -> varCon
        _                  -> return P.empty
  where
    varDef     = return $ P.parens $ P.fwords "because one is a variable and one a defined identifier"
    varCon     = return $ P.parens $ P.fwords "because one is a variable and one a constructor"
    varVar i j = return $ P.parens $ P.fwords $ "because one has deBruijn index " ++ show i ++ " and the other " ++ show j

class PrettyUnequal a where
  prettyUnequal :: a -> TCM Doc -> a -> TCM Doc

instance PrettyUnequal Term where
  prettyUnequal t1 ncmp t2 = do
    (d1, d2, d) <- prettyInEqual t1 t2
    fsep $ return d1 : ncmp : return d2 : return d : []

instance PrettyUnequal Type where
  prettyUnequal t1 ncmp t2 = prettyUnequal (unEl t1) ncmp (unEl t2)


instance PrettyTCM SplitError where
  prettyTCM err = case err of
    NotADatatype t -> enterClosure t $ \ t -> fsep $
      pwords "Cannot pattern match on non-datatype" ++ [prettyTCM t]
    IrrelevantDatatype t -> enterClosure t $ \ t -> fsep $
      pwords "Cannot pattern match on datatype" ++ [prettyTCM t] ++
      pwords "since it is declared irrelevant"
    CoinductiveDatatype t -> enterClosure t $ \ t -> fsep $
      pwords "Cannot pattern match on the coinductive type" ++ [prettyTCM t]
{- UNUSED
    NoRecordConstructor t -> fsep $
      pwords "Cannot pattern match on record" ++ [prettyTCM t] ++
      pwords "because it has no constructor"
 -}
    CantSplit c tel cIxs gIxs flex -> prettyTCM (CoverageCantSplitOn c tel cIxs gIxs)
    GenericSplitError s -> fsep $
      pwords "Split failed:" ++ pwords s

instance PrettyTCM Call where
    prettyTCM c = case c of
        CheckClause t cl _  -> fsep $
            pwords "when checking that the clause"
            ++ [P.prettyA cl] ++ pwords "has type" ++ [prettyTCM t]
        CheckPattern p tel t _ -> addCtxTel tel $ fsep $
            pwords "when checking that the pattern"
            ++ [prettyA p] ++ pwords "has type" ++ [prettyTCM t]
        CheckLetBinding b _ -> fsep $
            pwords "when checking the let binding" ++ [P.prettyA b]
        InferExpr e _ -> fsep $
            pwords "when inferring the type of" ++ [prettyA e]
        CheckExprCall e t _ -> fsep $
            pwords "when checking that the expression"
            ++ [prettyA e] ++ pwords "has type" ++ [prettyTCM t]
        IsTypeCall e s _ -> fsep $
            pwords "when checking that the expression"
            ++ [prettyA e] ++ pwords "is a type of sort" ++ [prettyTCM s]
        IsType_ e _ -> fsep $
            pwords "when checking that the expression"
            ++ [prettyA e] ++ pwords "is a type"
        CheckArguments r es t0 t1 _ -> fsep $
            pwords "when checking that" ++
            map hPretty es ++ pwords "are valid arguments to a function of type" ++ [prettyTCM t0]
        CheckRecDef _ x ps cs _ ->
            fsep $ pwords "when checking the definition of" ++ [prettyTCM x]
        CheckDataDef _ x ps cs _ ->
            fsep $ pwords "when checking the definition of" ++ [prettyTCM x]
        CheckConstructor d _ _ (A.Axiom _ _ _ c _) _ -> fsep $
            pwords "when checking the constructor" ++ [prettyTCM c] ++
            pwords "in the declaration of" ++ [prettyTCM d]
        CheckConstructor _ _ _ _ _ -> __IMPOSSIBLE__
        CheckFunDef _ f _ _ ->
            fsep $ pwords "when checking the definition of" ++ [prettyTCM f]
        CheckPragma _ p _ ->
            fsep $ pwords "when checking the pragma" ++ [prettyA $ RangeAndPragma noRange p]
        CheckPrimitive _ x e _ -> fsep $
            pwords "when checking that the type of the primitive function" ++
            [prettyTCM x] ++ pwords "is" ++ [prettyA e]
        CheckWithFunctionType e _ -> fsep $
            pwords "when checking that the type" ++
            [prettyA e] ++ pwords "of the generated with function is well-formed"
        CheckDotPattern e v _ -> fsep $
            pwords "when checking that the given dot pattern" ++ [prettyA e] ++
            pwords "matches the inferred value" ++ [prettyTCM v]
        CheckPatternShadowing c _ -> fsep $
            pwords "when checking the clause" ++ [P.prettyA c]
        InferVar x _ ->
            fsep $ pwords "when inferring the type of" ++ [prettyTCM x]
        InferDef _ x _ ->
            fsep $ pwords "when inferring the type of" ++ [prettyTCM x]
        CheckIsEmpty r t _ ->
            fsep $ pwords "when checking that" ++ [prettyTCM t] ++ pwords "has no constructors"
        ScopeCheckExpr e _ ->
            fsep $ pwords "when scope checking" ++ [pretty e]
        ScopeCheckDeclaration d _ ->
            fwords "when scope checking the declaration" $$
            nest 2 (pretty $ simpleDecl d)
        ScopeCheckLHS x p _ ->
            fsep $ pwords "when scope checking the left-hand side" ++ [pretty p] ++
                   pwords "in the definition of" ++ [pretty x]
        NoHighlighting _ -> empty
        SetRange r _ ->
            fsep (pwords "when doing something at") <+> prettyTCM r
        CheckSectionApplication _ m1 modapp _ -> fsep $
          pwords "when checking the module application" ++
          [prettyA $ A.Apply info m1 modapp Map.empty Map.empty]
          where
            info = A.ModuleInfo noRange noRange Nothing Nothing Nothing

        where
            hPretty :: I.Arg (Named_ Expr) -> TCM Doc
            hPretty a = do
                info <- reify $ argInfo a
                pretty =<< (abstractToConcreteCtx (hiddenArgumentCtx (getHiding a))
                         $ Common.Arg info $ unArg a)

            simpleDecl = D.notSoNiceDeclaration

---------------------------------------------------------------------------
-- * Natural language
---------------------------------------------------------------------------

class Verbalize a where
  verbalize :: a -> String

instance Verbalize Hiding where
  verbalize h =
    case h of
      Hidden    -> "hidden"
      NotHidden -> "visible"
      Instance  -> "instance"

instance Verbalize Relevance where
  verbalize r =
    case r of
      Relevant   -> "relevant"
      Irrelevant -> "irrelevant"
      NonStrict  -> "shape-irrelevant"
      Forced     -> __IMPOSSIBLE__
      UnusedArg  -> __IMPOSSIBLE__

-- | Indefinite article.
data Indefinite a = Indefinite a

instance Verbalize a => Verbalize (Indefinite a) where
  verbalize (Indefinite a) =
    case verbalize a of
      "" -> ""
      w@(c:cs) | c `elem` ['a','e','i','o'] -> "an " ++ w
               | otherwise                  -> "a " ++ w
      -- Aarne Ranta would whip me if he saw this.<|MERGE_RESOLUTION|>--- conflicted
+++ resolved
@@ -818,14 +818,6 @@
                   fwords "Unable to unquote the term"
                   $$ nest 2 (prettyTCM t)
                   $$ fwords ("of type " ++ kind ++ ". Reason: not a literal value.")
-<<<<<<< HEAD
-                (RhsUsesDottedVar ixs t) ->
-                  fwords "Unable to unquote the term"
-                  $$ nest 2 (prettyTCM t)
-                  $$ fwords "of type Clause. Reason: the right-hand side contains variables that are referring to a dot pattern."
-                  $$ fwords ("Offending De Bruijn indices: " ++ intercalate ", " (map show ixs) ++ ".")
-=======
->>>>>>> bb4377c0
                 (BlockedOnMeta m) -> fsep $ pwords $ "Unquote failed because of unsolved meta variables."
                 (UnquotePanic err) -> __IMPOSSIBLE__
             SafeFlagPostulate e -> fsep $
