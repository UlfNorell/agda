--- conflicted
+++ resolved
@@ -166,12 +166,8 @@
 traceSLn k n s = applyWhenVerboseS k n (trace s)
 
 instance HasConstInfo ReduceM where
-<<<<<<< HEAD
+  getRewriteRulesFor = defaultGetRewriteRulesFor (gets id)
   getConstInfo q = ReduceM $ \(ReduceEnv env st) ->
-=======
-  getRewriteRulesFor = defaultGetRewriteRulesFor (gets id)
-  getConstInfo q = ReduceM $ ReaderT $ \(ReduceEnv env st) -> Identity $
->>>>>>> 5f7963ed
     let defs  = sigDefinitions $ st^.stSignature
         idefs = sigDefinitions $ st^.stImports
     in case catMaybes [HMap.lookup q defs, HMap.lookup q idefs] of
