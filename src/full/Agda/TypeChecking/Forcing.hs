{-# LANGUAGE CPP               #-}
{-# LANGUAGE TypeFamilies #-}

{-| A constructor argument is forced if it appears as pattern variable
in an index of the target.

For instance @x@ is forced in @sing@ and @n@ is forced in @zero@ and @suc@:

@
  data Sing {a}{A : Set a} : A -> Set where
    sing : (x : A) -> Sing x

  data Fin : Nat -> Set where
    zero : (n : Nat) -> Fin (suc n)
    suc  : (n : Nat) (i : Fin n) -> Fin (suc n)
@

At runtime, forced constructor arguments may be erased as they can be
recovered from dot patterns.  For instance,
@
  unsing : {A : Set} (x : A) -> Sing x -> A
  unsing .x (sing x) = x
@
can become
@
  unsing x sing = x
@
and
@
  proj : (n : Nat) (i : Fin n) -> Nat
  proj .(suc n) (zero n) = n
  proj .(suc n) (suc n i) = n
@
becomes
@
  proj (suc n) zero    = n
  proj (suc n) (suc i) = n
@

Forcing is a concept from pattern matching and thus builds on the
concept of equality (I) used there (closed terms, extensional) which is
different from the equality (II) used in conversion checking and the
constraint solver (open terms, intensional).

Up to issue 1441 (Feb 2015), the forcing analysis here relied on the
wrong equality (II), considering type constructors as injective.  This is
unsound for program extraction, but ok if forcing is only used to decide which
arguments to skip during conversion checking.

From now on, forcing uses equality (I) and does not search for forced
variables under type constructors.  This may lose some savings during
conversion checking.  If this turns out to be a problem, the old
forcing could be brought back, using a new modality @Skip@ to indicate
that this is a relevant argument but still can be skipped during
conversion checking as it is forced by equality (II).

-}

module Agda.TypeChecking.Forcing where

import Control.Arrow (first, second)
import Control.Monad
import Control.Monad.Trans.Maybe
import Control.Monad.Writer (WriterT(..), tell)
import Data.Foldable hiding (any)
import Data.Traversable
import Data.Semigroup hiding (Arg)
import Data.Maybe
import Data.List ((\\))

import Agda.Interaction.Options

import Agda.Syntax.Common
import Agda.Syntax.Internal
import Agda.Syntax.Internal.Pattern

import Agda.TypeChecking.Monad
import Agda.TypeChecking.Irrelevance
import Agda.TypeChecking.Records
import Agda.TypeChecking.Reduce
import Agda.TypeChecking.Substitute
import Agda.TypeChecking.Telescope
import Agda.TypeChecking.Pretty hiding ((<>))
import Agda.TypeChecking.Telescope

import Agda.Utils.Function
import Agda.Utils.PartialOrd
import Agda.Utils.Pretty (prettyShow)
import Agda.Utils.List
import Agda.Utils.Monad
import Agda.Utils.Size

#include "undefined.h"
import Agda.Utils.Impossible

-- | Given the type of a constructor (excluding the parameters),
--   decide which arguments are forced.
--   Precondition: the type is of the form @Γ → D vs@ and the @vs@
--   are in normal form.
computeForcingAnnotations :: Type -> TCM [IsForced]
computeForcingAnnotations t =
  ifM (not . optForcing <$> commandLineOptions)
      (return []) $ do
  -- Andreas, 2015-03-10  Normalization prevents Issue 1454.
  -- t <- normalise t
  -- Andreas, 2015-03-28  Issue 1469: Normalization too costly.
  -- Instantiation also fixes Issue 1454.
  -- Note that normalization of s0 below does not help.
  t <- instantiateFull t
  -- Ulf, 2018-01-28 (#2919): We do need to reduce the target type enough to
  -- get to the actual data type.
  -- Also #2947: The type might reduce to a pi type.
  TelV tel (El _ a) <- telViewPath t
  let vs = case a of
        Def _ us -> us
        _        -> __IMPOSSIBLE__
      n  = size tel
      xs = forcedVariables vs
      -- #2819: We can only mark an argument as forced if it appears in the
      -- type with a relevance below (i.e. more relevant) than the one of the
      -- constructor argument. Otherwise we can't actually get the value from
      -- the type. Also the argument shouldn't be irrelevant, since it that
      -- case it isn't really forced.
      isForced m i = getRelevance m /= Irrelevant &&
                     any (\ (m', j) -> i == j && related m' POLE m) xs
      forcedArgs =
        [ if isForced m i then Forced else NotForced
        | (i, m) <- zip (downFrom n) $ map getModality (telToList tel)
        ]
  reportSLn "tc.force" 60 $ unlines
    [ "Forcing analysis"
    , "  xs          = " ++ show xs
    , "  forcedArgs  = " ++ show forcedArgs
    ]
  return forcedArgs

-- | Compute the pattern variables of a term or term-like thing.
class ForcedVariables a where
  forcedVariables :: a -> [(Modality, Nat)]

  default forcedVariables :: (ForcedVariables b, Foldable t, a ~ t b) => a -> [(Modality, Nat)]
  forcedVariables = foldMap forcedVariables

instance ForcedVariables a => ForcedVariables [a] where

-- Note the 'a' does not include the 'Arg' in 'Apply'.
instance ForcedVariables a => ForcedVariables (Elim' a) where
  forcedVariables (Apply x) = forcedVariables x
  forcedVariables IApply{}  = []  -- No forced variables in path applications
  forcedVariables Proj{}    = []

instance ForcedVariables a => ForcedVariables (Arg a) where
  forcedVariables x = [ (m <> m', i) | (m', i) <- forcedVariables (unArg x) ]
    where m = getModality x

-- | Assumes that the term is in normal form.
instance ForcedVariables Term where
  forcedVariables t = case t of
    Var i [] -> [(mempty, i)]
    Con _ _ vs -> forcedVariables vs
    _ -> []

isForced :: IsForced -> Bool
isForced Forced    = True
isForced NotForced = False

nextIsForced :: [IsForced] -> (IsForced, [IsForced])
nextIsForced []     = (NotForced, [])
nextIsForced (f:fs) = (f, fs)

-----------------------------------------------------------------------------
-- * Forcing translation
-----------------------------------------------------------------------------

-- | Move bindings for forced variables to unforced positions.
forcingTranslation :: [NamedArg DeBruijnPattern] -> TCM [NamedArg DeBruijnPattern]
forcingTranslation ps = do
  (qs, rebind) <- dotForcedPatterns ps
  reportSDoc "tc.force" 50 $ "forcingTranslation" <?> vcat
    [ "patterns:" <?> pretty ps
    , "dotted:  " <?> pretty qs
    , "rebind:  " <?> pretty rebind ]
  rs <- foldM rebindForcedPattern qs rebind
  when (not $ null rebind) $ reportSDoc "tc.force" 50 $ nest 2 $ "result:  " <?> pretty rs
  return rs

-- | Applies the forcing translation in order to update modalities of forced
--   arguments in the telescope. This is used before checking a right-hand side
--   in order to make sure all uses of forced arguments agree with the
--   relevance of the position where the variable will ultimately be bound.
--   Precondition: the telescope types the bound variables of the patterns.
forceTranslateTelescope :: Telescope -> [NamedArg DeBruijnPattern] -> TCM Telescope
forceTranslateTelescope delta qs = do
  qs' <- forcingTranslation qs
  let xms  = patternVarModalities qs
      xms' = patternVarModalities qs'
      old  = xms \\ xms'
      new  = xms' \\ xms
  if null new then return delta else do
      reportSLn "tc.force" 40 $ "Updating modalities of forced arguments\n" ++
                                "  from: " ++ show old ++ "\n" ++
                                "  to:   " ++ show new
      let mods    = map (first dbPatVarIndex) new
          ms      = reverse [ lookup i mods | i <- [0..size delta - 1] ]
          delta'  = telFromList $ zipWith (maybe id setModality) ms $ telToList delta
      reportSDoc "tc.force" 60 $ nest 2 $ "delta' =" <?> prettyTCM delta'
      return delta'

-- | Rebind a forced pattern in a non-forced position. The forced pattern has
--   already been dotted by 'dotForcedPatterns', so the remaining task is to
--   find a dot pattern in an unforced position that can be turned into a
--   proper match of the forced pattern.
--
--   For instance (with patterns prettified to ease readability):
--
--    rebindForcedPattern [.(suc n), cons .n x xs] n = [suc n, cons .n x xs]
--
rebindForcedPattern :: [NamedArg DeBruijnPattern] -> DeBruijnPattern -> TCM [NamedArg DeBruijnPattern]
rebindForcedPattern ps toRebind = go $ zip (repeat NotForced) ps
  where
    targetDotP = patternToTerm toRebind

    go [] = __IMPOSSIBLE__ -- unforcing cannot fail
    go ((Forced,    p) : ps) = (p :) <$> go ps
    go ((NotForced, p) : ps) =
      case namedArg p of
        VarP{}   -> (p :) <$> go ps
        DotP _ v -> mkPat v >>= \ case
          Nothing -> (p :) <$> go ps
          Just q' -> return $ fmap (q' <$) p : map snd ps
        ConP c i qs -> do
          fqs <- withForced c qs
          qps <- go (fqs ++ ps)
          let (qs', ps') = splitAt (length qs) qps
          return $ fmap (ConP c i qs' <$) p : ps'
        DefP o q qs -> do
          fs <- defForced <$> getConstInfo q
          fqs <- return $ zip (fs ++ repeat NotForced) qs
          qps <- go (fqs ++ ps)
          let (qs', ps') = splitAt (length qs) qps
          return $ fmap (DefP o q qs' <$) p : ps'
        LitP{}  -> (p :) <$> go ps
        ProjP{} -> (p :) <$> go ps
        IApplyP{} -> (p :) <$> go ps

    withForced :: ConHead -> [a] -> TCM [(IsForced, a)]
    withForced c qs = do
      fs <- defForced <$> getConstInfo (conName c)
      return $ zip (fs ++ repeat NotForced) qs

    -- Try to turn a term in a dot pattern into a pattern matching q
    mkPat :: Term -> TCM (Maybe DeBruijnPattern)
    mkPat v = mkPat' (NotForced, v)

    mkPat' :: (IsForced, Term) -> TCM (Maybe DeBruijnPattern)
    mkPat' (Forced, _) = return Nothing
    mkPat' (NotForced, v) | targetDotP == v = return (Just toRebind)
    mkPat' (NotForced, v) =
      case v of
        Con c co es -> do
          let vs = fromMaybe __IMPOSSIBLE__ $ allApplyElims es
          fvs <- withForced c vs
          let fvs' = [ (f,) <$> a | (f, a) <- fvs ] :: [Arg (IsForced, Term)]
          -- It takes a bit of juggling to apply mkPat' under the the 'Arg's, but since it
          -- type checks, it's pretty much guaranteed to be the right thing.
          mps :: [Maybe (Arg DeBruijnPattern)] <- mapM (runMaybeT . traverse (MaybeT . mkPat')) fvs'
          case break (isJust . snd) (zip vs mps) of
            (mvs1, (_, Just p) : mvs2) -> do
              let vs1 = map fst mvs1
                  vs2 = map fst mvs2
                  ci = (toConPatternInfo co) { conPLazy = True }
                  dots = (map . fmap) dotP
              return $ Just $ ConP c ci $ doname $ dots vs1 ++ [p] ++ dots vs2
            _ -> return Nothing
        _ -> return Nothing
      where
        doname = (map . fmap) unnamed

-- | Dot all forced patterns and return a list of patterns that need to be
--   undotted elsewhere. Patterns that need to be undotted are those that bind
--   variables or does some actual (non-eta) matching.
dotForcedPatterns :: [NamedArg DeBruijnPattern] -> TCM ([NamedArg DeBruijnPattern], [DeBruijnPattern])
dotForcedPatterns ps = runWriterT $ (traverse . traverse . traverse) (forced NotForced) ps
  where
    forced :: IsForced -> DeBruijnPattern -> WriterT [DeBruijnPattern] TCM DeBruijnPattern
    forced f p =
      case p of
        DotP{}          -> return p
        ProjP{}         -> return p
        _ | f == Forced -> do
          properMatch <- isProperMatch p
          dotP (patternToTerm p) <$ tell [p | properMatch || length p > 0]
        VarP{}          -> return p
        LitP{}          -> return p
        ConP c i ps     -> do
          fs <- defForced <$> getConstInfo (conName c)
          ConP c i <$> zipWithM forcedArg (fs ++ repeat NotForced) ps
        DefP o q ps     -> do
          fs <- defForced <$> getConstInfo q
          DefP o q <$> zipWithM forcedArg (fs ++ repeat NotForced) ps
        IApplyP{}       -> return p

    forcedArg f = (traverse . traverse) (forced f)

    isProperMatch LitP{}  = return True
    isProperMatch IApplyP{}  = return False
    isProperMatch VarP{}  = return False
    isProperMatch ProjP{} = return False
    isProperMatch DotP{}  = return False
    isProperMatch (ConP c i ps) =
      ifM (isEtaCon $ conName c)
          (anyM ps (isProperMatch . namedArg))
<<<<<<< HEAD
          (return True)
=======
          (return True)
    isProperMatch DefP{} = return True -- Andrea, TODO check semantics
>>>>>>> a21ac60f
<|MERGE_RESOLUTION|>--- conflicted
+++ resolved
@@ -310,9 +310,5 @@
     isProperMatch (ConP c i ps) =
       ifM (isEtaCon $ conName c)
           (anyM ps (isProperMatch . namedArg))
-<<<<<<< HEAD
           (return True)
-=======
-          (return True)
-    isProperMatch DefP{} = return True -- Andrea, TODO check semantics
->>>>>>> a21ac60f
+    isProperMatch DefP{} = return True -- Andrea, TODO check semantics