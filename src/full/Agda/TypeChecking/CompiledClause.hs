{-# LANGUAGE CPP                #-}
{-# LANGUAGE DeriveDataTypeable #-}

-- | Case trees.
--
--   After coverage checking, pattern matching is translated
--   to case trees, i.e., a tree of successive case splits
--   on one variable at a time.

module Agda.TypeChecking.CompiledClause where

import Prelude hiding (null)

import qualified Data.Map as Map
import Data.Map (Map)
import Data.Semigroup hiding (Arg(..))
import Data.Foldable hiding (null)
import Data.Traversable
import Data.Maybe

import Data.Data (Data)

import Agda.Syntax.Common
import Agda.Syntax.Internal
import Agda.Syntax.Internal.Generic
import Agda.Syntax.Literal
import Agda.Syntax.Position

import Agda.Utils.Null
import Agda.Utils.Pretty hiding ((<>))

#include "undefined.h"
import Agda.Utils.Impossible

data WithArity c = WithArity { arity :: Int, content :: c }
  deriving (Data, Functor, Foldable, Traversable, Show)

-- | Branches in a case tree.

data Case c = Branches
  { projPatterns   :: Bool
    -- ^ We are constructing a record here (copatterns).
    --   'conBranches' lists projections.
  , conBranches    :: Map QName (WithArity c)
    -- ^ Map from constructor (or projection) names to their arity
    --   and the case subtree.  (Projections have arity 0.)
  , litBranches    :: Map Literal c
    -- ^ Map from literal to case subtree.
  , catchAllBranch :: Maybe c
    -- ^ (Possibly additional) catch-all clause.
<<<<<<< HEAD
  , fallThrough :: Maybe Bool
    -- ^ (if True) In case of non-canonical argument use catchAllBranch.
=======
  , lazyMatch :: Bool
    -- ^ Lazy pattern match. Requires single (non-copattern) branch with no lit
    --   branches and no catch-all.
>>>>>>> 5ee988da
  }
  deriving (Data, Functor, Foldable, Traversable, Show)

-- | Case tree with bodies.

data CompiledClauses' a
  = Case (Arg Int) (Case (CompiledClauses' a))
    -- ^ @Case n bs@ stands for a match on the @n@-th argument
    -- (counting from zero) with @bs@ as the case branches.
    -- If the @n@-th argument is a projection, we have only 'conBranches'
    -- with arity 0.
  | Done [Arg ArgName] a
    -- ^ @Done xs b@ stands for the body @b@ where the @xs@ contains hiding
    --   and name suggestions for the free variables. This is needed to build
    --   lambdas on the right hand side for partial applications which can
    --   still reduce.
  | Fail
    -- ^ Absurd case.
  deriving (Data, Functor, Traversable, Foldable, Show)

type CompiledClauses = CompiledClauses' Term

litCase :: Literal -> c -> Case c
<<<<<<< HEAD
litCase l x = Branches False Map.empty (Map.singleton l x) Nothing (Just False)

conCase :: QName -> Bool -> WithArity c -> Case c
conCase c b x = Branches False (Map.singleton c x) Map.empty Nothing (Just b)

projCase :: QName -> c -> Case c
projCase c x = Branches True (Map.singleton c $ WithArity 0 x) Map.empty Nothing (Just False)

catchAll :: c -> Case c
catchAll x = Branches False Map.empty Map.empty (Just x) (Just True)
=======
litCase l x = Branches False Map.empty (Map.singleton l x) Nothing False

conCase :: QName -> WithArity c -> Case c
conCase c x = Branches False (Map.singleton c x) Map.empty Nothing False

projCase :: QName -> c -> Case c
projCase c x = Branches True (Map.singleton c $ WithArity 0 x) Map.empty Nothing False

catchAll :: c -> Case c
catchAll x = Branches False Map.empty Map.empty (Just x) False

-- | Check that the requirements on lazy matching (single inductive case) are
--   met, and set lazy to False otherwise.
checkLazyMatch :: Case c -> Case c
checkLazyMatch b = b { lazyMatch = lazyMatch b && requirements }
  where
    requirements = and
      [ null (catchAllBranch b)
      , Map.size (conBranches b) <= 1
      , null (litBranches b)
      , not $ projPatterns b ]
>>>>>>> 5ee988da

-- | Check whether a case tree has a catch-all clause.
hasCatchAll :: CompiledClauses -> Bool
hasCatchAll = getAny . loop
  where
  loop cc = case cc of
    Fail{}    -> mempty
    Done{}    -> mempty
    Case _ br -> maybe (foldMap loop br) (const $ Any True) $ catchAllBranch br

instance Semigroup c => Semigroup (WithArity c) where
  WithArity n1 c1 <> WithArity n2 c2
    | n1 == n2  = WithArity n1 (c1 <> c2)
    | otherwise = __IMPOSSIBLE__   -- arity must match!

instance (Semigroup c, Monoid c) => Monoid (WithArity c) where
  mempty  = WithArity __IMPOSSIBLE__ mempty
  mappend = (<>)

<<<<<<< HEAD
instance (Semigroup m, Monoid m) => Semigroup (Case m) where
  Branches cop  cs  ls  m b <> Branches cop' cs' ls' m' b' =
=======
instance Semigroup m => Semigroup (Case m) where
  Branches cop  cs  ls  m lazy <> Branches cop' cs' ls' m' lazy' = checkLazyMatch $
>>>>>>> 5ee988da
    Branches (cop || cop') -- for @projCase <> mempty@
             (Map.unionWith (<>) cs cs')
             (Map.unionWith (<>) ls ls')
             (m <> m')
<<<<<<< HEAD
             (combine b b')
   where
     combine Nothing  b'        = b
     combine b        Nothing   = b
     combine (Just b) (Just b') = Just $ b && b'
=======
             (lazy && lazy')
>>>>>>> 5ee988da

instance (Semigroup m, Monoid m) => Monoid (Case m) where
  mempty  = empty
  mappend = (<>)

instance Null (Case m) where
<<<<<<< HEAD
  empty = Branches False Map.empty Map.empty Nothing Nothing
  null (Branches _cop cs ls mcatch _b) = null cs && null ls && null mcatch
=======
  empty = Branches False Map.empty Map.empty Nothing True
  null (Branches _cop cs ls mcatch _lazy) = null cs && null ls && null mcatch
>>>>>>> 5ee988da

-- * Pretty instances.

instance Pretty a => Pretty (WithArity a) where
  pretty = pretty . content

instance Pretty a => Pretty (Case a) where
<<<<<<< HEAD
  prettyPrec p (Branches _cop cs ls m b) =
    mparens (p > 0) $ vcat $
      prettyMap cs ++ prettyMap ls ++ prC m
=======
  prettyPrec p (Branches _cop cs ls m lazy) =
    mparens (p > 0) $ prLazy lazy <+> vcat (prettyMap cs ++ prettyMap ls ++ prC m)
>>>>>>> 5ee988da
    where
      prLazy True  = text "~"
      prLazy False = empty
      prC Nothing = []
      prC (Just x) = [text "_ ->" <+> pretty x]

prettyMap :: (Pretty k, Pretty v) => Map k v -> [Doc]
prettyMap m = [ sep [ pretty k <+> text "->"
                    , nest 2 $ pretty v ]
              | (k, v) <- Map.toList m ]

instance Pretty CompiledClauses where
  pretty (Done hs t) = text ("done" ++ show hs) <+> pretty t
  pretty Fail        = text "fail"
  pretty (Case n bs) | projPatterns bs =
    sep [ text "record"
        , nest 2 $ pretty bs
        ]
  pretty (Case n bs) =
    sep [ text ("case " ++ prettyShow n ++ " of")
        , nest 2 $ pretty bs
        ]

-- * KillRange instances.

instance KillRange c => KillRange (WithArity c) where
  killRange = fmap killRange

instance KillRange c => KillRange (Case c) where
<<<<<<< HEAD
  killRange (Branches cop con lit all b) = Branches cop
    (killRangeMap con)
    (killRangeMap lit)
    (killRange all)
    b
=======
  killRange (Branches cop con lit all lazy) = Branches cop
    (killRangeMap con)
    (killRangeMap lit)
    (killRange all)
    lazy
>>>>>>> 5ee988da

instance KillRange CompiledClauses where
  killRange (Case i br) = killRange2 Case i br
  killRange (Done xs v) = killRange2 Done xs v
  killRange Fail        = Fail

-- * TermLike instances

instance TermLike a => TermLike (WithArity a) where
  traverseTermM = traverse . traverseTermM
  foldTerm      = foldMap . foldTerm

instance TermLike a => TermLike (Case a) where
  traverseTermM = traverse . traverseTermM
  foldTerm      = foldMap . foldTerm

instance TermLike a => TermLike (CompiledClauses' a) where
  traverseTermM = traverse . traverseTermM
  foldTerm      = foldMap . foldTerm<|MERGE_RESOLUTION|>--- conflicted
+++ resolved
@@ -48,14 +48,11 @@
     -- ^ Map from literal to case subtree.
   , catchAllBranch :: Maybe c
     -- ^ (Possibly additional) catch-all clause.
-<<<<<<< HEAD
   , fallThrough :: Maybe Bool
     -- ^ (if True) In case of non-canonical argument use catchAllBranch.
-=======
   , lazyMatch :: Bool
     -- ^ Lazy pattern match. Requires single (non-copattern) branch with no lit
     --   branches and no catch-all.
->>>>>>> 5ee988da
   }
   deriving (Data, Functor, Foldable, Traversable, Show)
 
@@ -79,28 +76,16 @@
 type CompiledClauses = CompiledClauses' Term
 
 litCase :: Literal -> c -> Case c
-<<<<<<< HEAD
-litCase l x = Branches False Map.empty (Map.singleton l x) Nothing (Just False)
+litCase l x = Branches False Map.empty (Map.singleton l x) Nothing (Just False) False
 
 conCase :: QName -> Bool -> WithArity c -> Case c
-conCase c b x = Branches False (Map.singleton c x) Map.empty Nothing (Just b)
+conCase c b x = Branches False (Map.singleton c x) Map.empty Nothing (Just b) False
 
 projCase :: QName -> c -> Case c
-projCase c x = Branches True (Map.singleton c $ WithArity 0 x) Map.empty Nothing (Just False)
+projCase c x = Branches True (Map.singleton c $ WithArity 0 x) Map.empty Nothing (Just False) False
 
 catchAll :: c -> Case c
-catchAll x = Branches False Map.empty Map.empty (Just x) (Just True)
-=======
-litCase l x = Branches False Map.empty (Map.singleton l x) Nothing False
-
-conCase :: QName -> WithArity c -> Case c
-conCase c x = Branches False (Map.singleton c x) Map.empty Nothing False
-
-projCase :: QName -> c -> Case c
-projCase c x = Branches True (Map.singleton c $ WithArity 0 x) Map.empty Nothing False
-
-catchAll :: c -> Case c
-catchAll x = Branches False Map.empty Map.empty (Just x) False
+catchAll x = Branches False Map.empty Map.empty (Just x) (Just True) False
 
 -- | Check that the requirements on lazy matching (single inductive case) are
 --   met, and set lazy to False otherwise.
@@ -112,7 +97,6 @@
       , Map.size (conBranches b) <= 1
       , null (litBranches b)
       , not $ projPatterns b ]
->>>>>>> 5ee988da
 
 -- | Check whether a case tree has a catch-all clause.
 hasCatchAll :: CompiledClauses -> Bool
@@ -132,39 +116,26 @@
   mempty  = WithArity __IMPOSSIBLE__ mempty
   mappend = (<>)
 
-<<<<<<< HEAD
 instance (Semigroup m, Monoid m) => Semigroup (Case m) where
-  Branches cop  cs  ls  m b <> Branches cop' cs' ls' m' b' =
-=======
-instance Semigroup m => Semigroup (Case m) where
-  Branches cop  cs  ls  m lazy <> Branches cop' cs' ls' m' lazy' = checkLazyMatch $
->>>>>>> 5ee988da
+  Branches cop  cs  ls  m b lazy <> Branches cop' cs' ls' m' b' lazy' = checkLazyMatch $
     Branches (cop || cop') -- for @projCase <> mempty@
              (Map.unionWith (<>) cs cs')
              (Map.unionWith (<>) ls ls')
              (m <> m')
-<<<<<<< HEAD
              (combine b b')
+             (lazy && lazy')
    where
      combine Nothing  b'        = b
      combine b        Nothing   = b
      combine (Just b) (Just b') = Just $ b && b'
-=======
-             (lazy && lazy')
->>>>>>> 5ee988da
 
 instance (Semigroup m, Monoid m) => Monoid (Case m) where
   mempty  = empty
   mappend = (<>)
 
 instance Null (Case m) where
-<<<<<<< HEAD
-  empty = Branches False Map.empty Map.empty Nothing Nothing
-  null (Branches _cop cs ls mcatch _b) = null cs && null ls && null mcatch
-=======
-  empty = Branches False Map.empty Map.empty Nothing True
-  null (Branches _cop cs ls mcatch _lazy) = null cs && null ls && null mcatch
->>>>>>> 5ee988da
+  empty = Branches False Map.empty Map.empty Nothing Nothing True
+  null (Branches _cop cs ls mcatch _b _lazy) = null cs && null ls && null mcatch
 
 -- * Pretty instances.
 
@@ -172,14 +143,8 @@
   pretty = pretty . content
 
 instance Pretty a => Pretty (Case a) where
-<<<<<<< HEAD
-  prettyPrec p (Branches _cop cs ls m b) =
-    mparens (p > 0) $ vcat $
-      prettyMap cs ++ prettyMap ls ++ prC m
-=======
-  prettyPrec p (Branches _cop cs ls m lazy) =
+  prettyPrec p (Branches _cop cs ls m b lazy) =
     mparens (p > 0) $ prLazy lazy <+> vcat (prettyMap cs ++ prettyMap ls ++ prC m)
->>>>>>> 5ee988da
     where
       prLazy True  = text "~"
       prLazy False = empty
@@ -209,19 +174,11 @@
   killRange = fmap killRange
 
 instance KillRange c => KillRange (Case c) where
-<<<<<<< HEAD
-  killRange (Branches cop con lit all b) = Branches cop
+  killRange (Branches cop con lit all b lazy) = Branches cop
     (killRangeMap con)
     (killRangeMap lit)
     (killRange all)
-    b
-=======
-  killRange (Branches cop con lit all lazy) = Branches cop
-    (killRangeMap con)
-    (killRangeMap lit)
-    (killRange all)
-    lazy
->>>>>>> 5ee988da
+    b lazy
 
 instance KillRange CompiledClauses where
   killRange (Case i br) = killRange2 Case i br
