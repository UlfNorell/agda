--- conflicted
+++ resolved
@@ -173,12 +173,8 @@
 instance (Pretty a, PrettyTCM a, Subst a a) => PrettyTCM (Substitution' a) where
   prettyTCM IdS        = text "idS"
   prettyTCM (Wk m IdS) = text "wkS" <+> pretty m
-<<<<<<< HEAD
-  prettyTCM EmptyS     = text "emptyS"
   prettyTCM (Strengthen _ rho) = text "__IMPOSSIBLE__" <+> comma <+> prettyTCM rho
-=======
   prettyTCM (EmptyS _) = text "emptyS"
->>>>>>> 7750254e
   prettyTCM rho = prettyTCM u <+> comma <+> prettyTCM rho1
     where
       (rho1, rho2) = splitS 1 rho
