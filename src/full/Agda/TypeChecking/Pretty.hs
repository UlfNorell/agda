--- conflicted
+++ resolved
@@ -357,14 +357,9 @@
 showPat' showVar = showPat
   where
       showPat (VarP x)      = showVar x
-<<<<<<< HEAD
       showPat (DotP t)      = text ".(" <> prettyTCM t <> text ")"
       showPat (ConP c i ps) = (if b then braces else parens) $ prTy $
         prettyTCM c <+> fsep (map (showPat . namedArg) ps)
-=======
-      showPat (DotP t)      = text $ ".(" ++ P.prettyShow t ++ ")"
-      showPat (ConP c i ps) = if b then showRec else showCon
->>>>>>> 99db1416
         where
         b = maybe False (/= ConPCon) $ conPRecord i
         showRec :: TCM Doc
