--- conflicted
+++ resolved
@@ -184,7 +184,7 @@
             dpi = mkDPI $ patternToTerm $ unArg q
               where
                 mkDPI v = case namedThing $ unArg p of
-                  A.DotP _ e -> [DPI Nothing (Just e) v a]
+                  A.DotP _ _ e -> [DPI Nothing (Just e) v a]
                   A.VarP x   -> [DPI (Just x) Nothing v a]
                   A.WildP _  -> [DPI Nothing  Nothing v a]
                   _        -> []
@@ -545,18 +545,6 @@
   , lhsBodyType     :: Arg Type
     -- ^ The type of the body. Is @bσ@ if @Γ@ is defined.
     -- 'Irrelevant' to indicate the rhs must be checked in irrelevant mode.
-<<<<<<< HEAD
-  , lhsPartialSplit :: [Int]
-    -- ^ have we done a partial split?
-  }
-
-instance InstantiateFull LHSResult where
-  instantiateFull' (LHSResult n tel ps t psplit) = LHSResult n
-    <$> instantiateFull' tel
-    <*> instantiateFull' ps
-    <*> instantiateFull' t
-    <*> pure psplit
-=======
   , lhsPatSubst     :: Substitution
     -- ^ Substitution version of @lhsPatterns@, only up to the first projection
     -- pattern. @Δ |- lhsPatSubst : Γ@. Where @Γ@ is the argument telescope of
@@ -566,16 +554,18 @@
     -- ^ As-bindings from the left-hand side. Return instead of bound since we
     -- want them in where's and right-hand sides, but not in with-clauses
     -- (Issue 2303).
+  , lhsPartialSplit :: [Int]
+    -- ^ have we done a partial split?
   }
 
 instance InstantiateFull LHSResult where
-  instantiateFull' (LHSResult n tel ps t sub as) = LHSResult n
+  instantiateFull' (LHSResult n tel ps t sub as psplit) = LHSResult n
     <$> instantiateFull' tel
     <*> instantiateFull' ps
     <*> instantiateFull' t
     <*> instantiateFull' sub
     <*> instantiateFull' as
->>>>>>> d9d9aba2
+    <*> pure psplit
 
 -- | Check a LHS. Main function.
 --
@@ -671,10 +661,6 @@
                       --       arguments in the lhs of a with-function relative to
                       --       the parent function.
           numPats   = length $ takeWhile (notProj . namedArg) qs
-<<<<<<< HEAD
-          lhsResult = LHSResult (length cxt) delta qs b' (catMaybes psplit)
-=======
->>>>>>> d9d9aba2
           -- In the case of a non-with function the pattern substitution
           -- should be weakened by the number of non-parameter patterns to
           -- get the paramSub.
@@ -683,7 +669,7 @@
           -- parent modules.
           patSub   = (map (patternToTerm . namedArg) $ reverse $ take numPats qs) ++# EmptyS
           paramSub = composeS patSub withSub
-          lhsResult = LHSResult (length cxt) delta qs b' patSub asb'
+          lhsResult = LHSResult (length cxt) delta qs b' patSub asb' (catMaybes psplit)
       reportSDoc "tc.lhs.top" 20 $ nest 2 $ text "patSub   = " <+> text (show patSub)
       reportSDoc "tc.lhs.top" 20 $ nest 2 $ text "withSub  = " <+> text (show withSub)
       reportSDoc "tc.lhs.top" 20 $ nest 2 $ text "paramSub = " <+> text (show paramSub)
@@ -792,7 +778,7 @@
           mkConP c = ConP c (noConPatternInfo { conPType = Just (Arg defaultArgInfo tInterval)
                                               , conPFallThrough = True })
                           []
-          rho0 = fmap (\ (Con c []) -> mkConP c) sigma
+          rho0 = fmap (\ (Con c _ []) -> mkConP c) sigma
 
           rho    = liftS (size delta2) $ consS (DotP itisone) rho0
           -- Andreas, 2015-06-13 Literals are closed, so need to raise them!
