{-# LANGUAGE CPP                  #-}
{-# LANGUAGE ScopedTypeVariables #-}

module Agda.TypeChecking.Rules.LHS where

import Prelude hiding (mapM, sequence)

import Data.Maybe

import Control.Applicative
import Control.Arrow (first, second, (***))
import Control.Monad hiding (mapM, forM, sequence)
import Control.Monad.State hiding (mapM, forM, sequence)
import Control.Monad.Reader hiding (mapM, forM, sequence)
import Control.Monad.Writer
import Control.Monad.Trans.Maybe

import Data.Function (on)
import Data.IntMap (IntMap)
import qualified Data.IntMap as IntMap
import Data.List (delete, sortBy, stripPrefix, findIndex)
import Data.Monoid
import Data.Traversable
import Data.Map (Map)
import qualified Data.Map as Map

import Agda.Interaction.Options
import Agda.Interaction.Options.Lenses

import Agda.Syntax.Internal as I
import Agda.Syntax.Internal.Pattern
import Agda.Syntax.Abstract (IsProjP(..))
import qualified Agda.Syntax.Abstract as A
import qualified Agda.Syntax.Abstract.Pattern as A
import Agda.Syntax.Abstract.Views (asView, deepUnscope)
import Agda.Syntax.Common as Common
import Agda.Syntax.Info as A
import Agda.Syntax.Position
import Agda.Syntax.Scope.Base (ScopeInfo, emptyScopeInfo)


import Agda.TypeChecking.Monad

import qualified Agda.TypeChecking.Monad.Benchmark as Bench
import Agda.TypeChecking.Conversion
import Agda.TypeChecking.Constraints
import Agda.TypeChecking.Datatypes
import Agda.TypeChecking.Irrelevance
import {-# SOURCE #-} Agda.TypeChecking.Empty
import Agda.TypeChecking.Patterns.Abstract
import Agda.TypeChecking.Pretty
import Agda.TypeChecking.Records
import Agda.TypeChecking.Reduce
import Agda.TypeChecking.Rewriting
import Agda.TypeChecking.Substitute
import Agda.TypeChecking.Telescope
import Agda.TypeChecking.Primitive hiding (Nat)
import Agda.TypeChecking.Monad.Builtin

import {-# SOURCE #-} Agda.TypeChecking.Rules.Term (checkExpr)
import Agda.TypeChecking.Rules.LHS.AsPatterns
import Agda.TypeChecking.Rules.LHS.Problem hiding (Substitution)
import Agda.TypeChecking.Rules.LHS.ProblemRest
import Agda.TypeChecking.Rules.LHS.Unify
import Agda.TypeChecking.Rules.LHS.Split
import Agda.TypeChecking.Rules.LHS.Implicit
import Agda.TypeChecking.Rules.LHS.Instantiate
import Agda.TypeChecking.Rules.Data

import Agda.Utils.Except (MonadError(..))
import Agda.Utils.Functor
import Agda.Utils.List
import Agda.Utils.ListT
import Agda.Utils.Maybe
import Agda.Utils.Monad
import Agda.Utils.NonemptyList
import Agda.Utils.Permutation
import Agda.Utils.Pretty (prettyShow)
import Agda.Utils.Size

#include "undefined.h"
import Agda.Utils.Impossible

-- | Compute the set of flexible patterns in a list of patterns. The result is
--   the deBruijn indices of the flexible patterns.
flexiblePatterns :: [NamedArg A.Pattern] -> TCM FlexibleVars
flexiblePatterns nps = do
  forMaybeM (zip (downFrom $ length nps) nps) $ \ (i, Arg ai p) -> do
    runMaybeT $ (\ f -> FlexibleVar (getHiding ai) (getOrigin ai) f (Just i) i) <$> maybeFlexiblePattern p

-- | A pattern is flexible if it is dotted or implicit, or a record pattern
--   with only flexible subpatterns.
class IsFlexiblePattern a where
  maybeFlexiblePattern :: a -> MaybeT TCM FlexibleVarKind

  isFlexiblePattern :: a -> TCM Bool
  isFlexiblePattern p =
    maybe False notOtherFlex <$> runMaybeT (maybeFlexiblePattern p)
    where
    notOtherFlex = \case
      RecordFlex fls -> all notOtherFlex fls
      ImplicitFlex   -> True
      DotFlex        -> True
      OtherFlex      -> False

instance IsFlexiblePattern A.Pattern where
  maybeFlexiblePattern p = do
    reportSDoc "tc.lhs.flex" 30 $ text "maybeFlexiblePattern" <+> prettyA p
    reportSDoc "tc.lhs.flex" 60 $ text "maybeFlexiblePattern (raw) " <+> (text . show . deepUnscope) p
    case p of
      A.DotP{}  -> return DotFlex
      A.VarP{}  -> return ImplicitFlex
      A.WildP{} -> return ImplicitFlex
      A.AsP _ _ p -> maybeFlexiblePattern p
      A.ConP _ cs qs | Just c <- getUnambiguous cs ->
        ifM (isNothing <$> isRecordConstructor c) (return OtherFlex) {-else-}
            (maybeFlexiblePattern qs)
      A.LitP{}  -> return OtherFlex
      _ -> mzero

instance IsFlexiblePattern (I.Pattern' a) where
  maybeFlexiblePattern p =
    case p of
      I.DotP{}  -> return DotFlex
      I.ConP _ i ps
        | Just ConOSystem <- conPRecord i -> return ImplicitFlex  -- expanded from ImplicitP
        | Just _            <- conPRecord i -> maybeFlexiblePattern ps
        | otherwise -> mzero
      I.VarP{}  -> mzero
      I.AbsurdP{} -> mzero
      I.LitP{}  -> mzero
      I.ProjP{} -> mzero

-- | Lists of flexible patterns are 'RecordFlex'.
instance IsFlexiblePattern a => IsFlexiblePattern [a] where
  maybeFlexiblePattern ps = RecordFlex <$> mapM maybeFlexiblePattern ps

instance IsFlexiblePattern a => IsFlexiblePattern (Arg a) where
  maybeFlexiblePattern = maybeFlexiblePattern . unArg

instance IsFlexiblePattern a => IsFlexiblePattern (Common.Named name a) where
  maybeFlexiblePattern = maybeFlexiblePattern . namedThing

-- | Update the in patterns according to the given substitution, collecting
--   new dot pattern instantiations in the process.
updateInPatterns
 :: [Dom Type]              -- ^ the types of the old pattern variables,
                              --   relative to the new telescope
 -> [NamedArg A.Pattern]    -- ^ old in patterns
 -> [Arg DeBruijnPattern] -- ^ patterns to be substituted, living in the
                              --   new telescope
 -> TCM ([NamedArg A.Pattern]   -- new in patterns
        ,[DotPatternInst])        -- new dot pattern instantiations
updateInPatterns as ps qs = do
  reportSDoc "tc.lhs.top" 20 $ text "updateInPatterns" <+> nest 2 (vcat
    [ text "as      =" <+> prettyList (map prettyTCM as)
    , text "ps      =" <+> prettyList (map prettyA ps)
    , text "qs      =" <+> prettyList (map pretty qs)
    ])
  first (map snd . IntMap.toDescList) <$> updates as ps qs
  where
    updates :: [Dom Type] -> [NamedArg A.Pattern] -> [Arg DeBruijnPattern]
           -> TCM (IntMap (NamedArg A.Pattern), [DotPatternInst])
    updates as ps qs = mconcat <$> sequence (zipWith3 update as ps qs)

    update :: Dom Type -> NamedArg A.Pattern -> Arg DeBruijnPattern
           -> TCM (IntMap (NamedArg A.Pattern), [DotPatternInst])
    update a p q = case unArg q of
      -- Case: the unifier did not instantiate the variable
      VarP x     -> return (IntMap.singleton (dbPatVarIndex x) p, [])
      -- Case: the unifier did instantiate the variable
      DotP o u   -> case snd $ asView $ namedThing (unArg p) of
        A.DotP _ _ e -> return (IntMap.empty, [DPI Nothing  (Just e) u a])
        A.WildP _  -> return (IntMap.empty, [DPI Nothing  Nothing  u a])
        A.VarP x   -> return (IntMap.empty, [DPI (Just $ A.unBind x) Nothing  u a])
        p@(A.ConP _ cs qs) | Just c <- getUnambiguous cs -> do
          -- If the user wrote a constructor pattern, the computed dot pattern
          -- better have the same constructor as its head.
          mus <- do
            isrec <- isRecordConstructor c
            case isrec of
              -- don't fail for record constructor, since we can always eta-expand
              Just _ -> do
                Def r es  <- ignoreSharing <$> reduce (unEl $ unDom a)
                let vs = fromMaybe __IMPOSSIBLE__ $ allApplyElims es
                Just <$> etaExpandRecord r vs u
              Nothing -> do
                u <- reduce u
                case ignoreSharing u of
                  Con c' _ us | c == conName c' -> do
                    TelV tel _ <- telView $ unDom a
                    return $ Just (tel, us)
                  _ -> return Nothing
          case mus of
            Just (ftel, us) -> do
              qs <- insertImplicitPatterns ExpandLast qs ftel
              reportSDoc "tc.lhs.imp" 20 $
                text "insertImplicitPatternsT returned" <+> fsep (map prettyA qs)

              let instTel EmptyTel _                   = []
                  instTel (ExtendTel arg tel) (u : us) = arg : instTel (absApp tel u) us
                  instTel ExtendTel{} []               = __IMPOSSIBLE__
                  bs0 = instTel ftel (map unArg us)
                  -- Andreas, 2012-09-19 propagate relevance info to dot patterns
                  bs  = map (mapRelevance (composeRelevance (getRelevance a))) bs0
              updates bs qs (map (DotP o . unArg) us `withArgsFrom` teleArgNames ftel)
            -- If the dot pattern is not a constructor pattern or is headed
            -- by a different constructor, turn it into a dot pattern
            -- instantiation (giving a nice error message later).
            Nothing -> return (IntMap.empty, [DPI Nothing (Just $ A.patternToExpr p) u a])

        p@A.ConP{} -> return (IntMap.empty, [DPI Nothing (Just $ A.patternToExpr p) u a])
        p@A.LitP{} -> return (IntMap.empty, [DPI Nothing (Just $ A.patternToExpr p) u a])
        A.AsP         _ _ _ -> __IMPOSSIBLE__
        A.RecP        _ _   -> __IMPOSSIBLE__
        A.ProjP       _ _ _ -> __IMPOSSIBLE__
        A.DefP        _ _ _ -> __IMPOSSIBLE__
        A.AbsurdP     _     -> __IMPOSSIBLE__
        A.PatternSynP _ _ _ -> __IMPOSSIBLE__
        A.EqualP{}          -> __IMPOSSIBLE__
        A.WithAppP    _ _ _ -> __IMPOSSIBLE__
      ConP c cpi [] -> do
        let
            dpi :: [DotPatternInst]
            dpi = mkDPI $ patternToTerm $ unArg q
              where
                mkDPI v = case namedThing $ unArg p of
                  A.DotP _ _ e -> [DPI Nothing (Just e) v a]
                  A.VarP x   -> [DPI (Just $ A.unBind x) Nothing v a]
                  A.WildP _  -> [DPI Nothing  Nothing v a]
                  _        -> []

        return (IntMap.empty,dpi)
      -- Case: the unifier eta-expanded the variable
      ConP _c _cpi qs -> do
        Def r es <- ignoreSharing <$> reduce (unEl $ unDom a)
        def      <- theDef <$> getConstInfo r
        let pars = fromMaybe __IMPOSSIBLE__ $ allApplyElims es
            fs  = killRange $ recFields def
            tel = recTel def `apply` pars
            as  = applyPatSubst (parallelS $ map (namedThing . unArg) qs) $ flattenTel tel
            -- If the user wrote a dot pattern or variable but the unifier
            -- eta-expanded it, add the corresponding instantiation.
            dpi :: [DotPatternInst]
            dpi = mkDPI $ patternToTerm $ unArg q
              where
                mkDPI v = case namedThing $ unArg p of
                  A.DotP _ _ e -> [DPI Nothing (Just e) v a]
                  A.VarP x     -> [DPI (Just $ A.unBind x) Nothing v a]
                  _            -> []
        second (dpi++) <$>
          updates as (projectInPat p fs) (map (fmap namedThing) qs)
      AbsurdP{}  -> __IMPOSSIBLE__
      LitP _     -> __IMPOSSIBLE__
      ProjP{}    -> __IMPOSSIBLE__

    projectInPat :: NamedArg A.Pattern -> [Arg QName] -> [NamedArg A.Pattern]
    projectInPat p fs = case namedThing (unArg p) of
      A.VarP x            -> map (makeWildField (PatRange $ getRange x)) fs
      A.ConP _ _ nps      -> nps
      A.WildP pi          -> map (makeWildField pi) fs
      A.DotP pi o e       -> map (makeDotField pi o) fs
      A.ProjP _ _ _       -> __IMPOSSIBLE__
      A.DefP _ _ _        -> __IMPOSSIBLE__
      A.AsP _ _ _         -> __IMPOSSIBLE__
      A.AbsurdP _         -> __IMPOSSIBLE__
      A.LitP _            -> __IMPOSSIBLE__
      A.PatternSynP _ _ _ -> __IMPOSSIBLE__
      A.RecP _ _          -> __IMPOSSIBLE__
      A.EqualP{}          -> __IMPOSSIBLE__
      A.WithAppP _ _ _    -> __IMPOSSIBLE__
      where
        makeWildField pi (Arg fi f) = Arg fi $ unnamed $ A.WildP pi
        makeDotField pi o (Arg fi f) = Arg fi $ unnamed $
          A.DotP pi o $ A.Underscore underscoreInfo
          where
            underscoreInfo = A.MetaInfo
              { A.metaRange          = getRange pi
              , A.metaScope          = emptyScopeInfo
              , A.metaNumber         = Nothing
              , A.metaNameSuggestion = prettyShow $ qnameName f
              }


-- | Check if a problem is solved.
--   That is, if the patterns are all variables,
--   and there is no 'problemRest'.
isSolvedProblem :: Problem -> Bool
isSolvedProblem problem = null (problemRestPats problem) &&
  problemAllVariables problem

-- | Check if a problem consists only of variable patterns.
--   (Includes the 'problemRest').
problemAllVariables :: Problem -> Bool
problemAllVariables problem =
    all (isSolved . snd . asView . namedArg) $
      problemRestPats problem ++ problemInPat problem
  where
    -- need further splitting:
    isSolved A.ConP{}        = False
    isSolved A.LitP{}        = False
    isSolved A.ProjP{}       = False
    isSolved A.RecP{}        = False  -- record pattern
    isSolved A.AbsurdP{}     = False
    -- solved:
    isSolved A.VarP{}        = True
    isSolved A.WildP{}       = True
    isSolved A.DotP{}        = True
    -- impossible:
    isSolved A.DefP{}        = __IMPOSSIBLE__
    isSolved A.AsP{}         = __IMPOSSIBLE__  -- removed by asView
    isSolved A.PatternSynP{} = __IMPOSSIBLE__  -- expanded before
    isSolved A.EqualP{}      = False -- __IMPOSSIBLE__
    isSolved A.WithAppP{}    = __IMPOSSIBLE__

-- | For each user-defined pattern variable in the 'Problem', check
-- that the corresponding data type (if any) does not contain a
-- constructor of the same name (which is not in scope); this
-- \"shadowing\" could indicate an error, and is not allowed.
--
-- Precondition: The problem has to be solved.

noShadowingOfConstructors
  :: Call -- ^ Trace, e.g., @CheckPatternShadowing clause@
  -> LHSState -> TCM ()
noShadowingOfConstructors mkCall st =
  traceCall mkCall $ do
    let pat = map (snd . asView . namedArg) $ problemInPat $ lhsProblem st
        tel = map (unEl . snd . unDom) $ telToList $ lhsTel st
    zipWithM_ noShadowing tel pat
    return ()
  where
  noShadowing t = \case
   A.WildP       {} -> return ()
   A.AbsurdP     {} -> return ()
   A.ConP        {} -> return ()  -- only happens for eta expanded record patterns
   A.RecP        {} -> return ()  -- record pattern
   A.ProjP       {} -> return ()  -- projection pattern
   A.DotP        {} -> return ()
   A.EqualP      {} -> return ()
   A.DefP        {} -> __IMPOSSIBLE__
   A.AsP         {} -> __IMPOSSIBLE__ -- removed by asView
   A.LitP        {} -> __IMPOSSIBLE__
   A.PatternSynP {} -> __IMPOSSIBLE__
   A.WithAppP    {} -> __IMPOSSIBLE__
   A.VarP (A.BindName x) -> do
    reportSDoc "tc.lhs.shadow" 30 $ vcat
      [ text $ "checking whether pattern variable " ++ prettyShow x ++ " shadows a constructor"
      , nest 2 $ text "type of variable =" <+> prettyTCM t
      ]
    reportSDoc "tc.lhs.shadow" 70 $ nest 2 $ text "t =" <+> pretty t
    t <- reduce t
    case ignoreSharing t of
      Def t _ -> do
        d <- theDef <$> getConstInfo t
        case d of
          Datatype { dataCons = cs } -> do
            case filter ((A.nameConcrete x ==) . A.nameConcrete . A.qnameName) cs of
              []      -> return ()
              (c : _) -> setCurrentRange x $
                typeError $ PatternShadowsConstructor x c
          AbstractDefn{} -> return ()
            -- Abstract constructors cannot be brought into scope,
            -- even by a bigger import list.
            -- Thus, they cannot be confused with variables.
            -- Alternatively, we could do getConstInfo in ignoreAbstractMode,
            -- then Agda would complain if a variable shadowed an abstract constructor.
          Axiom       {} -> return ()
          Function    {} -> return ()
          Record      {} -> return ()
          Constructor {} -> __IMPOSSIBLE__
          -- TODO: in the future some stuck primitives might allow constructors
          Primitive   {} -> return ()
      Var   {} -> return ()
      Pi    {} -> return ()
      Sort  {} -> return ()
      MetaV {} -> return ()
      -- TODO: If the type is a meta-variable, should the test be
      -- postponed? If there is a problem, then it will be caught when
      -- the completed module is type checked, so it is safe to skip
      -- the test here. However, users may be annoyed if they get an
      -- error in code which has already passed the type checker.
      Lam   {} -> __IMPOSSIBLE__
      Lit   {} -> __IMPOSSIBLE__
      Level {} -> __IMPOSSIBLE__
      Con   {} -> __IMPOSSIBLE__
      Shared{} -> __IMPOSSIBLE__
      DontCare{} -> __IMPOSSIBLE__

-- | Check that a dot pattern matches it's instantiation.
checkDotPattern :: DotPatternInst -> TCM ()
checkDotPattern (DPI _ (Just e) v (Dom{domInfo = info, unDom = a})) =
  traceCall (CheckDotPattern e v) $ do
  reportSDoc "tc.lhs.dot" 15 $
    sep [ text "checking dot pattern"
        , nest 2 $ prettyA e
        , nest 2 $ text "=" <+> prettyTCM v
        , nest 2 $ text ":" <+> prettyTCM a
        ]
  applyRelevanceToContext (getRelevance info) $ do
    u <- checkExpr e a
    reportSDoc "tc.lhs.dot" 50 $
      sep [ text "equalTerm"
          , nest 2 $ pretty a
          , nest 2 $ pretty u
          , nest 2 $ pretty v
          ]
    -- Should be ok to do noConstraints here
    noConstraints $ equalTerm a u v
checkDotPattern (DPI _ Nothing _ _) = return ()

-- | Temporary data structure for 'checkLeftoverPatterns'
type Projectn  = (ProjOrigin, QName)
type Projectns = [Projectn]

-- | Checks whether the dot patterns left over after splitting can be covered
--   by shuffling around the dots from implicit positions. Returns the updated
--   user patterns (without dot patterns).
checkLeftoverDotPatterns
  :: [NamedArg A.Pattern] -- ^ Leftover patterns after splitting is completed
  -> [Int]                -- ^ De Bruijn indices of leftover variable patterns
                          --   computed by splitting
  -> [Dom Type]           -- ^ Types of leftover patterns
  -> [DotPatternInst]     -- ^ Instantiations computed by unifier
  -> TCM ()
checkLeftoverDotPatterns ps vs as dpi = do
  reportSDoc "tc.lhs.dot" 15 $ text "checking leftover dot patterns..."
  idv <- sortBy (compare `on` length . snd) . concat <$>
           traverse gatherImplicitDotVars dpi
  reportSDoc "tc.lhs.dot" 30 $ nest 2 $
    text "implicit dotted variables:" <+>
    prettyList (map (\(i,fs) -> prettyTCM $ Var i (map (uncurry Proj) fs)) idv)
  checkUserDots ps vs as idv
  reportSDoc "tc.lhs.dot" 15 $ text "all leftover dot patterns ok!"

  where
    checkUserDots :: [NamedArg A.Pattern] -> [Int] -> [Dom Type]
                  -> [(Int,Projectns)]
                  -> TCM ()
    checkUserDots []     []     []     idv = return ()
    checkUserDots []     (_:_)  _      idv = __IMPOSSIBLE__
    checkUserDots []     _      (_:_)  idv = __IMPOSSIBLE__
    checkUserDots (_:_)  []     _      idv = __IMPOSSIBLE__
    checkUserDots (_:_)  _      []     idv = __IMPOSSIBLE__
    checkUserDots (p:ps) (v:vs) (a:as) idv = do
      idv' <- checkUserDot p v a idv
      checkUserDots ps vs as idv'

    checkUserDot :: NamedArg A.Pattern -> Int -> Dom Type
                 -> [(Int,Projectns)]
                 -> TCM [(Int,Projectns)]
    checkUserDot p v a idv = case namedArg p of
      A.DotP i o e | o == Inserted -> return idv
      -- Jesper, 2016-12-08 (Issue 1605): if the origin is Inserted, this
      -- means the dot pattern was created by expanding '...', so we don't
      -- have to complain here.
      A.DotP i o e -> do
        reportSDoc "tc.lhs.dot" 30 $ nest 2 $
          text "checking user dot pattern: " <+> prettyA e
        caseMaybeM (undotImplicitVar (v,[],unDom a) idv)
          (traceCall (CheckPattern (namedArg p) EmptyTel (unDom a)) $
             typeError $ UninstantiatedDotPattern e)
          (\idv' -> do
            u <- checkExpr e (unDom a)
            reportSDoc "tc.lhs.dot" 30 $ nest 2 $
              text "checked expression: " <+> prettyTCM u
            noConstraints $ equalTerm (unDom a) u (var v)
            return idv')
      A.VarP _     -> return idv
      A.WildP _    -> return idv
      A.AbsurdP _  -> return idv
      -- Andreas, 2017-01-18, issue #2413, AsP is not __IMPOSSIBLE__
      A.AsP _ _ p0 -> checkUserDot (setNamedArg p p0) v a idv
      A.ConP _ _ _ -> __IMPOSSIBLE__
      A.LitP _     -> __IMPOSSIBLE__
      A.ProjP _ _ _-> __IMPOSSIBLE__
      A.DefP _ _ _ -> __IMPOSSIBLE__
      A.RecP _ _   -> __IMPOSSIBLE__
      A.PatternSynP _ _ _ -> __IMPOSSIBLE__
      A.EqualP{}   -> __IMPOSSIBLE__
      A.WithAppP    _ _ _ -> __IMPOSSIBLE__

    gatherImplicitDotVars :: DotPatternInst -> TCM [(Int,Projectns)]
    gatherImplicitDotVars (DPI _ (Just _) _ _) = return [] -- Not implicit
    gatherImplicitDotVars (DPI _ Nothing u _)  = gatherVars u
      where
        gatherVars :: Term -> TCM [(Int,Projectns)]
        gatherVars u = case ignoreSharing u of
          Var i es -> return $ (i,) <$> maybeToList (allProjElims es)
          Con c _ us -> ifM (isEtaCon $ conName c)
                      {-then-} (concat <$> traverse (gatherVars . unArg) us)
                      {-else-} (return [])
          _        -> return []

    lookupImplicitDotVar :: (Int,Projectns) -> [(Int,Projectns)] -> Maybe Projectns
    lookupImplicitDotVar (i,fs) [] = Nothing
    lookupImplicitDotVar (i,fs) ((j,gs):js)
     -- Andreas, 2016-09-20, issue #2196
     -- We need to ignore the ProjOrigin!
     | i == j , Just hs <- stripPrefixBy ((==) `on` snd) fs gs = Just hs
     | otherwise = lookupImplicitDotVar (i,fs) js

    undotImplicitVar :: (Int,Projectns,Type) -> [(Int,Projectns)]
                     -> TCM (Maybe [(Int,Projectns)])
    undotImplicitVar (i,fs,a) idv = do
     reportSDoc "tc.lhs.dot" 40 $ vcat
       [ text "undotImplicitVar"
       , nest 2 $ vcat
         [ text "i  =" <+> pshow i
         , text "fs =" <+> sep (map (prettyTCM . snd) fs)
         , text "a  =" <+> prettyTCM a
         , text "raw=" <+> pretty a
         , text "idv=" <+> pshow idv
         ]
       ]
     case lookupImplicitDotVar (i,fs) idv of
      Nothing -> return Nothing
      Just [] -> return $ Just $ delete (i,fs) idv
      Just rs -> caseMaybeM (isEtaRecordType a) (return Nothing) $ \(d,pars) -> do
        gs <- recFields . theDef <$> getConstInfo d
        let u = Var i (map (uncurry Proj) fs)
        is <- forM gs $ \(Arg _ g) -> do
                (_,_,b) <- fromMaybe __IMPOSSIBLE__ <$> projectTyped u a ProjSystem g
                return (i,fs++[(ProjSystem,g)],b)
        undotImplicitVars is idv

    undotImplicitVars :: [(Int,Projectns,Type)] -> [(Int,Projectns)]
                      -> TCM (Maybe [(Int,Projectns)])
    undotImplicitVars []     idv = return $ Just idv
    undotImplicitVars (i:is) idv =
      caseMaybeM (undotImplicitVar i idv)
        (return Nothing)
        (\idv' -> undotImplicitVars is idv')


-- | Bind the variables in a left hand side and check that 'Hiding' of
--   the patterns matches the hiding info in the type.
--
--   Precondition: the patterns should
--   all be 'A.VarP', 'A.WildP', or 'A.AbsurdP' and the
--   telescope should have the same size as the pattern list.
--   There could also be 'A.ConP's resulting from eta expanded implicit record
--   patterns.
bindLHSVars :: [NamedArg A.Pattern] -> Telescope -> TCM a -> TCM a
bindLHSVars []        tel@ExtendTel{}  _   = do
  reportSDoc "impossible" 10 $
    text "bindLHSVars: no patterns left, but tel =" <+> prettyTCM tel
  __IMPOSSIBLE__
bindLHSVars (_ : _)   EmptyTel         _   = __IMPOSSIBLE__
bindLHSVars []        EmptyTel         ret = ret
bindLHSVars (p : ps) tel0@(ExtendTel a tel) ret = do
  -- see test/Fail/WronHidingInLHS:
  unless (sameHiding p a) $ typeError WrongHidingInLHS

  case namedArg p of
    A.VarP x      -> addContext (A.unBind x, a) $ bindLHSVars ps (absBody tel) ret
    A.WildP _     -> bindDummy (absName tel)
                 -- @bindDummy underscore@ does not fix issue 819, but
                 -- introduces unwanted underscores in error messages
                 -- (Andreas, 2015-05-28)
    A.DotP _ _ _  -> bindDummy (absName tel)
    A.AbsurdP pi  -> __IMPOSSIBLE__
    -- Andreas, 2017-01-18, issue #2413
    -- A.AsP is not __IMPOSSIBLE__
    A.AsP _ _ p0    -> bindLHSVars (setNamedArg p p0 : ps) tel0 ret
    A.ConP{}        -> __IMPOSSIBLE__
    A.RecP{}        -> __IMPOSSIBLE__
    A.ProjP{}       -> __IMPOSSIBLE__
    A.DefP{}        -> __IMPOSSIBLE__
    A.LitP{}        -> __IMPOSSIBLE__
    A.PatternSynP{} -> __IMPOSSIBLE__
    A.EqualP{}      -> __IMPOSSIBLE__
    A.WithAppP{}    -> __IMPOSSIBLE__
    where
      bindDummy s = do
        x <- if isUnderscore s then freshNoName_ else unshadowName =<< freshName_ ("." ++ argNameToString s)
        addContext (x, a) $ bindLHSVars ps (absBody tel) ret

-- | Bind as patterns
bindAsPatterns :: [AsBinding] -> TCM a -> TCM a
bindAsPatterns []                ret = ret
bindAsPatterns (AsB x v a : asb) ret = do
  reportSDoc "tc.lhs.as" 10 $ text "as pattern" <+> prettyTCM x <+>
    sep [ text ":" <+> prettyTCM a
        , text "=" <+> prettyTCM v
        ]
  addLetBinding defaultArgInfo x v a $ bindAsPatterns asb ret

-- | Result of checking the LHS of a clause.
data LHSResult = LHSResult
  { lhsParameters   :: Nat
    -- ^ The number of original module parameters. These are present in the
    -- the patterns.
  , lhsVarTele      :: Telescope
    -- ^ Δ : The types of the pattern variables, in internal dependency order.
    -- Corresponds to 'clauseTel'.
  , lhsPatterns     :: [NamedArg DeBruijnPattern]
    -- ^ The patterns in internal syntax.
  , lhsBodyType     :: Arg Type
    -- ^ The type of the body. Is @bσ@ if @Γ@ is defined.
    -- 'Irrelevant' to indicate the rhs must be checked in irrelevant mode.
  , lhsPatSubst     :: Substitution
    -- ^ Substitution version of @lhsPatterns@, only up to the first projection
    -- pattern. @Δ |- lhsPatSubst : Γ@. Where @Γ@ is the argument telescope of
    -- the function. This is used to update inherited dot patterns in
    -- with-function clauses.
  , lhsAsBindings   :: [AsBinding]
    -- ^ As-bindings from the left-hand side. Return instead of bound since we
    -- want them in where's and right-hand sides, but not in with-clauses
    -- (Issue 2303).
  , lhsPartialSplit :: [Int]
    -- ^ have we done a partial split?
  }

instance InstantiateFull LHSResult where
  instantiateFull' (LHSResult n tel ps t sub as psplit) = LHSResult n
    <$> instantiateFull' tel
    <*> instantiateFull' ps
    <*> instantiateFull' t
    <*> instantiateFull' sub
    <*> instantiateFull' as
    <*> pure psplit

-- | Check a LHS. Main function.
--
--   @checkLeftHandSide a ps a ret@ checks that user patterns @ps@ eliminate
--   the type @a@ of the defined function, and calls continuation @ret@
--   if successful.

checkLeftHandSide
  :: Call
     -- ^ Trace, e.g. @CheckPatternShadowing clause@
  -> Maybe QName
     -- ^ The name of the definition we are checking.
  -> [NamedArg A.Pattern]
     -- ^ The patterns.
  -> Type
     -- ^ The expected type @a = Γ → b@.
  -> Maybe Substitution
     -- ^ Module parameter substitution from with-abstraction.
  -> [A.StrippedDotPattern]
     -- ^ Dot patterns that have been stripped away by with-desugaring.
  -> (LHSResult -> TCM a)
     -- ^ Continuation.
  -> TCM a
checkLeftHandSide c f ps a withSub' strippedDots = Bench.billToCPS [Bench.Typing, Bench.CheckLHS] $ \ ret -> do

  -- To allow module parameters to be refined by matching, we're adding the
  -- context arguments as wildcard patterns and extending the type with the
  -- context telescope.
  cxt <- reverse <$> getContext
  let tel = telFromList' prettyShow cxt
      cps = [ unnamed . A.VarP . A.BindName . fst <$> setOrigin Inserted (argFromDom d)
            | d <- cxt ]
  st0 <- initLHSState (cps ++ ps) (telePi tel a)
  -- Andreas, 2013-03-15 deactivating the following test allows
  -- flexible arity
  -- unless (noProblemRest problem) $ typeError $ TooManyArgumentsInLHS a

  -- We need to grab all let-bindings here (while we still have the old
  -- context). They will be rebound below once we have the new context set up.
  -- Subtle: if we're checking a with the context will be empty so we can't use
  -- 'getOpen'. On the other hand, if we're checking a with the let bindings
  -- lives in the right context already so we can use 'openThing'.
  let openLet | isNothing withSub' = getOpen
              | otherwise          = return . openThing
  oldLets <- asks $ Map.toList . envLetBindings
  reportSDoc "tc.lhs.top" 70 $ vcat
    [ text "context =" <+> inTopContext (prettyTCM tel)
    , text "cIds    =" <+> (text . show =<< getContextId)
    , text "oldLets =" <+> text (show oldLets) ]
  oldLets <- sequence [ (x,) <$> openLet b | (x, b) <- oldLets ]

  -- doing the splits:
  inTopContext $ do
<<<<<<< HEAD
    LHSState problem@(Problem pxs qs delta rest) dpi psplit sbe
      <- checkLHS f $ LHSState problem0 [] [] []

    -- check linearity of the pattern,
    -- we only care about user-written variables here.
    let eraseInserted p
          | getOrigin p == Inserted = (fmap . fmap) (const $ A.WildP patNoRange) p
          | otherwise               = p
        userpxs = A.mapNamedArgPattern eraseInserted pxs

    A.checkPatternLinearity userpxs $ \ys ->
      typeError $ RepeatedVariablesInPattern ys
=======
    (st@(LHSState delta qs problem@(Problem pxs rps dpi sbe) b'), block)
      <- runWriterT $ checkLHS f st0
>>>>>>> a38e482a

    -- check linearity of the pattern,
    -- we only care about user-written variables here.
    let eraseInserted p
          | getOrigin p == Inserted = (fmap . fmap) (const $ A.WildP patNoRange) p
          | otherwise               = p
        userpxs = A.mapNamedArgPattern eraseInserted pxs

    A.checkPatternLinearity userpxs $ \ys ->
      typeError $ RepeatedVariablesInPattern ys

    unless (null rps) $ typeError $ TooManyArgumentsInLHS a

    addContext delta $ do
      noShadowingOfConstructors c st
      noPatternMatchingOnCodata qs

    -- f is Nothing when checking let pattern-bindings. In that case there can
    -- be no copatterns, so we don't need to worry about self.
    let self = Def (fromMaybe __IMPOSSIBLE__ f) []
    asb <- addContext delta $ recoverAsPatterns delta (telePi tel a) self (cps ++ ps) qs

    reportSDoc "tc.lhs.top" 10 $
      vcat [ text "checked lhs:"
           , nest 2 $ vcat
             [ text "pxs   = " <+> fsep (map prettyA pxs)
             , text "delta = " <+> prettyTCM delta
             , text "dpi   = " <+> addContext delta (brackets $ fsep $ punctuate comma $ map prettyTCM dpi)
             , text "asb   = " <+> addContext delta (brackets $ fsep $ punctuate comma $ map prettyTCM asb)
             , text "qs    = " <+> prettyList (map pretty qs)
             ]
           ]

    bindLHSVars (filter (isNothing . isProjP) pxs) delta $ do
      let -- Find the variable patterns that have been refined
          refinedParams = [ AsB x v (unDom a) | DPI (Just x) _ v a <- dpi ]
          asb'          = refinedParams ++ asb

      reportSDoc "tc.lhs.top" 10 $ text "asb' = " <+> (brackets $ fsep $ punctuate comma $ map prettyTCM asb')

      reportSDoc "tc.lhs.top" 10 $ text "bound pattern variables"
      reportSDoc "tc.lhs.top" 60 $ nest 2 $ text "context = " <+> (pretty =<< getContextTelescope)
      reportSDoc "tc.lhs.top" 10 $ nest 2 $ text "type  = " <+> prettyTCM b'
      reportSDoc "tc.lhs.top" 60 $ nest 2 $ text "type  = " <+> pretty b'

      let notProj ProjP{} = False
          notProj _       = True
                      -- Note: This works because we can't change the number of
                      --       arguments in the lhs of a with-function relative to
                      --       the parent function.
          numPats   = length $ takeWhile (notProj . namedArg) qs
          -- In the case of a non-with function the pattern substitution
          -- should be weakened by the number of non-parameter patterns to
          -- get the paramSub.
          withSub = fromMaybe (wkS (numPats - length cxt) idS) withSub'
          -- At this point we need to update the module parameters for all
          -- parent modules.
          patSub   = (map (patternToTerm . namedArg) $ reverse $ take numPats qs) ++# (EmptyS __IMPOSSIBLE__)
          paramSub = composeS patSub withSub
          lhsResult = LHSResult (length cxt) delta qs b' patSub asb' (catMaybes psplit)
      reportSDoc "tc.lhs.top" 20 $ nest 2 $ text "patSub   = " <+> pretty patSub
      reportSDoc "tc.lhs.top" 20 $ nest 2 $ text "withSub  = " <+> pretty withSub
      reportSDoc "tc.lhs.top" 20 $ nest 2 $ text "paramSub = " <+> pretty paramSub

      let newLets = [ AsB x (applySubst paramSub v) (applySubst paramSub $ unDom a) | (x, (v, a)) <- oldLets ]
      reportSDoc "tc.lhs.top" 50 $ text "old let-bindings:" <+> text (show oldLets)
      reportSDoc "tc.lhs.top" 50 $ text "new let-bindings:" <+> (brackets $ fsep $ punctuate comma $ map prettyTCM newLets)

      bindAsPatterns newLets $
        applyRelevanceToContext (getRelevance b') $ updateModuleParameters paramSub $ do
        bindAsPatterns asb' $ do

          -- Check dot patterns
          mapM_ checkDotPattern dpi
          mapM_ (uncurry isEmptyType) sbe
          checkLeftoverDotPatterns pxs (downFrom $ size delta) (flattenTel delta) dpi

          -- Type check dot patterns that have been thrown away by
          -- with-desugaring.
          mapM_ checkStrippedDotPattern $ applySubst paramSub strippedDots


        -- Issue2303: don't bind asb' for the continuation (return in lhsResult instead)
        ret lhsResult

-- | The loop (tail-recursive): split at a variable in the problem until problem is solved
checkLHS
<<<<<<< HEAD
  :: Maybe QName       -- ^ The name of the definition we are checking.
  -> LHSState          -- ^ The current state.
  -> TCM LHSState      -- ^ The final state after all splitting is completed
checkLHS f st@(LHSState problem dpi psplit sbe) = do
=======
  :: forall tcm. (MonadTCM tcm, MonadWriter Blocked_ tcm, HasConstInfo tcm, MonadError TCErr tcm, MonadDebug tcm)
  => Maybe QName     -- ^ The name of the definition we are checking.
  -> LHSState        -- ^ The current state.
  -> tcm LHSState    -- ^ The final state after all splitting is completed
checkLHS f st@(LHSState tel ip problem target) = do
>>>>>>> a38e482a

  problem <- liftTCM $ insertImplicitProblem tel problem
  -- Note: inserting implicits no longer preserve solvedness,
  -- since we might insert eta expanded record patterns.
  if isSolvedProblem problem then return $ st { lhsProblem = problem } else do

    unlessM (optPatternMatching <$> gets getPragmaOptions) $
      unless (problemAllVariables problem) $
        typeError $ GenericError $ "Pattern matching is disabled"

    foldListT trySplit nothingToSplit $ splitProblem $ st { lhsProblem = problem }
  where
    nothingToSplit :: tcm LHSState
    nothingToSplit = do
      reportSLn "tc.lhs.split" 50 $ "checkLHS: nothing to split in problem " ++ show problem
      liftTCM $ nothingToSplitError st

    -- Split problem rest (projection pattern, does not fail as there is no call to unifier)
    trySplit :: SplitProblem -> tcm LHSState -> tcm LHSState
    trySplit (SplitRest projPat o projType) _ = do

      -- Compute the new rest type by applying the projection type to 'self'.
      -- Note: we cannot be in a let binding.
      f' <- ifJust f return $ typeError $ GenericError "Cannot use copatterns in a let binding"
      let self = Def f' $ patternsToElims ip
      target' <- (projPat $>) <$> projType `piApply1` self

      -- Compute the new problem
      let Problem ps1 (_:ps2) dpi sbe = problem -- drop the projection pattern (already splitted)
          ip'      = ip ++ [fmap (Named Nothing . ProjP o) projPat]
          problem' = Problem ps1 ps2 dpi sbe
      -- Jump the trampolin
<<<<<<< HEAD
      st' <- updateProblemRest (LHSState problem' dpi psplit sbe)
=======
      st' <- liftTCM $ updateProblemRest (LHSState tel ip' problem' target')
>>>>>>> a38e482a
      -- If the field is irrelevant, we need to continue in irr. cxt.
      -- (see Issue 939).
      applyRelevanceToContext (getRelevance projPat) $ do
        checkLHS f st'

    trySplit (Split p0 (Arg ai (PartialFocus ts ip a)) p1) ret = do
      tel <- getContextTelescope
      reportSDoc "tc.top.tel" 10 $ text "pfocus tel = " <+> prettyTCM tel
      tInterval <- elInf primInterval
      (gamma,sigma) <- bindLHSVars (problemInPat p0) (problemTel p0) $ do
         ts <- forM ts $ \ (t,u) -> do
                 reportSDoc "tc.lhs.split.partial" 50 $ text (show (t,u))
                 t <- checkExpr t tInterval
                 u <- checkExpr u tInterval
                 reportSDoc "tc.lhs.split.partial" 10 $ prettyTCM t <+> prettyTCM u
                 u <- intervalView =<< reduce u
                 case u of
                   IZero -> primINeg <@> pure t
                   IOne  -> return t
                   _     -> typeError $ GenericError $ "Only 0 or 1 allowed on the rhs of face"
         phi <- case ts of
                   [] -> do
                     a <- ignoreSharing <$> reduce (unEl a)
                     misone <- getBuiltinName' builtinIsOne
                     case a of
                       Def q [Apply phi] | Just q == misone -> return (unArg phi)
                       _           -> typeError $ GenericError $ show a ++ " is not IsOne."
                                        -- TODO Andrea type error or something.
                   _  -> foldl (\ x y -> primIMin <@> x <@> y) primIOne (map pure ts)
         phi <- reduce phi
         refined <- forallFaceMaps phi (\ bs m t -> typeError $ GenericError $ "face blocked on meta")
                            (\ sigma -> (,sigma) <$> getContextTelescope)
         case refined of
           [(gamma,sigma)] -> return (gamma,sigma)
           []              -> typeError $ GenericError $ "The face constraint is unsatisfiable."
           _               -> typeError $ GenericError $ "Cannot have disjunctions in a face constraint."
      itisone <- primItIsOne
      -- substitute the literal in p1 and dpi
      reportSDoc "tc.lhs.faces" 10 $ text $ show sigma

      let delta1 = problemTel p0
          oix = size (problemTel $ unAbs p1) -- de brujin index of IsOne
          Just o_n = flip findIndex ip (\ x -> case namedThing (unArg x) of
                                           VarP x -> dbPatVarIndex x == oix
                                           _      -> False)
          delta2' = absApp (fmap problemTel p1) itisone
          delta2 = applySubst sigma delta2'
          mkConP (Con c _ [])
             = ConP c (noConPatternInfo { conPType = Just (Arg defaultArgInfo tInterval)
                                              , conPFallThrough = True })
                          []
          mkConP (Var i []) = VarP (DBPatVar "x" i)
          mkConP _          = __IMPOSSIBLE__
          rho0 = fmap mkConP sigma

          rho    = liftS (size delta2) $ consS (DotP Inserted itisone) rho0
          -- Andreas, 2015-06-13 Literals are closed, so need to raise them!
          -- rho    = liftS (size delta2) $ singletonS 0 (Lit lit)
          -- rho    = [ var i | i <- [0..size delta2 - 1] ]
          --       ++ [ raise (size delta2) $ Lit lit ]
          --       ++ [ var i | i <- [size delta2 ..] ]
          ip'      = applySubst rho ip
          rest'    = applyPatSubst rho (problemRest problem)

      (p0',newDpi) <- do
         let delta1 = problemTel p0
         addContext gamma $ updateInPatterns
                            (applyPatSubst rho0 $ flattenTel delta1)
                            (problemInPat p0)
                            (applySubst rho0 $ teleArgs delta1)
      let dpi' = applyPatSubst rho dpi ++ newDpi
          sbe' = map (second $ applyPatSubst rho) sbe
          ps' = p0' ++ problemInPat (absBody p1)

      reportSDoc "tc.lhs.split.problem" 10 $ sep
        [ text "ip  = " <+> (text . show) ip
        , text "ip' = " <+> (text . show) ip'
        ]

      -- Compute the new problem
      let
          delta'   = abstract gamma delta2
          problem' = Problem ps' ip' delta' rest'
      reportSDoc "tc.lhs.split.partial" 20 $ text (show problem')
      st' <- updateProblemRest (LHSState problem' dpi' (psplit ++ [Just o_n]) sbe')
      checkLHS f st'

    -- Split on literal pattern (does not fail as there is no call to unifier)

    trySplit (SplitArg p0 (Arg _ (LitFocus lit)) p1) _ = do

      -- substitute the literal in p1 and dpi
      let (delta1, ExtendTel (Dom _ a) adelta2) = splitTelescopeAt (size p0) tel
          delta2 = absApp adelta2 (Lit lit)
          rho    = singletonS (size delta2) (LitP lit)
          -- Andreas, 2015-06-13 Literals are closed, so need to raise them!
          -- rho    = liftS (size delta2) $ singletonS 0 (Lit lit)
          -- rho    = [ var i | i <- [0..size delta2 - 1] ]
          --       ++ [ raise (size delta2) $ Lit lit ]
          --       ++ [ var i | i <- [size delta2 ..] ]
          dpi'     = applyPatSubst rho $ problemDPI problem
          sbe'     = applyPatSubst rho $ problemShouldBeEmptyTypes problem
          ip'      = applySubst rho ip
          target'  = applyPatSubst rho target

      -- Compute the new problem
      let ps'      = p0 ++ p1
          delta'   = abstract delta1 delta2
<<<<<<< HEAD
          problem' = Problem ps' ip' delta' rest'
      st' <- updateProblemRest (LHSState problem' dpi' psplit sbe')
=======
          problem' = Problem ps' (problemRestPats problem) dpi' sbe'
      st' <- liftTCM $ updateProblemRest (LHSState delta' ip' problem' target')
>>>>>>> a38e482a
      checkLHS f st'

    -- Split on absurd pattern (adding type to list of types that should be empty)
    trySplit (SplitArg p0 (Arg info (AbsurdFocus pi)) p1) _ = do

      let i = size p1
          (delta1, ExtendTel (Dom _ a0) adelta2) = splitTelescopeAt (size p0) tel
          a = raise (i+1) a0
      reportSDoc "tc.lhs.split.absurd" 10 $ sep
        [ text "splitting on absurd pattern"
        , nest 2 $ text "tel  =" <+> prettyTCM tel
        , nest 2 $ text "var  =" <+> addContext tel (prettyTCM $ var i)
        , nest 2 $ text "type =" <+> addContext delta1 (prettyTCM a)
        ]
      let rho = liftS i $ consS (AbsurdP $ VarP $ DBPatVar absurdPatternName 0) $ raiseS 1
      checkLHS f $ st
            { lhsOutPat  = applySubst rho ip
            , lhsProblem = problem
              { problemInPat  = p0 ++ [Arg info $ unnamed $ A.WildP pi] ++ p1
              , problemShouldBeEmptyTypes = (getRange pi , a) : problemShouldBeEmptyTypes problem
              }
            }

    -- Split on constructor pattern (unifier might fail)
    trySplit (SplitArg p0 (Arg info
               (ConFocus
                      { focusCon      = c
                      , focusPatOrigin= porigin
                      , focusConArgs  = qs
                      , focusRange    = r
                      , focusDatatype = d
                      , focusParams   = vs
                      , focusIndices  = ws
                      }
               )) p1) tryNextSplit = do
      let (delta1, ExtendTel (Dom _ a) adelta2) = splitTelescopeAt (size p0) tel
          delta2 = absBody adelta2
      let typeOfSplitVar = Arg info a
      traceCall (CheckPattern (A.ConP (ConPatInfo porigin $ PatRange r) (unambiguous c) qs)
                                       delta1
                                       (El Prop $ Def d $ map Apply $ vs ++ ws)) $ do


        reportSDoc "tc.lhs.split" 10 $ sep
          [ text "checking lhs"
          , nest 2 $ text "tel =" <+> prettyTCM tel
          , nest 2 $ text "rel =" <+> (text $ show $ getRelevance info)
          ]

        reportSDoc "tc.lhs.split" 15 $ sep
          [ text "split problem"
          , nest 2 $ vcat
            [ text "delta1 = " <+> prettyTCM delta1
            , text "typeOfSplitVar =" <+> addContext delta1 (prettyTCM typeOfSplitVar)
            , text "focusOutPat =" <+> pretty ip
            , text "delta2 = " <+> addContext delta1 (addContext ("x",domFromArg typeOfSplitVar) (prettyTCM delta2))
            ]
          ]

        c <- liftTCM $ either
               (sigError __IMPOSSIBLE_VERBOSE__ (typeError $ AbstractConstructorNotInScope c))
               (return . (`withRangeOf` c))
               =<< getConForm c
        ca <- defType <$> getConInfo c

        reportSDoc "tc.lhs.split" 20 $ nest 2 $ vcat
          [ text "ca =" <+> prettyTCM ca
          , text "vs =" <+> prettyList (map prettyTCM vs)
          ]

        -- Lookup the type of the constructor at the given parameters
        let a = ca `piApply` vs

        -- It will end in an application of the datatype
        (gamma', ca, d', us) <- do
          TelV gamma' ca@(El _ def) <- liftTCM $ telView a
          let Def d' es = ignoreSharing def
              Just us   = allApplyElims es
          return (gamma', ca, d', us)

        -- This should be the same datatype as we split on
        unless (d == d') $ typeError $ ShouldBeApplicationOf ca d'

        reportSDoc "tc.lhs.top" 20 $ addContext delta1 $ nest 2 $ vcat
          [ text "gamma' =" <+> prettyTCM gamma'
          ]

        -- Andreas 2010-09-07  propagate relevance info to new vars
        let updRel = composeRelevance (getRelevance info)
        gamma' <- return $ mapRelevance updRel <$> gamma'

        -- Insert implicit patterns
        qs' <- liftTCM $ insertImplicitPatterns ExpandLast qs gamma'
        reportSDoc "tc.lhs.imp" 20 $
          text "insertImplicitPatternsT returned" <+> fsep (map prettyA qs')

        unless ((size qs' :: Int) == size gamma') $
          typeError $ WrongNumberOfConstructorArguments (conName c) (size gamma') (size qs')

        let gamma = useNamesFromPattern qs' gamma'

        -- Get the type of the datatype.
        da <- (`piApply` vs) . defType <$> getConstInfo d
        reportSDoc "tc.lhs.split" 30 $ text "  da = " <+> prettyTCM da

        -- Compute the flexible variables
        flex <- liftTCM $ flexiblePatterns (p0 ++ qs')
        reportSDoc "tc.lhs.split" 30 $ text "computed flexible variables"

        -- Compute the constructor indices by dropping the parameters
        let us' = drop (size vs) us

        -- Raise given indices over constructor telescope
        let ws' = raise (size gamma) ws

        reportSDoc "tc.lhs.top" 15 $ addContext delta1 $
          sep [ text "preparing to unify"
              , nest 2 $ vcat
                [ text "c      =" <+> prettyTCM c <+> text ":" <+> prettyTCM a
                , text "d      =" <+> prettyTCM (Def d (map Apply $ vs++ws)) <+> text ":" <+> prettyTCM da
                , text "gamma  =" <+> prettyTCM gamma
                , text "gamma' =" <+> prettyTCM gamma'
                , text "vs     =" <+> brackets (fsep $ punctuate comma $ map prettyTCM vs)
                , text "us'    =" <+> addContext gamma (brackets (fsep $ punctuate comma $ map prettyTCM us'))
                , text "ws     =" <+> brackets (fsep $ punctuate comma $ map prettyTCM ws)
                ]
              ]

        -- Unify constructor target and given type (in Δ₁Γ)
        -- Given: Δ₁ ⊢ D vs : Φ → Setᵢ
        --        Δ₁ ⊢ c    : Γ → D vs' us'
        --        Δ₁ ⊢ ws   : Φ
        --        Δ₁Γ ⊢ ws' : Φ
        -- (where vs' = raise Γ vs and ws' = raise Γ ws)
        -- unification of us' and ws' in context Δ₁Γ gives us a telescope Δ₁'
        -- and a substitution ρ₀ such that
        --        Δ₁' ⊢ ρ₀ : Δ₁Γ
        --        Δ₁' ⊢ (us')ρ₀ ≡ (ws')ρ₀ : Φρ₀
        -- We can split ρ₀ into two parts ρ₁ and ρ₂, giving
        --        Δ₁' ⊢ ρ₁ : Δ₁
        --        Δ₁' ⊢ ρ₂ : Γρ₁
        -- Application of the constructor c gives
        --        Δ₁' ⊢ c ρ₂ : (D vs' us')(ρ₁;ρ₂)
        -- We have
        --        us'(ρ₁;ρ₂)
        --         ≡ us'ρ₀      (since ρ₀=ρ₁;ρ₂)
        --         ≡ ws'ρ₀      (by unification)
        --         ≡ ws ρ₁      (since ws doesn't actually depend on Γ)
        -- so     Δ₁' ⊢ c ρ₂ : D (vs)ρ₁ (ws)ρ₁
        -- Putting this together with ρ₁ gives ρ₃ = ρ₁;c ρ₂
        --        Δ₁' ⊢ ρ₁;c ρ₂ : Δ₁(x : D vs ws)
        -- and lifting over Δ₂ gives the final substitution ρ = ρ₃;Δ₂
        -- from Δ' = Δ₁';Δ₂ρ₃
        --        Δ' ⊢ ρ : Δ₁(x : D vs ws)Δ₂

        res <- liftTCM $ unifyIndices
                 (delta1 `abstract` gamma)
                 flex
                 (raise (size gamma) da)
                 us'
                 ws'
        case res of

         -- Mismatch.  Report and abort.
         NoUnify neg -> typeError $ ImpossibleConstructor (conName c) neg

         -- Unclear situation.  Try next split.
         -- If no split works, give error from first split.
         -- This is conservative, but might not be the best behavior.
         -- It might be better to collect all the errors and print all of them.
         DontKnow errs -> tryNextSplit
           `catchError` \ _ -> typeError $ SplitError $
             UnificationStuck (conName c) (delta1 `abstract` gamma) us' ws' errs

         -- Success.
         Unifies (delta1',rho0,es) -> do

          reportSDoc "tc.lhs.top" 15 $ text "unification successful"
          reportSDoc "tc.lhs.top" 20 $ nest 2 $ vcat
            [ text "delta1' =" <+> prettyTCM delta1'
            , text "rho0    =" <+> addContext delta1' (prettyTCM rho0)
            , text "es      =" <+> addContext delta1' (prettyTCM $ (fmap . fmap . fmap) patternToTerm es)
            ]

          -- compute in patterns for delta1'
          let newPats  = applySubst rho0 $ teleArgs $ delta1 `abstract` gamma
              -- oldTypes are the types of the old pattern variables, but relative
              -- to the *new* telescope delta1'. These are needed to compute the
              -- correct types of new dot pattern instantiations.
              oldTypes = applyPatSubst rho0 $ flattenTel $ delta1 `abstract` gamma
          (p0',newDpi) <- liftTCM $ addContext delta1' $ updateInPatterns
                            oldTypes
                            (p0 ++ qs')
                            newPats

          reportSDoc "tc.lhs.top" 20 $ addContext delta1' $ nest 2 $ vcat
            [ text "p0'     =" <+> text (show $ deepUnscope p0')
            , text "newDpi  =" <+> brackets (fsep $ punctuate comma $ map prettyTCM newDpi)
            ]

          -- split substitution into part for Δ₁ and part for Γ
          let (rho1,rho2) = splitS (size gamma) rho0

          reportSDoc "tc.lhs.top" 20 $ addContext delta1' $ nest 2 $ vcat
            [ text "rho1    =" <+> prettyTCM rho1
            , text "rho2    =" <+> prettyTCM rho2
            ]

          -- Andreas, 2010-09-09, save the type.
          -- It is relative to Δ₁, but it should be relative to Δ₁'
          let storedPatternType = applyPatSubst rho1 typeOfSplitVar
          -- Also remember if we are a record pattern and from an implicit pattern.
          isRec <- isRecord d
          let cpi = ConPatternInfo (isRec $> porigin) False (Just storedPatternType)

          -- compute final context and permutation
          let crho2   = ConP c cpi $ applySubst rho2 $
                          teleNamedArgs gamma `useOriginFrom` qs'
              rho3    = consS crho2 rho1
              delta2' = applyPatSubst rho3 delta2
              delta'  = delta1' `abstract` delta2'
              rho     = liftS (size delta2) rho3

          reportSDoc "tc.lhs.top" 20 $ addContext delta1' $ nest 2 $ vcat
            [ text "crho2   =" <+> prettyTCM crho2
            , text "rho3    =" <+> prettyTCM rho3
            , text "delta2' =" <+> prettyTCM delta2'
            ]

          reportSDoc "tc.lhs.top" 70 $ addContext delta1' $ nest 2 $ vcat
            [ text "crho2   =" <+> pretty crho2
            , text "rho3    =" <+> pretty rho3
            , text "delta2' =" <+> pretty delta2'
            ]

          reportSDoc "tc.lhs.top" 15 $ nest 2 $ vcat
            [ text "delta'  =" <+> prettyTCM delta'
            , text "rho     =" <+> addContext delta' (prettyTCM rho)
            ]

          -- compute new in patterns
          let ps'  = p0' ++ p1

          reportSDoc "tc.lhs.top" 15 $ addContext delta' $
            nest 2 $ vcat
              [ text "ps'    =" <+> brackets (fsep $ punctuate comma $ map prettyA ps')
              ]

          -- The final dpis are the new ones plus the old ones substituted by ρ
          let dpi' = applyPatSubst rho (problemDPI problem)
                     ++ raise (size delta2') newDpi
              sbe' = applyPatSubst rho $ problemShouldBeEmptyTypes problem

          reportSDoc "tc.lhs.top" 15 $ addContext delta' $
            nest 2 $ vcat
              [ text "dpi'    =" <+> brackets (fsep $ punctuate comma $ map prettyTCM dpi')
              , text "sbe'    =" <+> brackets (fsep $ punctuate comma $ map prettyTCM sbe')
              ]

          -- Apply the substitution
          let ip'      = applySubst rho ip
              target'  = applyPatSubst rho target

          reportSDoc "tc.lhs.top" 15 $ addContext delta' $
            nest 2 $ vcat
              [ text "ip' =" <+> pretty ip ]

          -- Construct the new problem
          let problem' = Problem ps' (problemRestPats problem) dpi' sbe'

          -- if rest type reduces,
          -- extend the split problem by previously not considered patterns
<<<<<<< HEAD
          st'@(LHSState problem'@(Problem ps' ip' delta' rest') dpi' psplit sbe')
            <- updateProblemRest $ LHSState problem' dpi' psplit sbe'
=======
          st'@(LHSState delta' ip' problem'@(Problem ps' rps' dpi' sbe') target')
            <- liftTCM $ updateProblemRest $ LHSState delta' ip' problem' target'
>>>>>>> a38e482a

          reportSDoc "tc.lhs.top" 12 $ sep
            [ text "new problem from rest"
            , nest 2 $ vcat
              [ text "ps'     =" <+> fsep (map prettyA ps')
              , text "delta'  =" <+> prettyTCM delta'
              , text "ip'     =" <+> pretty ip'
              ]
            ]
          checkLHS f st'


-- | Ensures that we are not performing pattern matching on codata.

noPatternMatchingOnCodata :: [NamedArg DeBruijnPattern] -> TCM ()
noPatternMatchingOnCodata = mapM_ (check . namedArg)
  where
  check (VarP {})   = return ()
  check (DotP {})   = return ()
  check (AbsurdP{}) = return ()
  check (ProjP{})   = return ()
  check (LitP {})   = return ()  -- Literals are assumed not to be coinductive.
  check (ConP con _ ps) = do
    TelV _ t <- telView' . defType <$> do getConstInfo $ conName con
    c <- isCoinductive t
    case c of
      Nothing    -> __IMPOSSIBLE__
      Just False -> mapM_ (check . namedArg) ps
      Just True  -> typeError $
        GenericError "Pattern matching on coinductive types is not allowed"

-- | Type check dot pattern stripped from a with function.
checkStrippedDotPattern :: A.StrippedDotPattern -> TCM ()
checkStrippedDotPattern (A.StrippedDot e v a) = do
  reportSDoc "tc.with.dot" 30 $ vcat
    [ text "Checking stripped dot pattern"
    , nest 2 $ vcat [ text "e =" <+> prettyTCM e
                    , text "v =" <+> prettyTCM v
                    , text "a =" <+> prettyTCM a
                    , text "Γ =" <+> (inTopContext . prettyTCM =<< getContextTelescope) ] ]
  u <- checkExpr e a
  equalTerm a u v<|MERGE_RESOLUTION|>--- conflicted
+++ resolved
@@ -673,23 +673,8 @@
 
   -- doing the splits:
   inTopContext $ do
-<<<<<<< HEAD
-    LHSState problem@(Problem pxs qs delta rest) dpi psplit sbe
-      <- checkLHS f $ LHSState problem0 [] [] []
-
-    -- check linearity of the pattern,
-    -- we only care about user-written variables here.
-    let eraseInserted p
-          | getOrigin p == Inserted = (fmap . fmap) (const $ A.WildP patNoRange) p
-          | otherwise               = p
-        userpxs = A.mapNamedArgPattern eraseInserted pxs
-
-    A.checkPatternLinearity userpxs $ \ys ->
-      typeError $ RepeatedVariablesInPattern ys
-=======
-    (st@(LHSState delta qs problem@(Problem pxs rps dpi sbe) b'), block)
+    (st@(LHSState delta qs problem@(Problem pxs rps dpi sbe) b' psplit), block)
       <- runWriterT $ checkLHS f st0
->>>>>>> a38e482a
 
     -- check linearity of the pattern,
     -- we only care about user-written variables here.
@@ -777,18 +762,11 @@
 
 -- | The loop (tail-recursive): split at a variable in the problem until problem is solved
 checkLHS
-<<<<<<< HEAD
-  :: Maybe QName       -- ^ The name of the definition we are checking.
-  -> LHSState          -- ^ The current state.
-  -> TCM LHSState      -- ^ The final state after all splitting is completed
-checkLHS f st@(LHSState problem dpi psplit sbe) = do
-=======
   :: forall tcm. (MonadTCM tcm, MonadWriter Blocked_ tcm, HasConstInfo tcm, MonadError TCErr tcm, MonadDebug tcm)
   => Maybe QName     -- ^ The name of the definition we are checking.
   -> LHSState        -- ^ The current state.
   -> tcm LHSState    -- ^ The final state after all splitting is completed
-checkLHS f st@(LHSState tel ip problem target) = do
->>>>>>> a38e482a
+checkLHS f st@(LHSState tel ip problem target psplit) = do
 
   problem <- liftTCM $ insertImplicitProblem tel problem
   -- Note: inserting implicits no longer preserve solvedness,
@@ -821,21 +799,18 @@
           ip'      = ip ++ [fmap (Named Nothing . ProjP o) projPat]
           problem' = Problem ps1 ps2 dpi sbe
       -- Jump the trampolin
-<<<<<<< HEAD
-      st' <- updateProblemRest (LHSState problem' dpi psplit sbe)
-=======
-      st' <- liftTCM $ updateProblemRest (LHSState tel ip' problem' target')
->>>>>>> a38e482a
+      st' <- liftTCM $ updateProblemRest (LHSState tel ip' problem' target' psplit)
       -- If the field is irrelevant, we need to continue in irr. cxt.
       -- (see Issue 939).
       applyRelevanceToContext (getRelevance projPat) $ do
         checkLHS f st'
 
-    trySplit (Split p0 (Arg ai (PartialFocus ts ip a)) p1) ret = do
+    trySplit (SplitArg p0 (Arg ai (PartialFocus ts ip a)) p1) ret = do
+      let (delta1, ExtendTel _ adelta2) = splitTelescopeAt (size p0) tel
       tel <- getContextTelescope
       reportSDoc "tc.top.tel" 10 $ text "pfocus tel = " <+> prettyTCM tel
-      tInterval <- elInf primInterval
-      (gamma,sigma) <- bindLHSVars (problemInPat p0) (problemTel p0) $ do
+      tInterval <- liftTCM $ elInf primInterval
+      (gamma,sigma) <- liftTCM $ bindLHSVars p0 delta1 $ do
          ts <- forM ts $ \ (t,u) -> do
                  reportSDoc "tc.lhs.split.partial" 50 $ text (show (t,u))
                  t <- checkExpr t tInterval
@@ -862,16 +837,15 @@
            [(gamma,sigma)] -> return (gamma,sigma)
            []              -> typeError $ GenericError $ "The face constraint is unsatisfiable."
            _               -> typeError $ GenericError $ "Cannot have disjunctions in a face constraint."
-      itisone <- primItIsOne
+      itisone <- liftTCM primItIsOne
       -- substitute the literal in p1 and dpi
       reportSDoc "tc.lhs.faces" 10 $ text $ show sigma
 
-      let delta1 = problemTel p0
-          oix = size (problemTel $ unAbs p1) -- de brujin index of IsOne
+      let oix = size p1 -- de brujin index of IsOne
           Just o_n = flip findIndex ip (\ x -> case namedThing (unArg x) of
                                            VarP x -> dbPatVarIndex x == oix
                                            _      -> False)
-          delta2' = absApp (fmap problemTel p1) itisone
+          delta2' = absApp adelta2 itisone
           delta2 = applySubst sigma delta2'
           mkConP (Con c _ [])
              = ConP c (noConPatternInfo { conPType = Just (Arg defaultArgInfo tInterval)
@@ -888,17 +862,16 @@
           --       ++ [ raise (size delta2) $ Lit lit ]
           --       ++ [ var i | i <- [size delta2 ..] ]
           ip'      = applySubst rho ip
-          rest'    = applyPatSubst rho (problemRest problem)
-
-      (p0',newDpi) <- do
-         let delta1 = problemTel p0
+          target'  = applyPatSubst rho target
+
+      (p0',newDpi) <- liftTCM $ do
          addContext gamma $ updateInPatterns
                             (applyPatSubst rho0 $ flattenTel delta1)
-                            (problemInPat p0)
+                            p0
                             (applySubst rho0 $ teleArgs delta1)
-      let dpi' = applyPatSubst rho dpi ++ newDpi
-          sbe' = map (second $ applyPatSubst rho) sbe
-          ps' = p0' ++ problemInPat (absBody p1)
+      let dpi' = applyPatSubst rho (problemDPI problem) ++ newDpi
+          sbe' = applyPatSubst rho $ problemShouldBeEmptyTypes problem
+          ps' = p0' ++ p1
 
       reportSDoc "tc.lhs.split.problem" 10 $ sep
         [ text "ip  = " <+> (text . show) ip
@@ -908,9 +881,9 @@
       -- Compute the new problem
       let
           delta'   = abstract gamma delta2
-          problem' = Problem ps' ip' delta' rest'
+          problem' = Problem ps' (problemRestPats problem) dpi' sbe'
       reportSDoc "tc.lhs.split.partial" 20 $ text (show problem')
-      st' <- updateProblemRest (LHSState problem' dpi' (psplit ++ [Just o_n]) sbe')
+      st' <- liftTCM $ updateProblemRest (LHSState delta' ip' problem' target' (psplit ++ [Just o_n]))
       checkLHS f st'
 
     -- Split on literal pattern (does not fail as there is no call to unifier)
@@ -918,7 +891,7 @@
     trySplit (SplitArg p0 (Arg _ (LitFocus lit)) p1) _ = do
 
       -- substitute the literal in p1 and dpi
-      let (delta1, ExtendTel (Dom _ a) adelta2) = splitTelescopeAt (size p0) tel
+      let (delta1, ExtendTel (Dom _ _ a) adelta2) = splitTelescopeAt (size p0) tel
           delta2 = absApp adelta2 (Lit lit)
           rho    = singletonS (size delta2) (LitP lit)
           -- Andreas, 2015-06-13 Literals are closed, so need to raise them!
@@ -934,20 +907,15 @@
       -- Compute the new problem
       let ps'      = p0 ++ p1
           delta'   = abstract delta1 delta2
-<<<<<<< HEAD
-          problem' = Problem ps' ip' delta' rest'
-      st' <- updateProblemRest (LHSState problem' dpi' psplit sbe')
-=======
           problem' = Problem ps' (problemRestPats problem) dpi' sbe'
-      st' <- liftTCM $ updateProblemRest (LHSState delta' ip' problem' target')
->>>>>>> a38e482a
+      st' <- liftTCM $ updateProblemRest (LHSState delta' ip' problem' target' psplit)
       checkLHS f st'
 
     -- Split on absurd pattern (adding type to list of types that should be empty)
     trySplit (SplitArg p0 (Arg info (AbsurdFocus pi)) p1) _ = do
 
       let i = size p1
-          (delta1, ExtendTel (Dom _ a0) adelta2) = splitTelescopeAt (size p0) tel
+          (delta1, ExtendTel (Dom _ _ a0) adelta2) = splitTelescopeAt (size p0) tel
           a = raise (i+1) a0
       reportSDoc "tc.lhs.split.absurd" 10 $ sep
         [ text "splitting on absurd pattern"
@@ -976,7 +944,7 @@
                       , focusIndices  = ws
                       }
                )) p1) tryNextSplit = do
-      let (delta1, ExtendTel (Dom _ a) adelta2) = splitTelescopeAt (size p0) tel
+      let (delta1, ExtendTel (Dom _ _ a) adelta2) = splitTelescopeAt (size p0) tel
           delta2 = absBody adelta2
       let typeOfSplitVar = Arg info a
       traceCall (CheckPattern (A.ConP (ConPatInfo porigin $ PatRange r) (unambiguous c) qs)
@@ -1213,13 +1181,8 @@
 
           -- if rest type reduces,
           -- extend the split problem by previously not considered patterns
-<<<<<<< HEAD
-          st'@(LHSState problem'@(Problem ps' ip' delta' rest') dpi' psplit sbe')
-            <- updateProblemRest $ LHSState problem' dpi' psplit sbe'
-=======
-          st'@(LHSState delta' ip' problem'@(Problem ps' rps' dpi' sbe') target')
-            <- liftTCM $ updateProblemRest $ LHSState delta' ip' problem' target'
->>>>>>> a38e482a
+          st'@(LHSState delta' ip' problem'@(Problem ps' rps' dpi' sbe') target' psplit)
+            <- liftTCM $ updateProblemRest $ LHSState delta' ip' problem' target' psplit
 
           reportSDoc "tc.lhs.top" 12 $ sep
             [ text "new problem from rest"
