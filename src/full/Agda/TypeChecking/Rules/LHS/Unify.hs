{-# LANGUAGE CPP                        #-}
{-# LANGUAGE DeriveDataTypeable         #-}
{-# LANGUAGE GeneralizedNewtypeDeriving #-}
{-# LANGUAGE NondecreasingIndentation   #-}
{-# LANGUAGE UndecidableInstances       #-}

-- | Unification algorithm for specializing datatype indices, as described in
--     \"Unifiers as Equivalences: Proof-Relevant Unification of Dependently
--     Typed Data\" by Jesper Cockx, Dominique Devriese, and Frank Piessens
--     (ICFP 2016).
--
--   This is the unification algorithm used for checking the left-hand side
--   of clauses (see @Agda.TypeChecking.Rules.LHS@), coverage checking (see
--   @Agda.TypeChecking.Coverage@) and indirectly also for interactive case
--   splitting (see @Agda.Interaction.MakeCase@).
--
--   A unification problem (of type @UnifyState@) consists of:
--   1. A telescope @varTel@ of free variables, some or all of which are
--      flexible (as indicated by @flexVars@).
--   2. A telescope @eqTel@ containing the types of the equations.
--   3. Left- and right-hand sides for each equation:
--      @varTel ⊢ eqLHS : eqTel@ and @varTel ⊢ eqRHS : eqTel@.
--
--   The unification algorithm can end in three different ways:
--   (type @UnificationResult@):
--   - A *positive success* @Unifies (tel, sigma, ps)@ with @tel ⊢ sigma : varTel@,
--     @tel ⊢ eqLHS [ varTel ↦ sigma ] ≡ eqRHS [ varTel ↦ sigma ] : eqTel@,
--     and @tel ⊢ ps : eqTel@. In this case, @sigma;ps@ is an *equivalence*
--     between the telescopes @tel@ and @varTel(eqLHS ≡ eqRHS)@.
--   - A *negative success* @NoUnify err@ means that a conflicting equation
--     was found (e.g an equation between two distinct constructors or a cycle).
--   - A *failure* @DontKnow err@ means that the unifier got stuck.
--
--   The unification algorithm itself consists of two parts:
--   1. A *unification strategy* takes a unification problem and produces a
--      list of suggested unification rules (of type @UnifyStep@). Strategies
--      can be constructed by composing simpler strategies (see for example the
--      definition of @completeStrategyAt@).
--   2. The *unification engine* @unifyStep@ takes a unification rule and tries
--      to apply it to the given state, writing the result to the UnifyOutput
--      on a success.
--
--   The unification steps (of type @UnifyStep@) are the following:
--   - *Deletion* removes a reflexive equation @u =?= v : a@ if the left- and
--     right-hand side @u@ and @v@ are (definitionally) equal. This rule results
--     in a failure if --without-K is enabled (see \"Pattern Matching Without K\"
--     by Jesper Cockx, Dominique Devriese, and Frank Piessens (ICFP 2014).
--   - *Solution* solves an equation if one side is (eta-equivalent to) a
--     flexible variable. In case both sides are flexible variables, the
--     unification strategy makes a choice according to the @chooseFlex@
--     function in @Agda.TypeChecking.Rules.LHS.Problem@.
--   - *Injectivity* decomposes an equation of the form
--     @c us =?= c vs : D pars is@ where @c : Δc → D pars js@ is a constructor
--     of the inductive datatype @D@ into a sequence of equations
--     @us =?= vs : delta@. In case @D@ is an indexed datatype,
--     *higher-dimensional unification* is applied (see below).
--   - *Conflict* detects absurd equations of the form
--     @c₁ us =?= c₂ vs : D pars is@ where @c₁@ and @c₂@ are two distinct
--     constructors of the datatype @D@.
--   - *Cycle* detects absurd equations of the form @x =?= v : D pars is@ where
--     @x@ is a variable of the datatype @D@ that occurs strongly rigid in @v@.
--   - *EtaExpandVar* eta-expands a single flexible variable @x : R@ where @R@
--     is a (eta-expandable) record type, replacing it by one variable for each
--     field of @R@.
--   - *EtaExpandEquation* eta-expands an equation @u =?= v : R@ where @R@ is a
--     (eta-expandable) record type, replacing it by one equation for each field
--     of @R@. The left- and right-hand sides of these equations are the
--     projections of @u@ and @v@.
--   - *LitConflict* detects absurd equations of the form @l₁ =?= l₂ : A@ where
--     @l₁@ and @l₂@ are distinct literal terms.
--   - *StripSizeSuc* simplifies an equation of the form
--     @sizeSuc x =?= sizeSuc y : Size@ to @x =?= y : Size@.
--   - *SkipIrrelevantEquation@ removes an equation between irrelevant terms.
--   - *TypeConInjectivity* decomposes an equation of the form
--     @D us =?= D vs : Set i@ where @D@ is a datatype. This rule is only used
--     if --injective-type-constructors is enabled.
--
--   Higher-dimensional unification (new, does not yet appear in any paper):
--   If an equation of the form @c us =?= c vs : D pars is@ is encountered where
--   @c : Δc → D pars js@ is a constructor of an indexed datatype
--   @D pars : Φ → Set ℓ@, it is in general unsound to just simplify this
--   equation to @us =?= vs : Δc@. For this reason, the injectivity rule in the
--   paper restricts the indices @is@ to be distinct variables that are bound in
--   the telescope @eqTel@. But we can be more general by introducing new
--   variables @ks@ to the telescope @eqTel@ and equating these to @is@:
--   @
--       Δ₁(x : D pars is)Δ₂
--        ≃
--       Δ₁(ks : Φ)(x : D pars ks)(ps : is ≡Φ ks)Δ₂
--   @
--   Since @ks@ are distinct variables, it's now possible to apply injectivity
--   to the equation @x@, resulting in the following new equation telescope:
--   @
--     Δ₁(ys : Δc)(ps : is ≡Φ js[Δc ↦ ys])Δ₂
--   @
--   Now we can solve the equations @ps@ by recursively calling the unification
--   algorithm with flexible variables @Δ₁(ys : Δc)@. This is called
--   *higher-dimensional unification* since we are unifying equality proofs
--   rather than terms. If the higher-dimensional unification succeeds, the
--   resulting telescope serves as the new equation telescope for the original
--   unification problem.

module Agda.TypeChecking.Rules.LHS.Unify
  ( UnificationResult
  , UnificationResult'(..)
  , unifyIndices ) where

import Prelude hiding (null)

import Control.Arrow ((***))
import Control.Applicative hiding (empty)
import Control.Monad
import Control.Monad.State
import Control.Monad.Trans.Maybe
import Control.Monad.Reader
import Control.Monad.Writer (WriterT(..), MonadWriter(..), Monoid(..))

import Data.Map (Map)
import qualified Data.Map as Map
import Data.Semigroup hiding (Arg)
import qualified Data.List as List

import Data.Foldable (Foldable)
import Data.Traversable (Traversable,traverse)
import qualified Data.Traversable as Trav

import Agda.Interaction.Options (optInjectiveTypeConstructors)

import Agda.Syntax.Common
import Agda.Syntax.Internal
import Agda.Syntax.Internal.Pattern
import Agda.Syntax.Literal
import Agda.Syntax.Position

import Agda.TypeChecking.Monad
import qualified Agda.TypeChecking.Monad.Benchmark as Bench
import Agda.TypeChecking.Monad.Builtin (constructorForm)
import Agda.TypeChecking.Conversion -- equalTerm
import Agda.TypeChecking.Constraints
import Agda.TypeChecking.Datatypes
import Agda.TypeChecking.DropArgs
import Agda.TypeChecking.Irrelevance
import Agda.TypeChecking.Level (reallyUnLevelView)
import Agda.TypeChecking.Reduce
import qualified Agda.TypeChecking.Patterns.Match as Match
import Agda.TypeChecking.Pretty hiding ((<>))
import Agda.TypeChecking.SizedTypes (compareSizes)
import Agda.TypeChecking.Substitute
import Agda.TypeChecking.Telescope
import Agda.TypeChecking.Free
import Agda.TypeChecking.Records
import Agda.TypeChecking.MetaVars (assignV, newArgsMetaCtx)
import Agda.TypeChecking.EtaContract
import Agda.Interaction.Options (optInjectiveTypeConstructors, optWithoutK)

import Agda.TypeChecking.Rules.LHS.Problem
-- import Agda.TypeChecking.SyntacticEquality

import Agda.Utils.Except ( MonadError(catchError, throwError) )
import Agda.Utils.Either
import Agda.Utils.Functor
import Agda.Utils.List
import Agda.Utils.ListT
import Agda.Utils.Maybe
import Agda.Utils.Monad
import Agda.Utils.Null
import Agda.Utils.Permutation
import Agda.Utils.Size

#include "undefined.h"
import Agda.Utils.Impossible

-- | Result of 'unifyIndices'.
type UnificationResult = UnificationResult'
  ( Telescope                  -- @tel@
  , PatternSubstitution        -- @sigma@ s.t. @tel ⊢ sigma : varTel@
  , [NamedArg DeBruijnPattern] -- @ps@    s.t. @tel ⊢ ps    : eqTel @
  )

data UnificationResult' a
  = Unifies  a                    -- ^ Unification succeeded.
  | NoUnify  NegativeUnification  -- ^ Terms are not unifiable.
  | DontKnow [UnificationFailure] -- ^ Some other error happened, unification got stuck.
  deriving (Show, Functor, Foldable, Traversable)

-- | Unify indices.
--
--   In @unifyIndices gamma flex us vs@,
--
--   @us@ and @vs@ are the argument lists to unify,
--
--   @gamma@ is the telescope of free variables in @us@ and @vs@.
--
--   @flex@ is the set of flexible (instantiable) variabes in @us@ and @vs@.
--
--   The result is the most general unifier of @us@ and @vs@.
unifyIndices :: MonadTCM tcm
             => Telescope
             -> FlexibleVars
             -> Type
             -> Args
             -> Args
             -> tcm UnificationResult
unifyIndices tel flex a [] [] = return $ Unifies (tel, idS, [])
unifyIndices tel flex a us vs = liftTCM $ Bench.billTo [Bench.Typing, Bench.CheckLHS, Bench.UnifyIndices] $ do
    reportSDoc "tc.lhs.unify" 10 $
      sep [ text "unifyIndices"
          , nest 2 $ prettyTCM tel
          , nest 2 $ addContext tel $ text $ show $ map flexVar flex
          , nest 2 $ addContext tel $ parens (prettyTCM a)
          , nest 2 $ addContext tel $ prettyList $ map prettyTCM us
          , nest 2 $ addContext tel $ prettyList $ map prettyTCM vs
          ]
    initialState    <- initUnifyState tel flex a us vs
    reportSDoc "tc.lhs.unify" 20 $ text "initial unifyState:" <+> prettyTCM initialState
    reportSDoc "tc.lhs.unify" 70 $ text "initial unifyState:" <+> text (show initialState)
    (result,output) <- runUnifyM $ unify initialState rightToLeftStrategy
    let ps = applySubst (unifyProof output) $ teleNamedArgs (eqTel initialState)
    return $ fmap (\s -> (varTel s , unifySubst output , ps)) result

----------------------------------------------------
-- Equalities
----------------------------------------------------

data Equality = Equal
  { eqType  :: Dom Type
  , eqLeft  :: Term
  , eqRight :: Term
  }

instance Reduce Equality where
  reduce' (Equal a u v) = Equal <$> reduce' a <*> reduce' u <*> reduce' v

eqConstructorForm :: Equality -> TCM Equality
eqConstructorForm (Equal a u v) = Equal a <$> constructorForm u <*> constructorForm v

eqUnLevel :: Equality -> TCM Equality
eqUnLevel (Equal a u v) = Equal a <$> unLevel u <*> unLevel v
  where
    unLevel (Level l) = reallyUnLevelView l
    unLevel u         = return u

----------------------------------------------------
-- Unify state
----------------------------------------------------

data UnifyState = UState
  { varTel   :: Telescope
  , flexVars :: FlexibleVars
  , eqTel    :: Telescope
  , eqLHS    :: [Arg Term]
  , eqRHS    :: [Arg Term]
  } deriving (Show)

instance Reduce UnifyState where
  reduce' (UState var flex eq lhs rhs) =
    UState <$> reduce' var
           <*> pure flex
           <*> reduce' eq
           <*> reduce' lhs
           <*> reduce' rhs

reduceVarTel :: UnifyState -> TCM UnifyState
reduceVarTel s@UState{ varTel = tel } = do
  tel <- reduce tel
  return $ s { varTel = tel }

reduceEqTel :: UnifyState -> TCM UnifyState
reduceEqTel s@UState{ eqTel = tel } = do
  tel <- reduce tel
  return $ s { eqTel = tel }

instance Normalise UnifyState where
  normalise' (UState var flex eq lhs rhs) =
    UState <$> normalise' var
           <*> pure flex
           <*> normalise' eq
           <*> normalise' lhs
           <*> normalise' rhs

normaliseVarTel :: UnifyState -> TCM UnifyState
normaliseVarTel s@UState{ varTel = tel } = do
  tel <- normalise tel
  return $ s { varTel = tel }

normaliseEqTel :: UnifyState -> TCM UnifyState
normaliseEqTel s@UState{ eqTel = tel } = do
  tel <- normalise tel
  return $ s { eqTel = tel }

instance PrettyTCM UnifyState where
  prettyTCM state = text "UnifyState" $$ nest 2 (vcat $
    [ text "variable tel:  " <+> prettyTCM gamma
    , text "flexible vars: " <+> prettyTCM (map flexVar $ flexVars state)
    , text "equation tel:  " <+> addContext gamma (prettyTCM delta)
    , text "equations:     " <+> addContext gamma (prettyList_ (zipWith prettyEquality (eqLHS state) (eqRHS state)))
    ])
    where
      gamma = varTel state
      delta = eqTel state
      prettyEquality x y = prettyTCM x <+> text "=?=" <+> prettyTCM y

initUnifyState :: Telescope -> FlexibleVars -> Type -> Args -> Args -> TCM UnifyState
initUnifyState tel flex a lhs rhs = do
  let n = size lhs
  unless (n == size rhs) __IMPOSSIBLE__
  TelV eqTel _ <- telView a
  unless (n == size eqTel) __IMPOSSIBLE__
  reduce $ UState tel flex eqTel lhs rhs

isUnifyStateSolved :: UnifyState -> Bool
isUnifyStateSolved = null . eqTel

varCount :: UnifyState -> Int
varCount = size . varTel

-- | Get the type of the i'th variable in the given state
getVarType :: Int -> UnifyState -> Dom Type
getVarType i s = if i < 0 then __IMPOSSIBLE__ else (flattenTel $ varTel s) !! i

getVarTypeUnraised :: Int -> UnifyState -> Dom Type
getVarTypeUnraised i s = if i < 0 then __IMPOSSIBLE__ else snd <$> (telToList $ varTel s) !! i

eqCount :: UnifyState -> Int
eqCount = size . eqTel

-- | Get the k'th equality in the given state. The left- and right-hand sides
--   of the equality live in the varTel telescope, and the type of the equality
--   lives in the varTel++eqTel telescope
getEquality :: Int -> UnifyState -> Equality
getEquality k UState { eqTel = eqs, eqLHS = lhs, eqRHS = rhs } =
  if k < 0 then __IMPOSSIBLE__ else
    Equal (flattenTel eqs !! k) (unArg $ lhs !! k) (unArg $ rhs !! k)

-- | As getEquality, but with the unraised type
getEqualityUnraised :: Int -> UnifyState -> Equality
getEqualityUnraised k UState { eqTel = eqs, eqLHS = lhs, eqRHS = rhs } =
  if k < 0 then __IMPOSSIBLE__ else
    Equal (snd <$> (telToList eqs) !! k)
          (unArg $ lhs !! k)
          (unArg $ rhs !! k)

getEqInfo :: Int -> UnifyState -> ArgInfo
getEqInfo k UState { eqTel = eqs } =
  if k < 0 then __IMPOSSIBLE__ else domInfo $ telToList eqs !! k

-- | Add a list of equations to the front of the equation telescope
addEqs :: Telescope -> [Arg Term] -> [Arg Term] -> UnifyState -> UnifyState
addEqs tel us vs s =
  s { eqTel = tel `abstract` eqTel s
    , eqLHS = us ++ eqLHS s
    , eqRHS = vs ++ eqRHS s
    }
  where k = size tel

addEq :: Type -> Arg Term -> Arg Term -> UnifyState -> UnifyState
addEq a u v = addEqs (ExtendTel (defaultDom a) (Abs underscore EmptyTel)) [u] [v]



-- | Instantiate the k'th variable with the given value.
--   Returns Nothing if there is a cycle.
solveVar :: Int    -- ^ Index @k@
         -> Term   -- ^ Solution @u@
         -> UnifyState -> Maybe (UnifyState, PatternSubstitution)
solveVar k u s = case instantiateTelescope (varTel s) k u of
  Nothing -> Nothing
  Just (tel' , sigma , rho) -> Just $ (,sigma) $ UState
      { varTel   = tel'
      , flexVars = permuteFlex (reverseP rho) $ flexVars s
      , eqTel    = applyPatSubst sigma $ eqTel s
      , eqLHS    = applyPatSubst sigma $ eqLHS s
      , eqRHS    = applyPatSubst sigma $ eqRHS s
      }
  where
    permuteFlex :: Permutation -> FlexibleVars -> FlexibleVars
    permuteFlex perm =
      mapMaybe $ \(FlexibleVar h o k p x) ->
        FlexibleVar h o k p <$> List.findIndex (x==) (permPicks perm)

applyUnder :: Int -> Telescope -> Term -> Telescope
applyUnder k tel u
 | k < 0     = __IMPOSSIBLE__
 | k == 0    = tel `apply1` u
 | otherwise = case tel of
    EmptyTel         -> __IMPOSSIBLE__
    ExtendTel a tel' -> ExtendTel a $
      Abs (absName tel') $ applyUnder (k-1) (absBody tel') u

dropAt :: Int -> [a] -> [a]
dropAt _ [] = __IMPOSSIBLE__
dropAt k (x:xs)
 | k < 0     = __IMPOSSIBLE__
 | k == 0    = xs
 | otherwise = x : dropAt (k-1) xs

-- | Solve the k'th equation with the given value, which can depend on
--   regular variables but not on other equation variables.
solveEq :: Int -> Term -> UnifyState -> (UnifyState, PatternSubstitution)
solveEq k u s = (,sigma) $ s
    { eqTel    = applyUnder k (eqTel s) u'
    , eqLHS    = dropAt k $ eqLHS s
    , eqRHS    = dropAt k $ eqRHS s
    }
  where
    u'    = raise k u
    n     = eqCount s
    sigma = liftS (n-k-1) $ consS (dotP u') idS

-- | Simplify the k'th equation with the given value (which can depend on other
--   equation variables). Returns Nothing if there is a cycle.
simplifyEq :: Int -> Term -> UnifyState -> Maybe (UnifyState, PatternSubstitution)
simplifyEq k u s = case instantiateTelescope (eqTel s) k u of
  Nothing -> Nothing
  Just (tel' , sigma , rho) -> Just $ (,sigma) $ UState
    { varTel   = varTel s
    , flexVars = flexVars s
    , eqTel    = tel'
    , eqLHS    = permute rho $ eqLHS s
    , eqRHS    = permute rho $ eqRHS s
    }

----------------------------------------------------
-- Unification strategies
----------------------------------------------------

data UnifyStep
  = Deletion
    { deleteAt           :: Int
    , deleteType         :: Type
    , deleteLeft         :: Term
    , deleteRight        :: Term
    }
  | Solution
    { solutionAt         :: Int
    , solutionType       :: Dom Type
    , solutionVar        :: FlexibleVar Int
    , solutionTerm       :: Term
    }
  | Injectivity
    { injectAt           :: Int
    , injectType         :: Type
    , injectDatatype     :: QName
    , injectParameters   :: Args
    , injectIndices      :: Args
    , injectConstructor  :: ConHead
    }
  | Conflict
    { conflictAt         :: Int
    , conflictDatatype   :: QName
    , conflictParameters :: Args
    , conflictLeft       :: Term
    , conflictRight      :: Term
    }
  | Cycle
    { cycleAt            :: Int
    , cycleDatatype      :: QName
    , cycleParameters    :: Args
    , cycleVar           :: Int
    , cycleOccursIn      :: Term
    }
  | EtaExpandVar
    { expandVar           :: FlexibleVar Int
    , expandVarRecordType :: QName
    , expandVarParameters :: Args
    }
  | EtaExpandEquation
    { expandAt           :: Int
    , expandRecordType   :: QName
    , expandParameters   :: Args
    }
  | LitConflict
    { litConflictAt      :: Int
    , litType            :: Type
    , litConflictLeft    :: Literal
    , litConflictRight   :: Literal
    }
  | StripSizeSuc
    { stripAt            :: Int
    , stripArgLeft       :: Term
    , stripArgRight      :: Term
    }
  | SkipIrrelevantEquation
    { skipIrrelevantAt   :: Int
    }
  | TypeConInjectivity
    { typeConInjectAt    :: Int
    , typeConstructor    :: QName
    , typeConArgsLeft    :: Args
    , typeConArgsRight   :: Args
    } deriving (Show)

instance PrettyTCM UnifyStep where
  prettyTCM step = case step of
    Deletion k a u v -> text "Deletion" $$ nest 2 (vcat $
      [ text "position:   " <+> text (show k)
      , text "type:       " <+> prettyTCM a
      , text "lhs:        " <+> prettyTCM u
      , text "rhs:        " <+> prettyTCM v
      ])
    Solution k a i u -> text "Solution" $$ nest 2 (vcat $
      [ text "position:   " <+> text (show k)
      , text "type:       " <+> prettyTCM a
      , text "variable:   " <+> text (show i)
      , text "term:       " <+> prettyTCM u
      ])
    Injectivity k a d pars ixs c -> text "Injectivity" $$ nest 2 (vcat $
      [ text "position:   " <+> text (show k)
      , text "type:       " <+> prettyTCM a
      , text "datatype:   " <+> prettyTCM d
      , text "parameters: " <+> prettyList_ (map prettyTCM pars)
      , text "indices:    " <+> prettyList_ (map prettyTCM ixs)
      , text "constructor:" <+> prettyTCM c
      ])
    Conflict k d pars u v -> text "Conflict" $$ nest 2 (vcat $
      [ text "position:   " <+> text (show k)
      , text "datatype:   " <+> prettyTCM d
      , text "parameters: " <+> prettyList_ (map prettyTCM pars)
      , text "lhs:        " <+> prettyTCM u
      , text "rhs:        " <+> prettyTCM v
      ])
    Cycle k d pars i u -> text "Cycle" $$ nest 2 (vcat $
      [ text "position:   " <+> text (show k)
      , text "datatype:   " <+> prettyTCM d
      , text "parameters: " <+> prettyList_ (map prettyTCM pars)
      , text "variable:   " <+> text (show i)
      , text "term:       " <+> prettyTCM u
      ])
    EtaExpandVar fi r pars -> text "EtaExpandVar" $$ nest 2 (vcat $
      [ text "variable:   " <+> text (show fi)
      , text "record type:" <+> prettyTCM r
      , text "parameters: " <+> prettyTCM pars
      ])
    EtaExpandEquation k r pars -> text "EtaExpandEquation" $$ nest 2 (vcat $
      [ text "position:   " <+> text (show k)
      , text "record type:" <+> prettyTCM r
      , text "parameters: " <+> prettyTCM pars
      ])
    LitConflict k a u v -> text "LitConflict" $$ nest 2 (vcat $
      [ text "position:   " <+> text (show k)
      , text "type:       " <+> prettyTCM a
      , text "lhs:        " <+> prettyTCM u
      , text "rhs:        " <+> prettyTCM v
      ])
    StripSizeSuc k u v -> text "StripSizeSuc" $$ nest 2 (vcat $
      [ text "position:   " <+> text (show k)
      , text "lhs:        " <+> prettyTCM u
      , text "rhs:        " <+> prettyTCM v
      ])
    SkipIrrelevantEquation k -> text "SkipIrrelevantEquation" $$ nest 2 (vcat $
      [ text "position:   " <+> text (show k)
      ])
    TypeConInjectivity k d us vs -> text "TypeConInjectivity" $$ nest 2 (vcat $
      [ text "position:   " <+> text (show k)
      , text "datatype:   " <+> prettyTCM d
      , text "lhs:        " <+> prettyList_ (map prettyTCM us)
      , text "rhs:        " <+> prettyList_ (map prettyTCM vs)
      ])

type UnifyStrategy = UnifyState -> ListT TCM UnifyStep

leftToRightStrategy :: UnifyStrategy
leftToRightStrategy s =
    msum (for [0..n-1] $ \k -> completeStrategyAt k s)
  where n = size $ eqTel s

rightToLeftStrategy :: UnifyStrategy
rightToLeftStrategy s =
    msum (for (downFrom n) $ \k -> completeStrategyAt k s)
  where n = size $ eqTel s

completeStrategyAt :: Int -> UnifyStrategy
completeStrategyAt k s = msum $ map (\strat -> strat k s) $
    [ skipIrrelevantStrategy
    , basicUnifyStrategy
    , literalStrategy
    , dataStrategy
    , etaExpandVarStrategy
    , etaExpandEquationStrategy
    , injectiveTypeConStrategy
    , injectivePragmaStrategy
    , simplifySizesStrategy
    , checkEqualityStrategy
    ]

-- | Returns true if the variables 0..k-1 don't occur in x
isHom :: (Free a, Subst Term a) => Int -> a -> Maybe a
isHom n x = do
  guard $ getAll $ runFree (All . (>= n)) IgnoreNot x
  return $ raise (-n) x

findFlexible :: Int -> FlexibleVars -> Maybe (FlexibleVar Nat)
findFlexible i flex =
  let flex'      = map flexVar flex
      flexible i = i `elem` flex'
  in List.find ((i ==) . flexVar) flex

basicUnifyStrategy :: Int -> UnifyStrategy
basicUnifyStrategy k s = do
  Equal (Dom info fin a) u v <- liftTCM $ eqUnLevel (getEquality k s)
  ha <- fromMaybeMP $ isHom n a
  (mi, mj) <- liftTCM $ addContext (varTel s) $ (,) <$> isEtaVar u ha <*> isEtaVar v ha
  liftTCM $ reportSDoc "tc.lhs.unify" 30 $ text "isEtaVar results: " <+> text (show [mi,mj])
  case (mi, mj) of
    (Just i, Just j)
     | i == j -> mzero -- Taken care of by checkEqualityStrategy
    (Just i, Just j)
     | Just fi <- findFlexible i flex
     , Just fj <- findFlexible j flex -> do
       let choice = chooseFlex fi fj
           firstTryLeft  = msum [ return (Solution k (Dom info fin ha) fi v)
                                , return (Solution k (Dom info fin ha) fj u)]
           firstTryRight = msum [ return (Solution k (Dom info fin ha) fj u)
                                , return (Solution k (Dom info fin ha) fi v)]
       liftTCM $ reportSDoc "tc.lhs.unify" 40 $ text "fi = " <+> text (show fi)
       liftTCM $ reportSDoc "tc.lhs.unify" 40 $ text "fj = " <+> text (show fj)
       liftTCM $ reportSDoc "tc.lhs.unify" 40 $ text "chooseFlex: " <+> text (show choice)
       case choice of
         ChooseLeft   -> firstTryLeft
         ChooseRight  -> firstTryRight
         ExpandBoth   -> mzero -- This should be taken care of by etaExpandEquationStrategy
         ChooseEither -> firstTryRight
    (Just i, _)
     | Just fi <- findFlexible i flex -> return $ Solution k (Dom info fin ha) fi v
    (_, Just j)
     | Just fj <- findFlexible j flex -> return $ Solution k (Dom info fin ha) fj u
    _ -> mzero
  where
    flex = flexVars s
    n = eqCount s

dataStrategy :: Int -> UnifyStrategy
dataStrategy k s = do
<<<<<<< HEAD
  Equal (Dom _ _ a) u v <- liftTCM $ eqConstructorForm =<< eqUnLevel (getEqualityUnraised k s)
  case ignoreSharing $ unEl a of
=======
  Equal (Dom _ a) u v <- liftTCM $ eqConstructorForm =<< eqUnLevel (getEqualityUnraised k s)
  case unEl a of
>>>>>>> 85568e82
    Def d es -> do
      npars <- catMaybesMP $ liftTCM $ getNumberOfParameters d
      let (pars,ixs) = splitAt npars $ fromMaybe __IMPOSSIBLE__ $ allApplyElims es
      hpars <- fromMaybeMP $ isHom k pars
      liftTCM $ reportSDoc "tc.lhs.unify" 40 $ addContext (varTel s) $
        text "Found equation at datatype " <+> prettyTCM d
         <+> text " with (homogeneous) parameters " <+> prettyTCM hpars
      case (u, v) of
        (Con c _ _   , Con c' _ _  ) | c == c' -> return $ Injectivity k a d hpars ixs c
        (Con c _ _   , Con c' _ _  ) -> return $ Conflict k d hpars u v
        (Var i []  , v         ) -> ifOccursStronglyRigid i v $ return $ Cycle k d hpars i v
        (u         , Var j []  ) -> ifOccursStronglyRigid j u $ return $ Cycle k d hpars j u
        _ -> mzero
    _ -> mzero
  where
    ifOccursStronglyRigid i u ret = case occurrence i u of
      StronglyRigid -> ret
      NoOccurrence  -> mzero
      _ -> do
        u <- liftTCM $ normalise u
        case occurrence i u of
          StronglyRigid -> ret
          _ -> mzero

checkEqualityStrategy :: Int -> UnifyStrategy
checkEqualityStrategy k s = do
  let Equal (Dom _ _ a) u v = getEquality k s
      n = eqCount s
  ha <- fromMaybeMP $ isHom n a
  return $ Deletion k ha u v

literalStrategy :: Int -> UnifyStrategy
literalStrategy k s = do
  let n = eqCount s
  Equal (Dom _ _ a) u v <- liftTCM $ eqUnLevel $ getEquality k s
  ha <- fromMaybeMP $ isHom n a
  case (u , v) of
    (Lit l1 , Lit l2)
     | l1 == l2  -> return $ Deletion k ha u v
     | otherwise -> return $ LitConflict k ha l1 l2
    _ -> mzero

etaExpandVarStrategy :: Int -> UnifyStrategy
etaExpandVarStrategy k s = do
  Equal (Dom _ _ a) u v <- liftTCM $ eqUnLevel (getEquality k s)
  shouldEtaExpand u a s `mplus` shouldEtaExpand v a s
  where
    -- TODO: use IsEtaVar to check if the term is a variable
    shouldEtaExpand :: Term -> Type -> UnifyStrategy
    shouldEtaExpand (Var i es) a s = do
      fi       <- fromMaybeMP $ findFlexible i (flexVars s)
      liftTCM $ reportSDoc "tc.lhs.unify" 50 $
        text "Found flexible variable " <+> text (show i)
      -- Issue 2888: Do this even if there aren't any projections. Otherwise we
      -- end up eta expanding the equation instead, which the forcing
      -- translation doesn't like.
      let Dom _ _ b = getVarTypeUnraised (varCount s - 1 - i) s
      (d, pars) <- catMaybesMP $ liftTCM $ isEtaRecordType b
      liftTCM $ reportSDoc "tc.lhs.unify" 50 $
        text "at record type " <+> prettyTCM d
      return $ EtaExpandVar fi d pars
    shouldEtaExpand _ _ _ = mzero

etaExpandEquationStrategy :: Int -> UnifyStrategy
etaExpandEquationStrategy k s = do
  let Equal (Dom _ _ a) u v = getEqualityUnraised k s
  (d, pars) <- catMaybesMP $ liftTCM $ addContext tel $ isEtaRecordType a
  sing <- liftTCM $ (Right True ==) <$> isSingletonRecord d pars
  projLeft <- liftTCM $ shouldProject u
  projRight <- liftTCM $ shouldProject v
  guard $ sing || projLeft || projRight
  return $ EtaExpandEquation k d pars
  where
    shouldProject :: Term -> TCM Bool
    shouldProject u = case u of
      Def f es   -> usesCopatterns f
      Con c _ _  -> isJust <$> isRecordConstructor (conName c)

      Var _ _    -> return False
      Lam _ _    -> __IMPOSSIBLE__
      Lit _      -> __IMPOSSIBLE__
      Pi _ _     -> __IMPOSSIBLE__
      Sort _     -> __IMPOSSIBLE__
      Level _    -> __IMPOSSIBLE__
      MetaV _ _  -> return False
      DontCare _ -> return False

    tel = varTel s `abstract` telFromList (take k $ telToList $ eqTel s)

simplifySizesStrategy :: Int -> UnifyStrategy
simplifySizesStrategy k s = do
  isSizeName <- liftTCM isSizeNameTest
<<<<<<< HEAD
  let Equal (Dom _ _ a) u v = getEquality k s
  case ignoreSharing $ unEl a of
=======
  let Equal (Dom _ a) u v = getEquality k s
  case unEl a of
>>>>>>> 85568e82
    Def d _ -> do
      guard $ isSizeName d
      su <- liftTCM $ sizeView u
      sv <- liftTCM $ sizeView v
      case (su, sv) of
        (SizeSuc u, SizeSuc v) -> return $ StripSizeSuc k u v
        (SizeSuc u, SizeInf  ) -> return $ StripSizeSuc k u v
        (SizeInf  , SizeSuc v) -> return $ StripSizeSuc k u v
        _ -> mzero
    _ -> mzero

injectiveTypeConStrategy :: Int -> UnifyStrategy
injectiveTypeConStrategy k s = do
  injTyCon <- liftTCM $ optInjectiveTypeConstructors <$> pragmaOptions
  guard injTyCon
  eq <- liftTCM $ eqUnLevel $ getEquality k s
  case eq of
    Equal a u@(Def d es) v@(Def d' es') | d == d' -> do
      -- d must be a data, record or axiom
      def <- liftTCM $ getConstInfo d
      guard $ case theDef def of
                Datatype{} -> True
                Record{}   -> True
                Axiom{}    -> True
                AbstractDefn{} -> False -- True triggers issue #2250
                Function{}   -> False
                Primitive{}  -> False
                Constructor{}-> __IMPOSSIBLE__  -- Never a type!
      let us = fromMaybe __IMPOSSIBLE__ $ allApplyElims es
          vs = fromMaybe __IMPOSSIBLE__ $ allApplyElims es'
      return $ TypeConInjectivity k d us vs
    _ -> mzero

injectivePragmaStrategy :: Int -> UnifyStrategy
injectivePragmaStrategy k s = do
  eq <- liftTCM $ eqUnLevel $ getEquality k s
  case eq of
    Equal a u@(Def d es) v@(Def d' es') | d == d' -> do
      -- d must have an injective pragma
      def <- liftTCM $ getConstInfo d
      guard $ defInjective def
      let us = fromMaybe __IMPOSSIBLE__ $ allApplyElims es
          vs = fromMaybe __IMPOSSIBLE__ $ allApplyElims es'
      return $ TypeConInjectivity k d us vs
    _ -> mzero

skipIrrelevantStrategy :: Int -> UnifyStrategy
skipIrrelevantStrategy k s = do
  let i = getEqInfo k s
  guard $ isIrrelevant i
  return $ SkipIrrelevantEquation k


----------------------------------------------------
-- Actually doing the unification
----------------------------------------------------

data UnifyLogEntry
  = UnificationDone  UnifyState
  | UnificationStep  UnifyState UnifyStep

type UnifyLog = [UnifyLogEntry]

data UnifyOutput = UnifyOutput
  { unifySubst :: PatternSubstitution
  , unifyProof :: PatternSubstitution
  , unifyLog   :: UnifyLog
  }

instance Semigroup UnifyOutput where
  x <> y = UnifyOutput
    { unifySubst = unifySubst y `composeS` unifySubst x
    , unifyProof = unifyProof y `composeS` unifyProof x
    , unifyLog   = unifyLog x ++ unifyLog y
    }

instance Monoid UnifyOutput where
  mempty  = UnifyOutput IdS IdS []
  mappend = (<>)

type UnifyM a = WriterT UnifyOutput TCM a

tellUnifySubst :: PatternSubstitution -> UnifyM ()
tellUnifySubst sub = tell $ UnifyOutput sub IdS []

tellUnifyProof :: PatternSubstitution -> UnifyM ()
tellUnifyProof sub = tell $ UnifyOutput IdS sub []

writeUnifyLog :: UnifyLogEntry -> UnifyM ()
writeUnifyLog x = tell $ UnifyOutput IdS IdS [x]

runUnifyM :: UnifyM a -> TCM (a,UnifyOutput)
runUnifyM = runWriterT

unifyStep :: UnifyState -> UnifyStep -> UnifyM (UnificationResult' UnifyState)

unifyStep s Deletion{ deleteAt = k , deleteType = a , deleteLeft = u , deleteRight = v } = do
    -- Check definitional equality of u and v
    isReflexive <- liftTCM $ addContext (varTel s) $ do
      dontAssignMetas $ disableDestructiveUpdate $ noConstraints $
        equalTerm a u v
      return Nothing
      `catchError` \err -> return $ Just err
    withoutK <- liftTCM $ optWithoutK <$> pragmaOptions
    case isReflexive of
      Just err     -> return $ DontKnow []
      _ | withoutK -> return $ DontKnow [UnifyReflexiveEq (varTel s) a u]
      _            -> do
        let (s', sigma) = solveEq k u s
        tellUnifyProof sigma
        Unifies <$> liftTCM (reduceEqTel s')

unifyStep s Solution{ solutionAt   = k
                    , solutionType = Dom info _ a
                    , solutionVar  = fi@FlexibleVar{ flexVar = i }
                    , solutionTerm = u } = do
  let m = varCount s

  -- Check that the type of the variable is equal to the type of the equation
  -- (not just a subtype), otherwise we cannot instantiate (see Issue 2407).
  let Dom info' _ a' = getVarType (m-1-i) s
  equalTypes <- liftTCM $ addContext (varTel s) $ do
    reportSDoc "tc.lhs.unify" 45 $ text "Equation type: " <+> prettyTCM a
    reportSDoc "tc.lhs.unify" 45 $ text "Variable type: " <+> prettyTCM a'
    dontAssignMetas $ disableDestructiveUpdate $ noConstraints $
      equalType a a'
    return Nothing
    `catchError` \err -> return $ Just err
  -- The conditions on the relevances are as follows (see #2640):
  -- - If the type of the equation is relevant, then the solution must be
  --   usable in a relevant position.
  -- - If the type of the equation is (shape-)irrelevant, then the solution
  --   must be usable in a μ-relevant position where μ is the relevance
  --   of the variable being solved.
  let eqrel  = getRelevance info
      varrel = getRelevance info'
      rel    = if NonStrict `moreRelevant` eqrel then varrel else Relevant
  reportSDoc "tc.lhs.unify" 65 $ text $ "Equation relevance: " ++ show eqrel
  reportSDoc "tc.lhs.unify" 65 $ text $ "Variable relevance: " ++ show varrel
  reportSDoc "tc.lhs.unify" 65 $ text $ "Solution must be usable in a " ++ show rel ++ " position."
  usable <- liftTCM $ addContext (varTel s) $ usableRel rel u
  reportSDoc "tc.lhs.unify" 45 $ text "Relevance ok: " <+> prettyTCM usable
  case equalTypes of
    Just err -> return $ DontKnow []
    Nothing | usable -> caseMaybeM (trySolveVar (m-1-i) u s)
      (return $ DontKnow [UnifyRecursiveEq (varTel s) a i u])
      (\(s',sub) -> do
        tellUnifySubst sub
        let (s'', sigma) = solveEq k (applyPatSubst sub u) s'
        tellUnifyProof sigma
        Unifies <$> liftTCM (reduce s''))
    Nothing -> return $ DontKnow []
  where
    trySolveVar i u s = case solveVar i u s of
      Just x  -> return $ Just x
      Nothing -> do
        u <- liftTCM $ normalise u
        s <- liftTCM $ normaliseVarTel s
        return $ solveVar i u s

unifyStep s (Injectivity k a d pars ixs c) = do
  withoutK <- liftTCM $ optWithoutK <$> pragmaOptions
  let n = eqCount s

  -- Get constructor telescope and target indices
  ctype <- (`piApply` pars) . defType <$> liftTCM (getConInfo c)
  addContext (varTel s) $ reportSDoc "tc.lhs.unify" 40 $
    text "Constructor type: " <+> prettyTCM ctype
  TelV ctel ctarget <- liftTCM $ telView ctype
  let cixs = case unEl ctarget of
               Def d' es | d == d' ->
                 let args = fromMaybe __IMPOSSIBLE__ $ allApplyElims es
                 in  drop (length pars) args
               _ -> __IMPOSSIBLE__

  -- Get index telescope of the datatype
  dtype    <- (`piApply` pars) . defType <$> liftTCM (getConstInfo d)
  addContext (varTel s) $ reportSDoc "tc.lhs.unify" 40 $
    text "Datatype type: " <+> prettyTCM dtype

  -- Split equation telescope into parts before and after current equation
  let (eqListTel1, _ : eqListTel2) = splitAt k $ telToList $ eqTel s
      (eqTel1, eqTel2) = (telFromList eqListTel1, telFromList eqListTel2)

  -- This is where the magic of higher-dimensional unification happens
  -- We need to generalize the indices `ixs` to the target indices of the
  -- constructor `cixs`. This is done by calling the unification algorithm
  -- recursively (this doesn't get stuck in a loop because a type should
  -- never be indexed over itself). Note the similarity with the
  -- computeNeighbourhood function in Agda.TypeChecking.Coverage.
  let hduTel = eqTel1 `abstract` raise (size eqTel1) ctel
  res <- liftTCM $ addContext (varTel s) $ unifyIndices
           hduTel
           (allFlexVars hduTel)
           (raise (size hduTel) dtype)
           (raise (size ctel) ixs)
           (raiseFrom (size ctel) (size eqTel1) cixs)
  case res of
    -- Higher-dimensional unification can never end in a conflict,
    -- because `cong c1 ...` and `cong c2 ...` don't even have the
    -- same type for distinct constructors c1 and c2.
    NoUnify _ -> __IMPOSSIBLE__

    -- Higher-dimensional unification has failed. If not --without-K,
    -- we can simply ignore the higher-dimensional equations and
    -- simplify the equation as in the non-indexed case.
    DontKnow _ | not withoutK -> do
      -- using the same variable names as in the case where hdu succeeds.
      let eqTel1' = eqTel1 `abstract` raise (size eqTel1) ctel
          rho1    = raiseS (size ctel)
          ceq     = ConP c noConPatternInfo $ teleNamedArgs ctel
          rho3    = consS ceq rho1
          eqTel2' = applyPatSubst rho3 eqTel2
          eqTel'  = eqTel1' `abstract` eqTel2'
          rho     = liftS (size eqTel2) rho3

      tellUnifyProof rho

      eqTel' <- liftTCM $ reduce eqTel'

      -- Compute new lhs and rhs by matching the old ones against rho
      (lhs', rhs') <- liftTCM . reduce =<< do
        let ps = applySubst rho $ teleNamedArgs $ eqTel s
        (lhsMatch, _) <- liftTCM $ runReduceM $ Match.matchPatterns ps $ eqLHS s
        (rhsMatch, _) <- liftTCM $ runReduceM $ Match.matchPatterns ps $ eqRHS s
        case (lhsMatch, rhsMatch) of
          (Match.Yes _ lhs', Match.Yes _ rhs') -> return
            (reverse $ Match.matchedArgs __IMPOSSIBLE__ (size eqTel') lhs',
             reverse $ Match.matchedArgs __IMPOSSIBLE__ (size eqTel') rhs')
          _ -> __IMPOSSIBLE__

      return $ Unifies $ s { eqTel = eqTel' , eqLHS = lhs' , eqRHS = rhs' }


    DontKnow _ -> let n           = eqCount s
                      Equal (Dom _ _ a) u v = getEquality k s
                  in return $ DontKnow [UnifyIndicesNotVars
                       (varTel s `abstract` eqTel s) a
                       (raise n u) (raise n v) (raise (n-k) ixs)]

    Unifies (eqTel1', rho0, _) -> do
      -- Split ps0 into parts for eqTel1 and ctel
      let (rho1, rho2) = splitS (size ctel) rho0

      -- Compute new equation telescope context and substitution
      let ceq     = ConP c noConPatternInfo $ applySubst rho2 $ teleNamedArgs ctel
          rho3    = consS ceq rho1
          eqTel2' = applyPatSubst rho3 eqTel2
          eqTel'  = eqTel1' `abstract` eqTel2'
          rho     = liftS (size eqTel2) rho3

      tellUnifyProof rho

      eqTel' <- liftTCM $ reduce eqTel'

      -- Compute new lhs and rhs by matching the old ones against rho
      (lhs', rhs') <- liftTCM . reduce =<< do
        let ps = applySubst rho $ teleNamedArgs $ eqTel s
        (lhsMatch, _) <- liftTCM $ runReduceM $ Match.matchPatterns ps $ eqLHS s
        (rhsMatch, _) <- liftTCM $ runReduceM $ Match.matchPatterns ps $ eqRHS s
        case (lhsMatch, rhsMatch) of
          (Match.Yes _ lhs', Match.Yes _ rhs') -> return
            (reverse $ Match.matchedArgs __IMPOSSIBLE__ (size eqTel') lhs',
             reverse $ Match.matchedArgs __IMPOSSIBLE__ (size eqTel') rhs')
          _ -> __IMPOSSIBLE__

      return $ Unifies $ s { eqTel = eqTel' , eqLHS = lhs' , eqRHS = rhs' }

unifyStep s Conflict
  { conflictLeft  = u
  , conflictRight = v
  } = return $ NoUnify $ UnifyConflict (varTel s) u v

unifyStep s Cycle
  { cycleVar        = i
  , cycleOccursIn   = u
  } = return $ NoUnify $ UnifyCycle (varTel s) i u

unifyStep s EtaExpandVar{ expandVar = fi, expandVarRecordType = d , expandVarParameters = pars } = do
  delta   <- liftTCM $ (`apply` pars) <$> getRecordFieldTypes d
  c       <- liftTCM $ getRecordConstructor d
  let nfields         = size delta
      (varTel', rho)  = expandTelescopeVar (varTel s) (m-1-i) delta c
      projectFlexible = [ FlexibleVar (flexHiding fi) (flexOrigin fi) (projFlexKind j) (flexPos fi) (i+j) | j <- [0..nfields-1] ]
  tellUnifySubst $ rho
  Unifies <$> liftTCM (reduce $ UState
    { varTel   = varTel'
    , flexVars = projectFlexible ++ liftFlexibles nfields (flexVars s)
    , eqTel    = applyPatSubst rho $ eqTel s
    , eqLHS    = applyPatSubst rho $ eqLHS s
    , eqRHS    = applyPatSubst rho $ eqRHS s
    })
  where
    i = flexVar fi
    m = varCount s
    n = eqCount s

    projFlexKind :: Int -> FlexibleVarKind
    projFlexKind j = case flexKind fi of
      RecordFlex ks -> fromMaybe ImplicitFlex $ ks !!! j
      ImplicitFlex  -> ImplicitFlex
      DotFlex       -> DotFlex
      OtherFlex     -> OtherFlex

    liftFlexible :: Int -> Int -> Maybe Int
    liftFlexible n j = if j == i then Nothing else Just (if j > i then j + (n-1) else j)

    liftFlexibles :: Int -> FlexibleVars -> FlexibleVars
    liftFlexibles n fs = catMaybes $ map (traverse $ liftFlexible n) fs

unifyStep s EtaExpandEquation{ expandAt = k, expandRecordType = d, expandParameters = pars } = do
  delta <- liftTCM $ (`apply` pars) <$> getRecordFieldTypes d
  c     <- liftTCM $ getRecordConstructor d
  lhs   <- expandKth $ eqLHS s
  rhs   <- expandKth $ eqRHS s
  let (tel, sigma) = expandTelescopeVar (eqTel s) k delta c
  tellUnifyProof sigma
  Unifies <$> liftTCM (reduceEqTel $ s
    { eqTel    = tel
    , eqLHS    = lhs
    , eqRHS    = rhs
    })
  where
    expandKth us = do
      let (us1,v:us2) = fromMaybe __IMPOSSIBLE__ $ splitExactlyAt k us
      vs <- liftTCM $ snd <$> etaExpandRecord d pars (unArg v)
      vs <- liftTCM $ reduce vs
      return $ us1 ++ vs ++ us2

unifyStep s LitConflict
  { litType          = a
  , litConflictLeft  = l
  , litConflictRight = l'
  } = return $ NoUnify $ UnifyConflict (varTel s) (Lit l) (Lit l')

unifyStep s (StripSizeSuc k u v) = do
  sizeTy <- liftTCM sizeType
  sizeSu <- liftTCM $ sizeSuc 1 (var 0)
  let n          = eqCount s
      sub        = liftS (n-k-1) $ consS sizeSu $ raiseS 1
      eqFlatTel  = flattenTel $ eqTel s
      eqFlatTel' = applySubst sub $ updateAt k (fmap $ const sizeTy) $ eqFlatTel
      eqTel'     = unflattenTel (teleNames $ eqTel s) eqFlatTel'
  -- TODO: tellUnifyProof sub
  -- but sizeSu is not a constructor, so sub is not a PatternSubstitution!
  return $ Unifies $ s
    { eqTel = eqTel'
    , eqLHS = updateAt k (const $ defaultArg u) $ eqLHS s
    , eqRHS = updateAt k (const $ defaultArg v) $ eqRHS s
    }

unifyStep s (SkipIrrelevantEquation k) = do
  let lhs = eqLHS s
      (s', sigma) = solveEq k (DontCare $ unArg $ lhs !! k) s
  tellUnifyProof sigma
  return $ Unifies s'

unifyStep s (TypeConInjectivity k d us vs) = do
  dtype <- defType <$> liftTCM (getConstInfo d)
  TelV dtel _ <- liftTCM $ telView dtype
  let n   = eqCount s
      m   = size dtel
      deq = Def d $ map Apply $ teleArgs dtel
  -- TODO: tellUnifyProof ???
  -- but d is not a constructor...
  Unifies <$> liftTCM (reduceEqTel $ s
    { eqTel = dtel `abstract` applyUnder k (eqTel s) (raise k deq)
    , eqLHS = us ++ dropAt k (eqLHS s)
    , eqRHS = vs ++ dropAt k (eqRHS s)
    })

unify :: UnifyState -> UnifyStrategy -> UnifyM (UnificationResult' UnifyState)
unify s strategy = if isUnifyStateSolved s
                   then return $ Unifies s
                   else tryUnifyStepsAndContinue (strategy s)
  where
    tryUnifyStepsAndContinue :: ListT TCM UnifyStep -> UnifyM (UnificationResult' UnifyState)
    tryUnifyStepsAndContinue steps = do
      x <- foldListT tryUnifyStep failure $ liftListT lift steps
      case x of
        Unifies s'   -> unify s' strategy
        NoUnify err  -> return $ NoUnify err
        DontKnow err -> return $ DontKnow err

    tryUnifyStep :: UnifyStep
                 -> UnifyM (UnificationResult' UnifyState)
                 -> UnifyM (UnificationResult' UnifyState)
    tryUnifyStep step fallback = do
      addContext (varTel s) $
        reportSDoc "tc.lhs.unify" 20 $ text "trying unifyStep" <+> prettyTCM step
      x <- unifyStep s step
      case x of
        Unifies s'   -> do
          reportSDoc "tc.lhs.unify" 20 $ text "unifyStep successful."
          reportSDoc "tc.lhs.unify" 20 $ text "new unifyState:" <+> prettyTCM s'
          writeUnifyLog $ UnificationStep s step
          return x
        NoUnify{}     -> return x
        DontKnow err1 -> do
          y <- fallback
          case y of
            DontKnow err2 -> return $ DontKnow $ err1 ++ err2
            _             -> return y

    failure :: UnifyM (UnificationResult' a)
    failure = return $ DontKnow []<|MERGE_RESOLUTION|>--- conflicted
+++ resolved
@@ -631,13 +631,8 @@
 
 dataStrategy :: Int -> UnifyStrategy
 dataStrategy k s = do
-<<<<<<< HEAD
   Equal (Dom _ _ a) u v <- liftTCM $ eqConstructorForm =<< eqUnLevel (getEqualityUnraised k s)
-  case ignoreSharing $ unEl a of
-=======
-  Equal (Dom _ a) u v <- liftTCM $ eqConstructorForm =<< eqUnLevel (getEqualityUnraised k s)
   case unEl a of
->>>>>>> 85568e82
     Def d es -> do
       npars <- catMaybesMP $ liftTCM $ getNumberOfParameters d
       let (pars,ixs) = splitAt npars $ fromMaybe __IMPOSSIBLE__ $ allApplyElims es
@@ -730,13 +725,8 @@
 simplifySizesStrategy :: Int -> UnifyStrategy
 simplifySizesStrategy k s = do
   isSizeName <- liftTCM isSizeNameTest
-<<<<<<< HEAD
   let Equal (Dom _ _ a) u v = getEquality k s
-  case ignoreSharing $ unEl a of
-=======
-  let Equal (Dom _ a) u v = getEquality k s
   case unEl a of
->>>>>>> 85568e82
     Def d _ -> do
       guard $ isSizeName d
       su <- liftTCM $ sizeView u
