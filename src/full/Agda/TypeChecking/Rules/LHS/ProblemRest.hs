--- conflicted
+++ resolved
@@ -93,37 +93,14 @@
   let ps = (`mapNamedArgPattern` ps0) $ \case
         p | A.WildP{} <- namedArg p -> setOrigin Inserted p
         p -> p
-<<<<<<< HEAD
-  -- For the initial problem, do not insert trailing implicits.
-  -- This has the effect of not including trailing hidden domains in the problem telescope.
-  -- In all later call to insertImplicitPatterns, we can then use ExpandLast.
-  -- Ulf, 2016-04-25: Actually we do need to ExpandLast because where blocks
-  -- need the implicits.
-  ps <- insertImplicitPatternsT ExpandLast ps a
-  reportSDoc "tc.lhs.imp" 20 $
-    text "insertImplicitPatternsT returned" <+> fsep (map prettyA ps)
+      problem = Problem [] ps [] []
 
-  -- Redo the telView, in order to *not* normalize the clause type further than necessary.
-  -- (See issue 734.)
-  TelV tel0 b  <- telViewUpToPath (length ps) a
-  let gamma     = useNamesFromPattern ps tel0
-      as        = telToList gamma
-      (ps1,ps2) = splitAt (size as) ps
-      -- now (gamma -> b) = a and |gamma| = |ps1|
-      pr        = ProblemRest ps2 $ defaultArg b
-
-      -- internal patterns start as all variables
-  let ips = teleNamedArgs gamma `useOriginFrom` ps
-=======
-      problem = Problem [] ps [] []
->>>>>>> a38e482a
-
-  updateProblemRest $ LHSState EmptyTel [] problem (defaultArg a)
+  updateProblemRest $ LHSState EmptyTel [] problem (defaultArg a) []
 
 -- | Try to move patterns from the problem rest into the problem.
 --   Possible if type of problem rest has been updated to a function type.
 updateProblemRest :: LHSState -> TCM LHSState
-updateProblemRest st@(LHSState tel0 qs0 p@(Problem ps0 ps dpi sbe) a) = do
+updateProblemRest st@(LHSState tel0 qs0 p@(Problem ps0 ps dpi sbe) a psplit) = do
       ps <- insertImplicitPatternsT ExpandLast ps $ unArg a
       reportSDoc "tc.lhs.imp" 20 $
         text "insertImplicitPatternsT returned" <+> fsep (map prettyA ps)
@@ -147,21 +124,6 @@
           , text "b     =" <+> addContext gamma (prettyTCM b)
           ]
         ]
-<<<<<<< HEAD
-      return $ (n,) $ Problem (ps0 ++ ps1) (applySubst (raiseS n) qs0 ++ qs1) tel1 pr
-
-updateProblemRest :: LHSState -> TCM LHSState
-updateProblemRest st@LHSState { lhsProblem = p } = do
-  (n, p') <- updateProblemRest_ p
-  if (n == 0) then return st else do
-    let tau = raiseS n
-    return $ LHSState
-      { lhsProblem = p'
-      , lhsDPI     = applyPatSubst tau (lhsDPI st)
-      , lhsPartialSplit = lhsPartialSplit st
-      , lhsShouldBeEmptyTypes = map (second $ applyPatSubst tau) (lhsShouldBeEmptyTypes st)
-      }
-=======
       return $ LHSState
         { lhsTel     = tel1
         , lhsOutPat  = applySubst (raiseS n) qs0 ++ qs1
@@ -172,5 +134,5 @@
                        , problemShouldBeEmptyTypes = applyPatSubst tau sbe
                        }
         , lhsTarget  = a $> b
-        }
->>>>>>> a38e482a
+        , lhsPartialSplit = lhsPartialSplit st
+        }