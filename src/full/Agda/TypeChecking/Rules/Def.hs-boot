module Agda.TypeChecking.Rules.Def where

import Agda.Syntax.Abstract
import Agda.Syntax.Common
import Agda.Syntax.Info
import Agda.TypeChecking.Monad
import qualified Agda.Syntax.Internal as I

checkFunDef :: Delayed -> DefInfo -> QName -> [Clause] -> TCM ()

<<<<<<< HEAD
checkFunDef' :: I.Type -> ArgInfo -> Delayed -> Maybe (Int, Int) -> Maybe QName -> DefInfo -> QName -> [Clause] -> TCM ()
=======
checkFunDef' :: I.Type -> I.ArgInfo -> Delayed -> Maybe ExtLamInfo -> Maybe QName -> DefInfo -> QName -> [Clause] -> TCM ()
>>>>>>> f0828572

useTerPragma :: Definition -> TCM Definition<|MERGE_RESOLUTION|>--- conflicted
+++ resolved
@@ -8,10 +8,6 @@
 
 checkFunDef :: Delayed -> DefInfo -> QName -> [Clause] -> TCM ()
 
-<<<<<<< HEAD
-checkFunDef' :: I.Type -> ArgInfo -> Delayed -> Maybe (Int, Int) -> Maybe QName -> DefInfo -> QName -> [Clause] -> TCM ()
-=======
-checkFunDef' :: I.Type -> I.ArgInfo -> Delayed -> Maybe ExtLamInfo -> Maybe QName -> DefInfo -> QName -> [Clause] -> TCM ()
->>>>>>> f0828572
+checkFunDef' :: I.Type -> ArgInfo -> Delayed -> Maybe ExtLamInfo -> Maybe QName -> DefInfo -> QName -> [Clause] -> TCM ()
 
 useTerPragma :: Definition -> TCM Definition