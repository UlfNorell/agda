--- conflicted
+++ resolved
@@ -382,11 +382,7 @@
             (_ptel,[rt]) = splitAt (size tel - 1) telList
             cpi    = ConPatternInfo (Just ConPRec) (Just $ argFromDom $ fmap snd rt)
             conp   = defaultArg $ ConP con cpi $
-<<<<<<< HEAD
-                     [ Arg info $ unnamed $ VarP "x" | Dom{domInfo = info} <- telToList ftel ]
-=======
-                     [ Arg info $ unnamed $ varP "x" | Dom info _ <- telToList ftel ]
->>>>>>> 57595ae6
+                     [ Arg info $ unnamed $ varP "x" | Dom{domInfo = info} <- telToList ftel ]
             nobind 0 = id
             nobind n = Bind . Abs "_" . nobind (n - 1)
             body   = nobind (size ftel1)
