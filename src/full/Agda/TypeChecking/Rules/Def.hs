{-# LANGUAGE CPP                      #-}
{-# LANGUAGE NondecreasingIndentation #-}

module Agda.TypeChecking.Rules.Def where

import Prelude hiding (mapM)
import Control.Arrow ((***),second)
import Control.Applicative
import Control.Monad.State hiding (forM, mapM)
import Control.Monad.Reader hiding (forM, mapM)

import Data.Function
import Data.List hiding (sort)
import Data.Maybe
import Data.Traversable
import qualified Data.Set as Set

import Agda.Syntax.Common
import qualified Agda.Syntax.Concrete as C
import Agda.Syntax.Concrete (exprFieldA)
import Agda.Syntax.Position
import Agda.Syntax.Abstract.Pattern ( containsAbsurdPattern )
import qualified Agda.Syntax.Abstract as A
import qualified Agda.Syntax.Abstract.Views as A
import Agda.Syntax.Internal as I
import Agda.Syntax.Internal.Pattern as I
import qualified Agda.Syntax.Info as Info
import Agda.Syntax.Fixity
import Agda.Syntax.Translation.InternalToAbstract
import Agda.Syntax.Info

import Agda.TypeChecking.Monad
import Agda.TypeChecking.Monad.Builtin
import qualified Agda.TypeChecking.Monad.Benchmark as Bench

import Agda.TypeChecking.Constraints
import Agda.TypeChecking.Conversion
import Agda.TypeChecking.MetaVars
import Agda.TypeChecking.Reduce
import Agda.TypeChecking.Patterns.Abstract (expandPatternSynonyms)
import Agda.TypeChecking.Pretty
import Agda.TypeChecking.Substitute
import Agda.TypeChecking.Free
import Agda.TypeChecking.CheckInternal (checkType, inferSort)
import Agda.TypeChecking.With
import Agda.TypeChecking.Telescope
import Agda.TypeChecking.Injectivity
import Agda.TypeChecking.Irrelevance
import Agda.TypeChecking.SizedTypes.Solve
import Agda.TypeChecking.RecordPatterns
import Agda.TypeChecking.Records
import Agda.TypeChecking.CompiledClause (CompiledClauses'(..))
import Agda.TypeChecking.CompiledClause.Compile
import Agda.TypeChecking.Primitive hiding (Nat)

import Agda.TypeChecking.Rules.Term                ( checkExpr, inferExpr, inferExprForWith, checkDontExpandLast, checkTelescope )
import Agda.TypeChecking.Rules.LHS                 ( checkLeftHandSide, LHSResult(..), bindAsPatterns )
import Agda.TypeChecking.Rules.LHS.Problem         ( AsBinding(..) )
import {-# SOURCE #-} Agda.TypeChecking.Rules.Decl ( checkDecls )

import Agda.Utils.Except ( MonadError(catchError, throwError) )
import Agda.Utils.Functor
import Agda.Utils.Lens
import Agda.Utils.List
import Agda.Utils.Maybe ( whenNothing )
import Agda.Utils.Monad
import Agda.Utils.Permutation
import Agda.Utils.Pretty ( prettyShow )
import qualified Agda.Utils.Pretty as P
import Agda.Utils.Size

#include "undefined.h"
import Agda.Utils.Impossible

---------------------------------------------------------------------------
-- * Definitions by pattern matching
---------------------------------------------------------------------------

checkFunDef :: Delayed -> Info.DefInfo -> QName -> [A.Clause] -> TCM ()
checkFunDef delayed i name cs = do
        -- Get the type and relevance of the function
        t    <- typeOfConst name
        info  <- flip setRelevance defaultArgInfo <$> relOfConst name
        case isAlias cs t of
          Just (e, mc, x) ->
            traceCall (CheckFunDef (getRange i) (qnameName name) cs) $ do
              -- Andreas, 2012-11-22: if the alias is in an abstract block
              -- it has been frozen.  We unfreeze it to enable type inference.
              -- See issue 729.
              whenM (isFrozen x) $ unfreezeMeta x
              checkAlias t info delayed i name e mc
          _ -> checkFunDef' t info delayed Nothing Nothing i name cs

        -- If it's a macro check that it ends in Term → TC ⊤
        ismacro <- isMacro . theDef <$> getConstInfo name
        when (ismacro || Info.defMacro i == MacroDef) $ checkMacroType t

checkMacroType :: Type -> TCM ()
checkMacroType t = do
  t' <- normalise t
  TelV tel tr <- telView t'

  let telList = telToList tel
      resType = abstract (telFromList (drop (length telList - 1) telList)) tr
  expectedType <- el primAgdaTerm --> el (primAgdaTCM <#> primLevelZero <@> primUnit)
  equalType resType expectedType
    `catchError` \ _ -> typeError . GenericDocError =<< sep [ text "Result type of a macro must be"
                                                            , nest 2 $ prettyTCM expectedType ]

-- | A single clause without arguments and without type signature is an alias.
isAlias :: [A.Clause] -> Type -> Maybe (A.Expr, Maybe C.Expr, MetaId)
isAlias cs t =
        case trivialClause cs of
          -- if we have just one clause without pattern matching and
          -- without a type signature, then infer, to allow
          -- "aliases" for things starting with hidden abstractions
          Just (e, mc) | Just x <- isMeta (ignoreSharing $ unEl t) -> Just (e, mc, x)
          _ -> Nothing
  where
    isMeta (MetaV x _) = Just x
    isMeta _           = Nothing
    trivialClause [A.Clause (A.LHS i (A.LHSHead f []) []) _ (A.RHS e mc) [] _] = Just (e, mc)
    trivialClause _ = Nothing

-- | Check a trivial definition of the form @f = e@
checkAlias :: Type -> ArgInfo -> Delayed -> Info.DefInfo -> QName -> A.Expr -> Maybe C.Expr -> TCM ()
checkAlias t' ai delayed i name e mc = atClause name 0 (A.RHS e mc) $ do
  reportSDoc "tc.def.alias" 10 $ text "checkAlias" <+> vcat
    [ text (prettyShow name) <+> colon  <+> prettyTCM t'
    , text (prettyShow name) <+> equals <+> prettyTCM e
    ]

{-
  -- Infer the type of the rhs
  (v, t) <- applyRelevanceToContext (argInfoRelevance ai) $
                                    inferOrCheck e (Just t')
  -- v <- coerce v t t'
-}

  -- Infer the type of the rhs
  v <- applyRelevanceToContext (getRelevance ai) $ checkDontExpandLast e t'
  let t = t'

  reportSDoc "tc.def.alias" 20 $ text "checkAlias: finished checking"

  solveSizeConstraints DontDefaultToInfty

  v <- instantiateFull v  -- if we omit this, we loop (stdlib: Relation.Binary.Sum)
    -- or the termination checker might stumble over levels in sorts
    -- that cannot be converted to expressions without the level built-ins
    -- (test/succeed/Issue655.agda)

  -- compute body modification for irrelevant definitions, see issue 610
  let bodyMod = case getRelevance ai of
        Irrelevant -> dontCare
        _          -> id

  -- Add the definition
  addConstant name $ defaultDefn ai name t
                   $ set funMacro (Info.defMacro i == MacroDef) $
                     emptyFunction
                      { funClauses = [ Clause  -- trivial clause @name = v@
                          { clauseLHSRange  = getRange i
                          , clauseFullRange = getRange i
                          , clauseTel       = EmptyTel
                          , namedClausePats = []
                          , clauseBody      = Just $ bodyMod v
                          , clauseType      = Just $ Arg ai t
                          , clauseCatchall  = False
                          } ]
                      , funCompiled = Just $ Done [] $ bodyMod v
                      , funDelayed  = delayed
                      , funAbstr    = Info.defAbstract i
                      }

  -- Andreas, 2017-01-01, issue #2372:
  -- Add the definition to the instance table, if needed, to update its type.
  when (Info.defInstance i == InstanceDef) $ do
    addTypedInstance name t

  reportSDoc "tc.def.alias" 20 $ text "checkAlias: leaving"


-- | Type check a definition by pattern matching.
checkFunDef' :: Type             -- ^ the type we expect the function to have
             -> ArgInfo        -- ^ is it irrelevant (for instance)
             -> Delayed          -- ^ are the clauses delayed (not unfolded willy-nilly)
             -> Maybe ExtLamInfo -- ^ does the definition come from an extended lambda
                                 --   (if so, we need to know some stuff about lambda-lifted args)
             -> Maybe QName      -- ^ is it a with function (if so, what's the name of the parent function)
             -> Info.DefInfo     -- ^ range info
             -> QName            -- ^ the name of the function
             -> [A.Clause]       -- ^ the clauses to check
             -> TCM ()
checkFunDef' t ai delayed extlam with i name cs =
  checkFunDefS t ai delayed extlam with i name Nothing cs

-- | Type check a definition by pattern matching.
checkFunDefS :: Type             -- ^ the type we expect the function to have
             -> ArgInfo        -- ^ is it irrelevant (for instance)
             -> Delayed          -- ^ are the clauses delayed (not unfolded willy-nilly)
             -> Maybe ExtLamInfo -- ^ does the definition come from an extended lambda
                                 --   (if so, we need to know some stuff about lambda-lifted args)
             -> Maybe QName      -- ^ is it a with function (if so, what's the name of the parent function)
             -> Info.DefInfo     -- ^ range info
             -> QName            -- ^ the name of the function
             -> Maybe Substitution -- ^ substitution (from with abstraction) that needs to be applied to module parameters
             -> [A.Clause]       -- ^ the clauses to check
             -> TCM ()
checkFunDefS t ai delayed extlam with i name withSub cs =

    traceCall (CheckFunDef (getRange i) (qnameName name) cs) $ do   -- TODO!! (qnameName)
        reportSDoc "tc.def.fun" 10 $
          sep [ text "checking body of" <+> prettyTCM name
              , nest 2 $ text ":" <+> prettyTCM t
              , nest 2 $ text "full type:" <+> (prettyTCM . defType =<< getConstInfo name)
              ]

        reportSDoc "tc.def.fun" 70 $
          sep $ [ text "clauses:" ] ++ map (nest 2 . text . show . A.deepUnscope) cs

        cs <- return $ map A.lhsToSpine cs

        reportSDoc "tc.def.fun" 70 $
          sep $ [ text "spine clauses:" ] ++ map (nest 2 . text . show . A.deepUnscope) cs

        -- Ensure that all clauses have the same number of trailing hidden patterns
        -- This is necessary since trailing implicits are no longer eagerly inserted.
        -- Andreas, 2013-10-13
        -- Since we have flexible function arity, it is no longer necessary
        -- to patch clauses to same arity
        -- cs <- trailingImplicits t cs

        canBeSystem <- do
          let pss = map (A.spLhsPats . A.clauseLHS) cs
          return $! null [ () | ps <- pss, A.ConP{} <- map (namedThing . unArg) ps]

        -- Check the clauses
        cs <- traceCall NoHighlighting $ do -- To avoid flicker.
          forM (zip cs [0..]) $ \ (c, clauseNo) -> do
            atClause name clauseNo (A.clauseRHS c) $ do
              (c,b) <- applyRelevanceToContext (argInfoRelevance ai) $ do
                checkClause t withSub c
              -- Andreas, 2013-11-23 do not solve size constraints here yet
              -- in case we are checking the body of an extended lambda.
              -- 2014-04-24: The size solver requires each clause to be
              -- checked individually, since otherwise we get constraints
              -- in typing contexts which are not prefixes of each other.
              whenNothing extlam $ solveSizeConstraints DontDefaultToInfty
              -- Andreas, 2013-10-27 add clause as soon it is type-checked
              -- TODO: instantiateFull?
              inTopContext $ addClauses name [c]
              return (c,b)

        (cs,isOneIxs) <- return $ (second (nub . concat) . unzip) cs

        let isSystem = not . null $ isOneIxs
        when isSystem $ unless canBeSystem $
          typeError $ GenericError "no actual pattern matching in systems!"


        reportSDoc "tc.def.fun" 70 $
          sep $ [ text "checked clauses:" ] ++ map (nest 2 . text . show) cs

        -- After checking, remove the clauses again.
        -- (Otherwise, @checkInjectivity@ loops for issue 801).
        modifyFunClauses name (const [])

        reportSDoc "tc.cc" 25 $ do
          sep [ text "clauses before injectivity test"
              , nest 2 $ prettyTCM $ map (QNamed name) cs  -- broken, reify (QNamed n cl) expect cl to live at top level
              ]
        reportSDoc "tc.cc" 60 $ do
          sep [ text "raw clauses: "
              , nest 2 $ sep $ map (text . show . QNamed name) cs
              ]


        -- Systems have their own coverage and "coherence" check, we
        -- also add an absurd clause for the cases not needed.
        cs <- if not isSystem then return cs else do
                 fullType <- flip abstract t <$> getContextTelescope
                 inTopContext $ checkSystemCoverage name isOneIxs fullType cs
                 tel <- getContextTelescope
                 let c = Clause
                       { clauseFullRange = noRange
                       , clauseLHSRange  = noRange
                       , clauseTel = tel
                       , namedClausePats = teleNamedArgs tel
                       , clauseBody = Nothing
                       , clauseType = Just (defaultArg t)
                       , clauseCatchall = False
                       }
                 return (cs ++ [c])

        -- Annotate the clauses with which arguments are actually used.
        cs <- instantiateFull {- =<< mapM rebindClause -} cs
        -- Andreas, 2010-11-12
        -- rebindClause is the identity, and instantiateFull eta-contracts
        -- removing this eta-contraction fixes issue 361
        -- however, Data.Star.Decoration.gmapAll no longer type-checks
        -- possibly due to missing eta-contraction!?

        -- Check if the function is injective.
        -- Andreas, 2015-07-01 we do it here in order to resolve metas
        -- in mutual definitions, e.g. the U/El definition in succeed/Issue439.agda
        -- We do it again for the mutual block after polarity analysis, see Rules.Decl.
        reportSLn "tc.inj.def" 20 $ "checkFunDef': checking injectivity..."
        inv <- Bench.billTo [Bench.Injectivity] $
          checkInjectivity name cs

        reportSDoc "tc.cc" 15 $ do
          sep [ text "clauses before compilation"
              , nest 2 $ sep $ map (prettyTCM . QNamed name) cs
              ]

        reportSDoc "tc.cc.raw" 15 $ do
          sep [ text "clauses before compilation"
              , nest 2 $ sep $ map (text . show) cs
              ]

        -- add clauses for the coverage checker (needs to reduce)
        inTopContext $ addClauses name cs

        fullType <- flip telePi t <$> getContextTelescope

        -- Coverage check and compile the clauses
        cc <- Bench.billTo [Bench.Coverage] $
          inTopContext $ compileClauses (if isSystem then Nothing else (Just (name, fullType)))
                                        cs

        reportSDoc "tc.cc" 60 $ do
          sep [ text "compiled clauses of" <+> prettyTCM name
              , nest 2 $ text (show cc)
              ]

        -- The macro tag might be on the type signature
        ismacro <- isMacro . theDef <$> getConstInfo name

        -- Add the definition
        inTopContext $ addConstant name =<< do
          -- If there was a pragma for this definition, we can set the
          -- funTerminates field directly.
          useTerPragma $ defaultDefn ai name fullType $
             set funMacro (ismacro || Info.defMacro i == MacroDef) $
             emptyFunction
             { funClauses        = cs
             , funCompiled       = Just cc
             , funDelayed        = delayed
             , funInv            = inv
             , funAbstr          = Info.defAbstract i
             , funExtLam         = extlam
             , funWith           = with
             , funCopatternLHS   = isCopatternLHS cs
             }

        reportSDoc "tc.def.fun" 10 $ do
          sep [ text "added " <+> prettyTCM name <+> text ":"
              , nest 2 $ prettyTCM . defType =<< getConstInfo name
              ]

-- | Set 'funTerminates' according to termination info in 'TCEnv',
--   which comes from a possible termination pragma.
useTerPragma :: Definition -> TCM Definition
useTerPragma def@Defn{ defName = name, theDef = fun@Function{}} = do
  tc <- asks envTerminationCheck
  let terminates = case tc of
        NonTerminating -> Just False
        Terminating    -> Just True
        _              -> Nothing
  reportSLn "tc.fundef" 30 $ unlines $
    [ "funTerminates of " ++ prettyShow name ++ " set to " ++ show terminates
    , "  tc = " ++ show tc
    ]
  return $ def { theDef = fun { funTerminates = terminates }}
useTerPragma def = return def


-- | Insert some patterns in the in with-clauses LHS of the given RHS
insertPatterns :: [A.Pattern] -> A.RHS -> A.RHS
insertPatterns pats (A.WithRHS aux es cs) = A.WithRHS aux es (map insertToClause cs)
    where insertToClause (A.Clause (A.LHS i lhscore ps) dots rhs ds catchall)
              = A.Clause (A.LHS i lhscore (pats ++ ps)) dots (insertPatterns pats rhs) ds catchall
insertPatterns pats (A.RewriteRHS qes rhs wh) = A.RewriteRHS qes (insertPatterns pats rhs) wh
insertPatterns pats rhs = rhs

-- | Parameters for creating a @with@-function.
data WithFunctionProblem
  = NoWithFunction
  | WithFunction
    { wfParentName :: QName                -- ^ Parent function name.
    , wfName       :: QName                -- ^ With function name.
    , wfParentType :: Type                 -- ^ Type of the parent function.
    , wfParentTel  :: Telescope            -- ^ Context of the parent patterns.
    , wfBeforeTel  :: Telescope            -- ^ Types of arguments to the with function before the with expressions (needed vars).
    , wfAfterTel   :: Telescope            -- ^ Types of arguments to the with function after the with expressions (unneeded vars).
    , wfExprs      :: [Term]               -- ^ With and rewrite expressions.
    , wfExprTypes  :: [EqualityView]       -- ^ Types of the with and rewrite expressions.
    , wfRHSType    :: Type                 -- ^ Type of the right hand side.
    , wfParentPats :: [NamedArg DeBruijnPattern] -- ^ Parent patterns.
    , wfParentParams :: Nat                -- ^ Number of module parameters in parent patterns
    , wfPermSplit  :: Permutation          -- ^ Permutation resulting from splitting the telescope into needed and unneeded vars.
    , wfPermParent :: Permutation          -- ^ Permutation reordering the variables in the parent pattern.
    , wfPermFinal  :: Permutation          -- ^ Final permutation (including permutation for the parent clause).
    , wfClauses    :: [A.Clause]           -- ^ The given clauses for the with function
    }

checkSystemCoverage
  :: QName
  -> [Int]
  -> Type
  -> [Clause]
  -> TCM ()
checkSystemCoverage f [n] t cs = do
  reportSDoc "tc.sys.cover" 10 $ text (show (n , length cs)) <+> prettyTCM t
  TelV gamma t <- telViewUpTo n t
  addContext gamma $ do
  TelV (ExtendTel a _) _ <- telViewUpTo 1 t
  a <- reduce $ unEl $ unDom a

  case a of
    Def q [Apply phi] -> do
      [iz,io] <- mapM getBuiltinName' [builtinIZero, builtinIOne]
      ineg <- primINeg
      imin <- primIMin
      imax <- primIMax
      i0 <- primIZero
      i1 <- primIOne
      let
        isDir (ConP q _ []) | Just (conName q) == iz = Just False
        isDir (ConP q _ []) | Just (conName q) == io = Just True
        isDir _ = Nothing

        collectDirs [] [] = []
        collectDirs (i : is) (p : ps) | Just d <- isDir p = (i,d) : collectDirs is ps
                                      | otherwise         = collectDirs is ps
        collectDirs _ _ = __IMPOSSIBLE__

        dir (i,False) = ineg `apply` [argN $ var i]
        dir (i,True) = var i

        -- andI and orI have cases for singletons to improve error messages.
        andI [] = i1
        andI [t] = t
        andI (t:ts) = (\ x -> imin `apply` [argN t, argN x]) $ andI ts

        orI [] = i0
        orI [t] = t
        orI (t:ts) = imax `apply` [argN t, argN (orI ts)]

      let
        pats = map (take n . map (namedThing . unArg) . namedClausePats) cs
        alphas = map (collectDirs (downFrom n)) pats
        phis = map andI $ map (map dir) alphas
        psi = orI $ phis
        pcs = zip phis cs
        boolToI True = i1
        boolToI False = i0

      reportSDoc "tc.sys.cover" 20 $ fsep $ map prettyTCM pats
      interval <- elInf primInterval
      reportSDoc "tc.sys.cover" 10 $ text "equalTerm " <+> prettyTCM (unArg phi) <+> prettyTCM psi
      equalTerm interval (unArg phi) psi

      forM_ (init $ init $ tails pcs) $ \ ((phi1,cl1):pcs') -> do
        forM_ pcs' $ \ (phi2,cl2) -> do
          phi12 <- reduce (imin `apply` [argN phi1, argN phi2])
          forallFaceMaps phi12 (\ _ _ -> __IMPOSSIBLE__) $ \ sigma -> do
            let args = sigma `applySubst` teleArgs gamma
                t' = sigma `applySubst` t
                fromReduced (YesReduction _ x) = x
                fromReduced (NoReduction x) = ignoreBlocking x
                body cl = do
                  let extra = length (drop n $ namedClausePats cl)
                  TelV delta _ <- telViewUpTo extra t'
                  fmap (abstract delta) $ addContext delta $ do
                    fmap fromReduced $ runReduceM $
                      appDef' (Def f []) [cl] [] (map notReduced $ raise (size delta) args ++ teleArgs delta)
            v1 <- body cl1
            v2 <- body cl2
            equalTerm t' v1 v2
      return ()
    _ -> __IMPOSSIBLE__

  where
checkSystemCoverage _ _ t cs = __IMPOSSIBLE__

checkBodyEndPoints
  :: Telescope  -- ^ Δ current context? same clauseTel
  -> Type     -- ^ raised type of the function, Δ ⊢ T
  -> Term     -- ^ Δ ⊢ self : T
  -> Elims -- ^ Δ ⊢ es, patterns to eliminate T
  -> Term     -- ^ Δ ⊢ body : T@es
  -> TCM ()
checkBodyEndPoints delta t self es body = do
  -- apply ps to T and accumulate constraints
  t <- reduce t
  (cs,t) <- accumBoundary [] es t self
  reportSDoc "endpoints" 20 $ text $ show (cs,t)
  checkBoundary cs t body
 where
   checkBoundary [] _ _ = return ()
   checkBoundary cs t body = do
     neg <- primINeg
     forM_ cs $ \ (i,(x,y)) -> do
       let sigma v u = singletonS i v `applySubst` u
           boundary phi b = equalTermOnFace phi t body b
       boundary (neg `apply` [argN $ var i]) x
       boundary (var i) y
     return ()
   -- cs :: [(Int,(Term,Term))], (i,(x,y)) ∈ cs, Δ ⊢ i : I, Δ ⊢ x : t[i=i0], y : t[i=i1]
   -- Δ ⊢ es elims for t
   -- Δ ⊢ t
   -- Δ ⊢ self : t
   accumBoundary cs []              t self = return (cs,t)
   accumBoundary cs (Proj o p : es) t self = do
     Just (_,self',t') <- projectTyped self t o p
     t' <- reduce t'
     cs' <- updateBoundary cs $ \ x -> do
                Just (_,x,_) <- projectTyped x t o p
                return x -- does x have type t' in some sense?
     accumBoundary cs' es t' self'
   accumBoundary cs (Apply arg : es) t self = do
     vt <- pathView t
     case vt of
       OType t -> do
         t' <- reduce $ piApply t [arg]
         cs' <- updateBoundary cs $ \ b -> return $ b `apply` [arg]
         accumBoundary cs' es t' (self `apply` [arg])
       PathType s q l bA (Arg _ x) (Arg _ y) | r@(Var i []) <- unArg arg -> do
         t' <- El s <$> reduce (unArg bA `apply` [defaultArg r])
         let self' = self `applyE` [IApply x y r]
         cs' <- updateBoundary cs $ \ b -> return $ b `applyE` [IApply x y r]
         accumBoundary ((i,(x,y)):cs') es t' self'
       _ -> __IMPOSSIBLE__
   accumBoundary cs (IApply{}  : es) t self = __IMPOSSIBLE__ -- we will get Apply for Path too.
   updateBoundary bs f = forM bs $ \ (i,(x,y)) -> do
                                      x <- f x
                                      y <- f y
                                      return (i,(x,y))
-- | Type check a function clause.

checkClause
  :: Type          -- ^ Type of function defined by this clause.
  -> Maybe Substitution  -- ^ Module parameter substitution arising from with-abstraction.
  -> A.SpineClause -- ^ Clause.
  -> TCM (Clause,[Int])    -- ^ Type-checked clause and whether we performed a partial split

checkClause t withSub c@(A.Clause (A.SpineLHS i x aps withPats) namedDots rhs0 wh catchall) = do
    reportSDoc "tc.lhs.top" 30 $ text "Checking clause" $$ prettyA c
    unless (null withPats) $
      typeError $ UnexpectedWithPatterns withPats
    traceCall (CheckClause t c) $ do
      aps <- expandPatternSynonyms aps
      cxtNames <- reverse . map (fst . unDom) <$> getContext
      when (not $ null namedDots) $ reportSDoc "tc.lhs.top" 50 $
        text "namedDots:" <+> vcat [ prettyTCM x <+> text "=" <+> prettyTCM v <+> text ":" <+> prettyTCM a | A.NamedDot x v a <- namedDots ]
      closed_t <- flip abstract t <$> getContextTelescope
      -- Not really an as-pattern, but this does the right thing.
      bindAsPatterns [ AsB x v a | A.NamedDot x v a <- namedDots ] $
        checkLeftHandSide (CheckPatternShadowing c) (Just x) aps t withSub $ \ lhsResult@(LHSResult npars delta ps trhs patSubst asb psplit) -> do
        -- Note that we might now be in irrelevant context,
        -- in case checkLeftHandSide walked over an irrelevant projection pattern.

        -- Subtle: checkRHS expects the function type to be the lambda lifted
        -- type. If we're checking a with-function that's already the case,
        -- otherwise we need to abstract over the module telescope.
        t' <- case withSub of
                Just{}  -> return t
                Nothing -> do
                  theta <- lookupSection (qnameModule x)
                  return $ abstract theta t

        -- At this point we should update the named dots potential with-clauses
        -- in the right-hand side. When checking a clause we expect the named
        -- dots to live in the context of the closest parent lhs, but the named
        -- dots added by buildWithFunction live in the context of the
        -- with-function arguments before pattern matching. That's what we need
        -- patSubst for.
        let rhs = updateRHS rhs0
            updateRHS rhs@A.RHS{}               = rhs
            updateRHS rhs@A.AbsurdRHS{}         = rhs
            updateRHS (A.WithRHS q es cs)       = A.WithRHS q es (map updateClause cs)
            updateRHS (A.RewriteRHS qes rhs wh) = A.RewriteRHS qes (updateRHS rhs) wh

            updateClause (A.Clause f dots rhs wh ca) = A.Clause f (applySubst patSubst dots) (updateRHS rhs) wh ca

        (body, with) <- bindAsPatterns asb $ checkWhere wh $ checkRHS i x aps t' lhsResult rhs

        -- Note that the with function doesn't necessarily share any part of
        -- the context with the parent (but withSub will take you from parent
        -- to child).
        inTopContext $ Bench.billTo [Bench.Typing, Bench.With] $ checkWithFunction cxtNames with
        (let ps' = patternsToElims ps
             self = Def x []
         in maybe (return ()) (checkBodyEndPoints delta closed_t self ps') body)

        reportSDoc "tc.lhs.top" 10 $ vcat
          [ text "Clause before translation:"
          , nest 2 $ vcat
            [ text "delta =" <+> do escapeContext (size delta) $ prettyTCM delta
            , text "ps    =" <+> do P.fsep <$> prettyTCMPatterns ps
            , text "body  =" <+> maybe (text "_|_") prettyTCM body
            , text "type  =" <+> text (show t)
            ]
          ]

        reportSDoc "tc.lhs.top" 60 $ escapeContext (size delta) $ vcat
          [ text "Clause before translation (raw):"
          , nest 2 $ vcat
            [ text "ps    =" <+> text (show ps)
            , text "body  =" <+> text (show body)
            ]
          ]

        -- compute body modification for irrelevant definitions, see issue 610
        rel <- asks envRelevance
        let bodyMod body = case rel of
              Irrelevant -> dontCare <$> body
              _          -> body

        -- absurd clauses don't define computational behaviour, so it's fine to
        -- treat them as catchalls.
        let catchall' = catchall || isNothing body

        return $ (,psplit)
          Clause { clauseLHSRange  = getRange i
                 , clauseFullRange = getRange c
                 , clauseTel       = killRange delta
                 , namedClausePats = ps
                 , clauseBody      = bodyMod body
                 , clauseType      = Just trhs
                 , clauseCatchall  = catchall'
                 }

-- | Type check the @with@ and @rewrite@ lhss and/or the rhs.

checkRHS
  :: LHSInfo                 -- ^ Range of lhs.
  -> QName                   -- ^ Name of function.
  -> [NamedArg A.Pattern]    -- ^ Patterns in lhs.
  -> Type                    -- ^ Top-level type of function.
  -> LHSResult               -- ^ Result of type-checking patterns
  -> A.RHS                   -- ^ Rhs to check.
  -> TCM (Maybe Term, WithFunctionProblem)
                                              -- Note: the as-bindings are already bound (in checkClause)
checkRHS i x aps t lhsResult@(LHSResult _ delta ps trhs _ _asb _) rhs0 = handleRHS rhs0
  where
  absurdPat = containsAbsurdPattern aps
  handleRHS rhs =
    case rhs of

      -- Case: ordinary RHS
      A.RHS e _ -> Bench.billTo [Bench.Typing, Bench.CheckRHS] $ do
        when absurdPat $ typeError $ AbsurdPatternRequiresNoRHS aps
        v <- checkExpr e $ unArg trhs
        return (Just v, NoWithFunction)

      -- Case: no RHS
      A.AbsurdRHS -> do
        unless absurdPat $ typeError $ NoRHSRequiresAbsurdPattern aps
        return (Nothing, NoWithFunction)

      -- Case: @rewrite@
      -- Andreas, 2014-01-17, Issue 1402:
      -- If the rewrites are discarded since lhs=rhs, then
      -- we can actually have where clauses.
      A.RewriteRHS [] rhs wh -> checkWhere wh $ handleRHS rhs
      A.RewriteRHS ((qname,eq):qes) rhs wh -> do

        -- Action for skipping this rewrite.
        -- We do not want to create unsolved metas in case of
        -- a futile rewrite with a reflexive equation.
        -- Thus, we restore the state in this case,
        -- unless the rewrite expression contains questionmarks.
        st <- get
        let recurse = do
             st' <- get
             -- Comparing the whole stInteractionPoints maps is a bit
             -- wasteful, but we assume
             -- 1. rewriting with a reflexive equality to happen rarely,
             -- 2. especially with ?-holes in the rewrite expression
             -- 3. and a large overall number of ?s.
             let sameIP = (==) `on` (^.stInteractionPoints)
             when (sameIP st st') $ put st
             handleRHS $ A.RewriteRHS qes rhs wh

        -- Get value and type of rewrite-expression.

        (proof, eqt) <- inferExpr eq

        -- Andreas, 2016-04-14, see also Issue #1796
        -- Run the size constraint solver to improve with-abstraction
        -- in case the with-expression contains size metas.
        solveSizeConstraints DefaultToInfty

        -- Check that the type is actually an equality (lhs ≡ rhs)
        -- and extract lhs, rhs, and their type.

        t' <- reduce =<< instantiateFull eqt
        (eqt,rewriteType,rewriteFrom,rewriteTo) <- equalityView t' >>= \case
          eqt@(EqualityType _s _eq _params (Arg _ dom) a b) -> do
            s <- inferSort dom
            return (eqt, El s dom, unArg a, unArg b)
            -- Note: the sort _s of the equality need not be the sort of the type @dom@!
          OtherType{} -> typeError . GenericDocError =<< do
            text "Cannot rewrite by equation of type" <+> prettyTCM t'

        -- Get the name of builtin REFL.

        Con reflCon _ [] <- ignoreSharing <$> primRefl
        reflInfo <- fmap (setOrigin Inserted) <$> getReflArgInfo reflCon

        -- Andreas, 2017-01-11:
        -- The test for refl is obsolete after fixes of #520 and #1740.
        -- -- Andreas, 2014-05-17  Issue 1110:
        -- -- Rewriting with @refl@ has no effect, but gives an
        -- -- incomprehensible error message about the generated
        -- -- with clause. Thus, we rather do simply nothing if
        -- -- rewriting with @refl@ is attempted.
        -- let isReflProof = do
        --      v <- reduce proof
        --      case ignoreSharing v of
        --        Con c _ [] | c == reflCon -> return True
        --        _ -> return False
        -- ifM isReflProof recurse $ {- else -} do

        -- Process 'rewrite' clause like a suitable 'with' clause.

        -- The REFL constructor might have an argument
        let reflPat  = A.ConP (ConPatInfo ConOCon patNoRange) (AmbQ [conName reflCon]) $
              maybeToList $ fmap (\ ai -> Arg ai $ unnamed $ A.WildP patNoRange) reflInfo

        -- Andreas, 2015-12-25  Issue #1740:
        -- After the fix of #520, rewriting with a reflexive equation
        -- has to be desugared as matching against refl.
        let isReflexive = tryConversion $ dontAssignMetas $
             equalTerm rewriteType rewriteFrom rewriteTo

        (pats, withExpr, withType) <- do
          ifM isReflexive
            {-then-} (return ([ reflPat ], proof, OtherType t'))
            {-else-} (return ([ A.WildP patNoRange, reflPat ], proof, eqt))

        let rhs'     = insertPatterns pats rhs
            (rhs'', outerWhere) -- the where clauses should go on the inner-most with
              | null qes  = (rhs', wh)
              | otherwise = (A.RewriteRHS qes rhs' wh, [])
            -- Andreas, 2014-03-05 kill range of copied patterns
            -- since they really do not have a source location.
            cs       = [A.Clause (A.LHS i (A.LHSHead x (killRange aps)) pats) [] rhs'' outerWhere False]

        checkWithRHS x qname t lhsResult [withExpr] [withType] cs

      -- Case: @with@
      A.WithRHS aux es cs -> do
        reportSDoc "tc.with.top" 15 $ vcat
          [ text "TC.Rules.Def.checkclause reached A.WithRHS"
          , sep $ prettyA aux : map (parens . prettyA) es
          ]
        reportSDoc "tc.with.top" 20 $ do
          nfv <- getCurrentModuleFreeVars
          m   <- currentModule
          sep [ text "with function module:" <+>
                prettyList (map prettyTCM $ mnameToList m)
              ,  text $ "free variables: " ++ show nfv
              ]

        -- Infer the types of the with expressions
        (vs0, as) <- unzip <$> mapM inferExprForWith es

        -- Andreas, 2016-01-23, Issue #1796
        -- Run the size constraint solver to improve with-abstraction
        -- in case the with-expression contains size metas.
        solveSizeConstraints DefaultToInfty

        checkWithRHS x aux t lhsResult vs0 (map OtherType as) cs

checkWithRHS
  :: QName                   -- ^ Name of function.
  -> QName                   -- ^ Name of the with-function.
  -> Type                    -- ^ Type of function.
  -> LHSResult               -- ^ Result of type-checking patterns
  -> [Term]                  -- ^ With-expressions.
  -> [EqualityView]          -- ^ Types of with-expressions.
  -> [A.Clause]              -- ^ With-clauses to check.
  -> TCM (Maybe Term, WithFunctionProblem)
                                -- Note: as-bindings already bound (in checkClause)
checkWithRHS x aux t (LHSResult npars delta ps trhs _ _asb _) vs0 as cs = Bench.billTo [Bench.Typing, Bench.With] $ do
        let withArgs = withArguments vs0 as
            perm = fromMaybe __IMPOSSIBLE__ $ dbPatPerm ps
        (vs, as)  <- normalise (vs0, as)

        -- Andreas, 2012-09-17: for printing delta,
        -- we should remove it from the context first
        reportSDoc "tc.with.top" 25 $ escapeContext (size delta) $ vcat
          [ text "delta  =" <+> prettyTCM delta
          ]
        reportSDoc "tc.with.top" 25 $ vcat
          [ text "vs     =" <+> prettyTCM vs
          , text "as     =" <+> prettyTCM as
          , text "perm   =" <+> text (show perm)
          ]

        -- Split the telescope into the part needed to type the with arguments
        -- and all the other stuff
        (delta1, delta2, perm', t', as, vs) <- return $
          splitTelForWith delta (unArg trhs) as vs
        let finalPerm = composeP perm' perm

        reportSLn "tc.with.top" 75 $ "delta  = " ++ show delta

        -- Andreas, 2012-09-17: for printing delta,
        -- we should remove it from the context first
        reportSDoc "tc.with.top" 25 $ escapeContext (size delta) $ vcat
          [ text "delta1 =" <+> prettyTCM delta1
          , text "delta2 =" <+> addContext delta1 (prettyTCM delta2)
          ]
        reportSDoc "tc.with.top" 25 $ vcat
          [ text "perm'  =" <+> text (show perm')
          , text "fPerm  =" <+> text (show finalPerm)
          ]

        -- Create the body of the original function

        -- All the context variables
        us <- getContextArgs
        let n = size us
            m = size delta
            -- First the variables bound outside this definition
            (us0, us1') = genericSplitAt (n - m) us
            -- Then permute the rest and grab those needed to for the with arguments
            (us1, us2)  = genericSplitAt (size delta1) $ permute perm' us1'
            -- Now stuff the with arguments in between and finish with the remaining variables
            v    = Def aux $ map Apply $ us0 ++ us1 ++ map defaultArg withArgs ++ us2
        -- Andreas, 2013-02-26 add with-name to signature for printing purposes
        addConstant aux =<< do
          useTerPragma $ defaultDefn defaultArgInfo aux typeDontCare emptyFunction

        -- Andreas, 2013-02-26 separate msgs to see which goes wrong
        reportSDoc "tc.with.top" 20 $
          text "    with arguments" <+> do escapeContext (size delta) $ addContext delta1 $ prettyList (map prettyTCM vs)
        reportSDoc "tc.with.top" 20 $
          text "             types" <+> do escapeContext (size delta) $ addContext delta1 $ prettyList (map prettyTCM as)
        reportSDoc "tc.with.top" 20 $
          text "with function call" <+> prettyTCM v
        reportSDoc "tc.with.top" 20 $
          text "           context" <+> (prettyTCM =<< getContextTelescope)
        reportSDoc "tc.with.top" 20 $
          text "             delta" <+> do escapeContext (size delta) $ prettyTCM delta
        reportSDoc "tc.with.top" 20 $
          text "            delta1" <+> do escapeContext (size delta) $ prettyTCM delta1
        reportSDoc "tc.with.top" 20 $
          text "            delta2" <+> do escapeContext (size delta) $ addContext delta1 $ prettyTCM delta2
        reportSDoc "tc.with.top" 20 $
          text "              body" <+> prettyTCM v

        return (Just v, WithFunction x aux t delta delta1 delta2 vs as t' ps npars perm' perm finalPerm cs)

-- | Invoked in empty context.
checkWithFunction :: [Name] -> WithFunctionProblem -> TCM ()
checkWithFunction _ NoWithFunction = return ()
checkWithFunction cxtNames (WithFunction f aux t delta delta1 delta2 vs as b qs npars perm' perm finalPerm cs) = do

  let -- Δ₁ ws Δ₂ ⊢ withSub : Δ′    (where Δ′ is the context of the parent lhs)
      withSub :: Substitution
      withSub = liftS (size delta2) (wkS (countWithArgs as) idS) `composeS` renaming __IMPOSSIBLE__ (reverseP perm')

  reportSDoc "tc.with.top" 10 $ vcat
    [ text "checkWithFunction"
    , nest 2 $ vcat
      [ text "delta1 =" <+> prettyTCM delta1
      , text "delta2 =" <+> addContext delta1 (prettyTCM delta2)
      , text "t      =" <+> prettyTCM t
      , text "as     =" <+> addContext delta1 (prettyTCM as)
      , text "vs     =" <+> do addContext delta1 $ prettyTCM vs
      , text "b      =" <+> do addContext delta1 $ addContext delta2 $ prettyTCM b
      , text "qs     =" <+> prettyList (map pretty qs)
      , text "perm'  =" <+> text (show perm')
      , text "perm   =" <+> text (show perm)
      , text "fperm  =" <+> text (show finalPerm)
      , text "withSub=" <+> text (show withSub)
      ]
    ]

  -- Add the type of the auxiliary function to the signature

  -- Generate the type of the with function
  delta1 <- normalise delta1 -- Issue 1332: checkInternal is picky about argInfo
                             -- but module application is sloppy.
                             -- We normalise to get rid of Def's coming
                             -- from module applications.
  (withFunType, n) <- withFunctionType delta1 vs as delta2 b
  reportSDoc "tc.with.type" 10 $ sep [ text "with-function type:", nest 2 $ prettyTCM withFunType ]
  reportSDoc "tc.with.type" 50 $ sep [ text "with-function type:", nest 2 $ pretty withFunType ]

  -- Andreas, 2013-10-21
  -- Check generated type directly in internal syntax.
  setCurrentRange cs
    (traceCall NoHighlighting $   -- To avoid flicker.
      checkType withFunType)
    `catchError` \err -> case err of
      TypeError s e -> do
        put s
        wt <- reify withFunType
        enterClosure e $ do
          traceCall (CheckWithFunctionType wt) . typeError
      err           -> throwError err

  -- With display forms are closed

  df <- makeGlobal =<< withDisplayForm f aux delta1 delta2 n qs perm' perm

  reportSLn "tc.with.top" 20 "created with display form"

  case dget df of
    Display n ts dt ->
      reportSDoc "tc.with.top" 20 $ text "Display" <+> fsep
        [ text (show n)
        , prettyList $ map prettyTCM ts
        , prettyTCM dt
        ]
  addConstant aux =<< do
    useTerPragma $ (defaultDefn defaultArgInfo aux withFunType emptyFunction)
                   { defDisplay = [df] }
  -- solveSizeConstraints -- Andreas, 2012-10-16 does not seem necessary

  reportSDoc "tc.with.top" 10 $ sep
    [ text "added with function" <+> (prettyTCM aux) <+> text "of type"
    , nest 2 $ prettyTCM withFunType
    , nest 2 $ text "-|" <+> (prettyTCM =<< getContextTelescope)
    ]
  reportSDoc "tc.with.top" 70 $ vcat
    [ nest 2 $ text $ "raw with func. type = " ++ show withFunType
    ]


  -- Construct the body for the with function
  cs <- return $ map (A.lhsToSpine) cs
  cs <- buildWithFunction cxtNames f aux t delta qs npars withSub finalPerm (size delta1) n cs
  cs <- return $ map (A.spineToLhs) cs

  -- Check the with function
  checkFunDefS withFunType defaultArgInfo NotDelayed Nothing (Just f) info aux (Just withSub) cs

  where
    info = Info.mkDefInfo (nameConcrete $ qnameName aux) noFixity' PublicAccess ConcreteDef (getRange cs)

-- | Type check a where clause.
checkWhere
  :: [A.Declaration] -- ^ Where-declarations to check.
  -> TCM a           -- ^ Continuation.
  -> TCM a
checkWhere ds ret = loop ds
  where
    loop ds = case ds of
      [] -> ret
      [A.ScopedDecl scope ds] -> withScope_ scope $ loop ds
      [A.Section _ m tel ds]  -> newSection m tel $ do
          local (\ e -> e { envCheckingWhere = True }) $ do
            checkDecls ds
            ret
      _ -> __IMPOSSIBLE__

-- | Enter a new section during type-checking.

newSection :: ModuleName -> A.Telescope -> TCM a -> TCM a
newSection m tel cont = do
  reportSDoc "tc.section" 10 $
    text "checking section" <+> prettyTCM m <+> fsep (map prettyAs tel)

  checkTelescope tel $ \ tel' -> do
    reportSDoc "tc.section" 10 $
      text "adding section:" <+> prettyTCM m <+> text (show (size tel'))

    addSection m

    reportSDoc "tc.section" 10 $ inTopContext $
      nest 4 $ text "actual tele:" <+> do prettyTCM =<< lookupSection m

    withCurrentModule m cont

<<<<<<< HEAD

-- | Check if a pattern contains an absurd pattern. For instance, @suc ()@
containsAbsurdPattern :: A.Pattern -> Bool
containsAbsurdPattern p = case p of
    A.AbsurdP _   -> True
    A.VarP _      -> False
    A.WildP _     -> False
    A.DotP _ _ _  -> False
    A.LitP _      -> False
    A.AsP _ _ p   -> containsAbsurdPattern p
    A.ConP _ _ ps -> any (containsAbsurdPattern . namedArg) ps
    A.RecP _ fs   -> any (containsAbsurdPattern . (^. exprFieldA)) fs
    A.ProjP{}     -> False
    A.DefP _ _ ps -> any (containsAbsurdPattern . namedArg) ps
    A.PatternSynP _ _ _ -> __IMPOSSIBLE__ -- False
    A.EqualP{}    -> False

=======
>>>>>>> dea698f4
-- | Set the current clause number.
atClause :: QName -> Int -> A.RHS -> TCM a -> TCM a
atClause name i rhs = local $ \ e -> e { envClause = IPClause name i rhs }<|MERGE_RESOLUTION|>--- conflicted
+++ resolved
@@ -980,26 +980,6 @@
 
     withCurrentModule m cont
 
-<<<<<<< HEAD
-
--- | Check if a pattern contains an absurd pattern. For instance, @suc ()@
-containsAbsurdPattern :: A.Pattern -> Bool
-containsAbsurdPattern p = case p of
-    A.AbsurdP _   -> True
-    A.VarP _      -> False
-    A.WildP _     -> False
-    A.DotP _ _ _  -> False
-    A.LitP _      -> False
-    A.AsP _ _ p   -> containsAbsurdPattern p
-    A.ConP _ _ ps -> any (containsAbsurdPattern . namedArg) ps
-    A.RecP _ fs   -> any (containsAbsurdPattern . (^. exprFieldA)) fs
-    A.ProjP{}     -> False
-    A.DefP _ _ ps -> any (containsAbsurdPattern . namedArg) ps
-    A.PatternSynP _ _ _ -> __IMPOSSIBLE__ -- False
-    A.EqualP{}    -> False
-
-=======
->>>>>>> dea698f4
 -- | Set the current clause number.
 atClause :: QName -> Int -> A.RHS -> TCM a -> TCM a
 atClause name i rhs = local $ \ e -> e { envClause = IPClause name i rhs }