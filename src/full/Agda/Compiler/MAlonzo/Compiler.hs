--- conflicted
+++ resolved
@@ -433,11 +433,7 @@
   T.TSort    -> return HS.unit_con
   T.TErased  -> return HS.unit_con
   T.TError e -> return $ case e of
-<<<<<<< HEAD
-    T.TPatternMatchFailure funNm ->  rtmIncompleteMatch funNm
-=======
     T.TUnreachable q ->  rtmUnreachableError q
->>>>>>> 0fc6ffc7
   where apps =  foldM (\ h a -> HS.App h <$> term a)
 
 compilePrim :: T.TPrim -> HS.Exp
