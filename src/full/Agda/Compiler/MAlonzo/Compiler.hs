{-# LANGUAGE CPP #-}
{-# LANGUAGE FlexibleContexts #-}
{-# LANGUAGE PatternGuards #-}
{-# LANGUAGE ScopedTypeVariables #-}

module Agda.Compiler.MAlonzo.Compiler where

import Prelude hiding (mapM_, mapM)

import Control.Applicative
import Control.Monad.Reader hiding (mapM_, forM_, mapM, forM)
import Control.Monad.State  hiding (mapM_, forM_, mapM, forM)

import Data.Generics.Geniplate
import Data.Foldable
import Data.List as List
import Data.Map (Map)
import qualified Data.Map as Map
import Data.Maybe
import Data.Set (Set)
import qualified Data.Set as Set
import Data.Traversable hiding (for)

import qualified Language.Haskell.Exts.Extension as HS
import qualified Language.Haskell.Exts.Parser as HS
import qualified Language.Haskell.Exts.Pretty as HS
import qualified Language.Haskell.Exts.Syntax as HS

import System.Directory (createDirectoryIfMissing)
import System.FilePath hiding (normalise)

import Agda.Compiler.CallCompiler
import Agda.Compiler.MAlonzo.Misc
import Agda.Compiler.MAlonzo.Pretty
import Agda.Compiler.MAlonzo.Primitives

import Agda.Interaction.FindFile
import Agda.Interaction.Imports
import Agda.Interaction.Options

import Agda.Syntax.Common
import qualified Agda.Syntax.Abstract.Name as A
import qualified Agda.Syntax.Concrete.Name as C
import Agda.Syntax.Internal as I
import Agda.Syntax.Literal

import Agda.TypeChecking.Monad
import Agda.TypeChecking.Monad.Builtin
import Agda.TypeChecking.Datatypes
import Agda.TypeChecking.Records
import Agda.TypeChecking.Reduce
import Agda.TypeChecking.Pretty
import Agda.TypeChecking.Substitute
import Agda.TypeChecking.Telescope
import Agda.TypeChecking.Level (reallyUnLevelView)

import Agda.TypeChecking.CompiledClause

import Agda.Utils.FileName
import Agda.Utils.Functor
import Agda.Utils.Lens
import Agda.Utils.List
import Agda.Utils.Maybe
import Agda.Utils.Monad
import Agda.Utils.Pretty (prettyShow)
import qualified Agda.Utils.IO.UTF8 as UTF8
import qualified Agda.Utils.HashMap as HMap
import Agda.Utils.Singleton
import Agda.Utils.Tuple

#include "undefined.h"
import Agda.Utils.Impossible

compilerMain :: Bool -> Interface -> TCM ()
compilerMain modIsMain mainI =
  -- Preserve the state (the compiler modifies the state).
  -- Andreas, 2014-03-23 But we might want to collect Benchmark info,
  -- so use localTCState.
  localTCState $ do

    -- Compute the output directory.
    opts <- commandLineOptions
    compileDir <- case optCompileDir opts of
      Just dir -> return dir
      Nothing  -> do
        -- The default output directory is the project root.
        let tm = toTopLevelModuleName $ iModuleName mainI
        f <- findFile tm
        return $ filePath $ C.projectRoot f tm
    setCommandLineOptions $
      opts { optCompileDir = Just compileDir }

    ignoreAbstractMode $ do
      mapM_ (compile . miInterface) =<< (Map.elems <$> getVisitedModules)
      writeModule rteModule
      callGHC modIsMain mainI

compile :: Interface -> TCM ()
compile i = do
  setInterface i
  ifM uptodate noComp $ {- else -} do
    yesComp
    writeModule =<< decl <$> curHsMod <*> (definitions =<< curDefs) <*> imports
  where
  decl mn ds imp = HS.Module dummy mn [] Nothing Nothing imp ds
  uptodate = liftIO =<< (isNewerThan <$> outFile_ <*> ifile)
  ifile    = maybe __IMPOSSIBLE__ filePath <$>
               (findInterfaceFile . toTopLevelModuleName =<< curMName)
  noComp   = reportSLn "" 1 . (++ " : no compilation is needed.") . show . A.mnameToConcrete =<< curMName
  yesComp  = reportSLn "" 1 . (`repl` "Compiling <<0>> in <<1>> to <<2>>") =<<
             sequence [show . A.mnameToConcrete <$> curMName, ifile, outFile_] :: TCM ()

--------------------------------------------------
-- imported modules
--   I use stImportedModules in a non-standard way,
--   accumulating in it what are acutally used in Misc.xqual
--------------------------------------------------

imports :: TCM [HS.ImportDecl]
imports = (++) <$> hsImps <*> imps where
  hsImps :: TCM [HS.ImportDecl]
  hsImps = (List.map decl . Set.toList .
            Set.insert mazRTE . Set.map HS.ModuleName) <$>
             getHaskellImports

  imps :: TCM [HS.ImportDecl]
  imps = List.map decl . uniq <$>
           ((++) <$> importsForPrim <*> (List.map mazMod <$> mnames))

  decl :: HS.ModuleName -> HS.ImportDecl
  decl m = HS.ImportDecl dummy m True False False Nothing Nothing Nothing

  mnames :: TCM [ModuleName]
  mnames = (++) <$> (Set.elems <$> use stImportedModules)
                <*> (List.map fst . iImportedModules <$> curIF)

  uniq :: [HS.ModuleName] -> [HS.ModuleName]
  uniq = List.map head . group . List.sort

--------------------------------------------------
-- Main compiling clauses
--------------------------------------------------

definitions :: Definitions -> TCM [HS.Decl]
definitions defs = do
  kit <- coinductionKit
  HMap.foldr (liftM2 (++) . (definition kit <=< instantiateFull))
             declsForPrim defs

-- | Note that the INFINITY, SHARP and FLAT builtins are translated as
-- follows (if a 'CoinductionKit' is given):
--
-- @
--   type Infinity a b = b
--
--   sharp :: a -> a
--   sharp x = x
--
--   flat :: a -> a
--   flat x = x
-- @

definition :: Maybe CoinductionKit -> Definition -> TCM [HS.Decl]
-- ignore irrelevant definitions
{- Andreas, 2012-10-02: Invariant no longer holds
definition kit (Defn Forced{}  _ _  _ _ _ _ _ _) = __IMPOSSIBLE__
definition kit (Defn UnusedArg _ _  _ _ _ _ _ _) = __IMPOSSIBLE__
definition kit (Defn NonStrict _ _  _ _ _ _ _ _) = __IMPOSSIBLE__
-}
definition kit Defn{defArgInfo = info, defName = q} | isIrrelevant info = do
  reportSDoc "malonzo.definition" 10 $
    text "Not compiling" <+> prettyTCM q <> text "."
  return []
definition kit Defn{defName = q, defType = ty, defCompiledRep = compiled, theDef = d} = do
  reportSDoc "malonzo.definition" 10 $ vcat
    [ text "Compiling" <+> prettyTCM q <> text ":"
    , nest 2 $ text (show d)
    ]
  checkTypeOfMain q ty $ do
    (infodecl q :) <$> case d of

      _ | Just (HsDefn ty hs) <- compiledHaskell compiled ->
        return $ fbWithType ty (fakeExp hs)

      -- Special treatment of coinductive builtins.
      Datatype{} | Just q == (nameOfInf <$> kit) -> do
        let infT = unqhname "T" q
            infV = unqhname "d" q
            a    = ihname "a" 0
            b    = ihname "a" 1
            vars = [a, b]
        return [ HS.TypeDecl dummy infT
                             (List.map HS.UnkindedVar vars)
                             (HS.TyVar b)
               , HS.FunBind [HS.Match dummy infV
                                      (List.map HS.PVar vars) Nothing
                                      (HS.UnGuardedRhs HS.unit_con)
                                      (HS.BDecls [])]
               ]
      Constructor{} | Just q == (nameOfSharp <$> kit) -> do
        let sharp = unqhname "d" q
            x     = ihname "x" 0
        return $
          [ HS.TypeSig dummy [sharp] $ fakeType $
              "forall a. a -> a"
          , HS.FunBind [HS.Match dummy sharp
                                 [HS.PVar x]
                                 Nothing
                                 (HS.UnGuardedRhs (HS.Var (HS.UnQual x)))
                                 (HS.BDecls [])]
          ]
      Function{} | Just q == (nameOfFlat <$> kit) -> do
        let flat = unqhname "d" q
            x    = ihname "x" 0
        return $
          [ HS.TypeSig dummy [flat] $ fakeType $
              "forall a. a -> a"
          , HS.FunBind [HS.Match dummy flat
                                 [HS.PVar x]
                                 Nothing
                                 (HS.UnGuardedRhs (HS.Var (HS.UnQual x)))
                                 (HS.BDecls [])]
          ]

      Axiom{} -> return $ fb axiomErr
      Primitive{ primClauses = [], primName = s } -> fb <$> primBody s
      Primitive{ primClauses = cls } -> function Nothing $
        functionFromClauses cls

      -- Currently, catchAllBranches cannot be handled properly by casetree
      Function{ funCompiled = Just cc } | not (hasCatchAll cc) ->
        function (exportHaskell compiled) $ functionFromCaseTree q cc
      Function{ funClauses = cls } ->
        function (exportHaskell compiled) $ functionFromClauses cls

      Datatype{ dataPars = np, dataIxs = ni, dataClause = cl, dataCons = cs }
        | Just (HsType ty) <- compiledHaskell compiled -> do
        ccs <- concat <$> mapM checkConstructorType cs
        cov <- checkCover q ty np cs
        return $ tvaldecl q (dataInduction d) 0 (np + ni) [] (Just __IMPOSSIBLE__) ++ ccs ++ cov
      Datatype{ dataPars = np, dataIxs = ni, dataClause = cl, dataCons = cs } -> do
        (ars, cds) <- unzip <$> mapM condecl cs
        return $ tvaldecl q (dataInduction d) (maximum (np:ars) - np) (np + ni) cds cl
      Constructor{} -> return []
      Record{ recClause = cl, recConHead = con, recFields = flds } -> do
        let c = conName con
        let noFields = genericLength flds
        let ar = I.arity ty
        cd <- snd <$> condecl c
  --       cd <- case c of
  --         Nothing -> return $ cdecl q noFields
  --         Just c  -> snd <$> condecl c
        return $ tvaldecl q Inductive noFields ar [cd] cl
  where
  function :: Maybe HaskellExport -> TCM [HS.Decl] -> TCM [HS.Decl]
  function mhe fun = do
    ccls <- mkwhere <$> fun
    case mhe of
      Nothing -> return ccls
      Just (HsExport t name) -> do
        let tsig :: HS.Decl
            tsig = HS.TypeSig dummy [HS.Ident name] (fakeType t)

            def :: HS.Decl
            def = HS.FunBind [HS.Match dummy (HS.Ident name) [] Nothing (HS.UnGuardedRhs (hsVarUQ $ dsubname q 0)) (HS.BDecls [])]
        return ([tsig,def] ++ ccls)

  functionFromClauses :: [Clause] -> TCM [HS.Decl]
  functionFromClauses cls = mapM (clause q Nothing) (tag 0 cls)

  functionFromCaseTree :: QName -> CompiledClauses -> TCM [HS.Decl]
  functionFromCaseTree q cc = do
    e <- casetree cc `runReaderT` initCCEnv (Just q)
    return $ [HS.FunBind [HS.Match dummy (dsubname q 0) [] Nothing (HS.UnGuardedRhs e) (HS.BDecls [])]]

  tag :: Nat -> [Clause] -> [(Nat, Bool, Clause)]
  tag _ []       = []
  tag i [cl]     = (i, True , cl) : []
  tag i (cl:cls) = (i, False, cl) : tag (i + 1) cls

  mkwhere :: [HS.Decl] -> [HS.Decl]
  mkwhere (HS.FunBind [m0, HS.Match _     dn ps mt rhs (HS.BDecls [])] :
           fbs@(_:_)) =
          [HS.FunBind [m0, HS.Match dummy dn ps mt rhs (HS.BDecls fbs)]]
  mkwhere fbs = fbs

  fbWithType :: HaskellType -> HS.Exp -> [HS.Decl]
  fbWithType ty e =
    [ HS.TypeSig dummy [unqhname "d" q] $ fakeType ty ] ++ fb e

  fb :: HS.Exp -> [HS.Decl]
  fb e  = [HS.FunBind [HS.Match dummy (unqhname "d" q) [] Nothing
                                (HS.UnGuardedRhs $ e) (HS.BDecls [])]]

  axiomErr :: HS.Exp
  axiomErr = rtmError $ "postulate evaluated: " ++ show (A.qnameToConcrete q)

-- | Environment for naming of local variables.
--   Invariant: @reverse ccCxt ++ ccNameSupply@
data CCEnv = CCEnv
  { ccFunName    :: Maybe QName -- ^ Agda function we are currently compiling.
  , ccNameSupply :: NameSupply  -- ^ Supply of fresh names
  , ccCxt        :: CCContext   -- ^ Names currently in scope
  , ccCatchAll   :: Maybe CompiledClauses  -- ^ Naive catch-all implementation.
      -- If an inner case has no catch-all clause, we use the one from its parent.
  }

type NameSupply = [HS.Name]
type CCContext  = [HS.Name]

mapNameSupply :: (NameSupply -> NameSupply) -> CCEnv -> CCEnv
mapNameSupply f e = e { ccNameSupply = f (ccNameSupply e) }

mapContext :: (CCContext -> CCContext) -> CCEnv -> CCEnv
mapContext f e = e { ccCxt = f (ccCxt e) }

-- | Initial environment for expression generation.
initCCEnv :: Maybe QName -> CCEnv
initCCEnv q = CCEnv
  { ccFunName    = q
  , ccNameSupply = map (ihname "v") [0..]  -- DON'T CHANGE THESE NAMES!
  , ccCxt        = []
  , ccCatchAll   = Nothing
  }

-- | Term variables are de Bruijn indices.
lookupIndex :: Int -> CCContext -> HS.Name
lookupIndex i xs = fromMaybe __IMPOSSIBLE__ $ xs !!! i

-- | Case variables are de Bruijn levels.
lookupLevel :: Int -> CCContext -> HS.Name
lookupLevel l xs = fromMaybe __IMPOSSIBLE__ $ xs !!! (length xs - 1 - l)

type CC = ReaderT CCEnv TCM

-- | Compile a case tree into nested case and record expressions.
casetree :: CompiledClauses -> CC HS.Exp
casetree cc = do
  case cc of
    Fail -> return $ rtmError $ "Impossible Clause Body"
    Done xs v -> lambdasUpTo (length xs) $ hsCast <$> term v
    Case n (Branches True conBrs _ _) -> lambdasUpTo n $ do
      mkRecord =<< mapM casetree (content <$> conBrs)
    Case n (Branches False conBrs litBrs catchAll) -> lambdasUpTo (n + 1) $ do
      x <- lookupLevel n <$> asks ccCxt
      HS.Case (hsCast $ hsVarUQ x) <$> do
        updateCatchAll catchAll $ do
          br1 <- conAlts n conBrs
          br2 <- litAlts litBrs
          br3 <- catchAllAlts =<< asks ccCatchAll
          return (br1 ++ br2 ++ br3)

-- | Replace the current catch-all clause with a new one, if given.
updateCatchAll :: Maybe CompiledClauses -> CC a -> CC a
updateCatchAll Nothing   = id
updateCatchAll (Just cc) = local $ \ e -> e { ccCatchAll = Just cc }

-- -- | Replace de Bruijn index by term in catch-all tree.
-- substCatchAll :: Int -> I.Term -> CC a -> CC a
-- substCatchAll i t = local $ \ e -> e { ccCatchAll = subst i t $ ccCatchAll e }

conAlts :: Int -> Map QName (WithArity CompiledClauses) -> CC [HS.Alt]
conAlts x br = forM (Map.toList br) $ \ (c, WithArity n cc) -> do
  c <- lift $ conhqn c
  -- TODO: substitute in ccCatchAll somehow
  replaceVar x n $ \ xs -> do
    branch (HS.PApp c $ map HS.PVar xs) cc

litAlts :: Map Literal CompiledClauses -> CC [HS.Alt]
litAlts br = forM (Map.toList br) $ \ (l, cc) ->
  -- TODO: substitute in ccCatchAll somehow
  branch (HS.PLit HS.Signless $ hslit l) cc

catchAllAlts :: Maybe CompiledClauses -> CC [HS.Alt]
catchAllAlts (Just cc) = mapM (branch HS.PWildCard) [cc]
catchAllAlts Nothing   = do
  q <- fromMaybe __IMPOSSIBLE__ <$> asks ccFunName
  return [ HS.Alt dummy HS.PWildCard (HS.UnGuardedRhs $ rtmIncompleteMatch q) (HS.BDecls []) ]

branch :: HS.Pat -> CompiledClauses -> CC HS.Alt
branch pat cc = do
  e <- casetree cc
  return $ HS.Alt dummy pat (HS.UnGuardedRhs e) (HS.BDecls [])

-- | Replace de Bruijn Level @x@ by @n@ new variables.
replaceVar :: Int -> Int -> ([HS.Name] -> CC a) -> CC a
replaceVar x n cont = do
  (xs, rest) <- splitAt n <$> asks ccNameSupply
  let upd cxt = ys ++ reverse xs ++ zs -- We reverse xs to get nicer names.
       where
         -- compute the de Bruijn index
         i = length cxt - 1 - x
         -- discard index i
         (ys, _:zs) = splitAt i cxt
  local (mapNameSupply (const rest) . mapContext upd) $
    cont xs

-- | Precondition: Map not empty.
mkRecord :: Map QName HS.Exp -> CC HS.Exp
mkRecord fs = lift $ do
  -- Get the name of the first field
  let p1 = fst $ fromMaybe __IMPOSSIBLE__ $ headMaybe $ Map.toList fs
  -- Use the field name to get the record constructor and the field names.
  ConHead c _ind xs <- recConFromProj p1
  -- Convert the constructor to a Haskell name
  c <- conhqn c
  let (args :: [HS.Exp]) = for xs $ \ x -> fromMaybe __IMPOSSIBLE__ $ Map.lookup x fs
  return $ hsCast $ List.foldr (flip HS.App) (HS.Con c) args

-- -- | Precondition: Map not empty.
-- MAlonzo does not translate field names in data decls.
-- mkRecord :: Map QName HS.Exp -> CC HS.Exp
-- mkRecord fs = lift $ do
--   -- Get the list of (field name, expression pairs)
--   let l = Map.toList fs
--   -- Get the name of the first field
--   let p1 = fst $ fromMaybe __IMPOSSIBLE__ $ headMaybe l
--   -- Use the field name to get the record constructor
--   c <- I.conName <$> recConFromProj p1
--   -- Convert it to a Haskell name
--   c <- conhqn c
--   -- Convert the field names into Haskell names
--   fs <- mapM (mapFstM (xhqn "d")) l
--   return $ hsCast $ HS.RecConstr c $ map (uncurry HS.FieldUpdate) fs

recConFromProj :: QName -> TCM I.ConHead
recConFromProj q = do
  caseMaybeM (isProjection q) __IMPOSSIBLE__ $ \ proj -> do
    let d = projFromType proj
    getRecordConstructor d

-- | Introduce lambdas such that @n@ variables are in scope.
lambdasUpTo :: Int -> CC HS.Exp -> CC HS.Exp
lambdasUpTo n cont = do
  diff <- (n -) . length <$> asks ccCxt
  lambdas diff cont

-- | Introduce n lambdas.
lambdas :: Int -> CC HS.Exp -> CC HS.Exp
lambdas diff cont = intros diff $ \ xs -> mkLams xs <$> cont

-- -- | Introduce variables such that @n@ are in scope.
-- introsUpTo :: Int -> ([HS.Name] -> CC HS.Exp) -> CC HS.Exp
-- introsUpTo n cont = do
--   diff <- (n -) . length <$> asks ccCxt
--   intros diff cont

-- | Introduce n variables into the context.
intros :: Int -> ([HS.Name] -> CC HS.Exp) -> CC HS.Exp
intros diff cont = do
  if diff <= 0 then cont [] else do
    -- Need diff lambdas to continue.
    (xs, rest) <- splitAt diff <$> asks ccNameSupply
    local (mapNameSupply (const rest) . mapContext (reverse xs ++)) $
      cont xs

-- | Prefix a Haskell expression with lambda abstractions.
mkLams :: [HS.Name] -> HS.Exp -> HS.Exp
mkLams [] e = e
mkLams xs e = HS.Lambda dummy (map HS.PVar xs) e

checkConstructorType :: QName -> TCM [HS.Decl]
checkConstructorType q = do
  Just (HsDefn ty hs) <- compiledHaskell . defCompiledRep <$> getConstInfo q
  return [ HS.TypeSig dummy [unqhname "check" q] $ fakeType ty
         , HS.FunBind [HS.Match dummy (unqhname "check" q) [] Nothing
                                (HS.UnGuardedRhs $ fakeExp hs) (HS.BDecls [])]
         ]

checkCover :: QName -> HaskellType -> Nat -> [QName] -> TCM [HS.Decl]
checkCover q ty n cs = do
  let tvs = [ "a" ++ show i | i <- [1..n] ]
      makeClause c = do
        (a, _) <- conArityAndPars c
        Just (HsDefn _ hsc) <- compiledHaskell . defCompiledRep <$> getConstInfo c
        let pat = HS.PApp (HS.UnQual $ HS.Ident hsc) $ genericReplicate a HS.PWildCard
        return $ HS.Alt dummy pat (HS.UnGuardedRhs $ HS.unit_con) (HS.BDecls [])

  cs <- mapM makeClause cs
  let rhs = case cs of
              [] -> fakeExp "()" -- There is no empty case statement in Haskell
              _  -> HS.Case (HS.Var $ HS.UnQual $ HS.Ident "x") cs

  return [ HS.TypeSig dummy [unqhname "cover" q] $ fakeType $ unwords (ty : tvs) ++ " -> ()"
         , HS.FunBind [HS.Match dummy (unqhname "cover" q) [HS.PVar $ HS.Ident "x"]
                                Nothing (HS.UnGuardedRhs rhs) (HS.BDecls [])]
         ]

-- | Move somewhere else!
conArityAndPars :: QName -> TCM (Nat, Nat)
conArityAndPars q = do
  def <- getConstInfo q
  TelV tel _ <- telView $ defType def
  let Constructor{ conPars = np } = theDef def
      n = genericLength (telToList tel)
  return (n - np, np)

clause :: QName -> Maybe String -> (Nat, Bool, Clause) -> TCM HS.Decl
clause q maybeName (i, isLast, Clause{ namedClausePats = ps, clauseBody = b }) =
  HS.FunBind . (: cont) <$> main where
  main = match <$> argpatts ps (bvars b (0::Nat)) <*> clausebody b
  cont | isLast && any isCon ps = [match (List.map HS.PVar cvs) failrhs]
       | isLast                 = []
       | otherwise              = [match (List.map HS.PVar cvs) crhs]
  cvs  = List.map (ihname "v") [0 .. genericLength ps - 1]
  crhs = hsCast$ List.foldl HS.App (hsVarUQ $ dsubname q (i + 1)) (List.map hsVarUQ cvs)
  failrhs = rtmIncompleteMatch q  -- Andreas, 2011-11-16 call to RTE instead of inlined error
--  failrhs = rtmError $ "incomplete pattern matching: " ++ show q
  match hps rhs = HS.Match dummy (maybe (dsubname q i) HS.Ident maybeName) hps Nothing
                           (HS.UnGuardedRhs rhs) (HS.BDecls [])
  bvars (Body _)           _ = []
  bvars (Bind (Abs _ b'))  n = HS.PVar (ihname "v" n) : bvars b' (n + 1)
  bvars (Bind (NoAbs _ b)) n = HS.PWildCard : bvars b n
  bvars NoBody             _ = repeat HS.PWildCard -- ?

  isCon (Arg _ (Named _ ConP{})) = True
  isCon _                        = False

-- argpatts aps xs = hps
-- xs is alist of haskell *variables* in form of patterns (because of wildcard)
argpatts :: [I.NamedArg Pattern] -> [HS.Pat] -> TCM [HS.Pat]
argpatts ps0 bvs = evalStateT (concat <$> mapM pat' ps0) bvs
  where
  pat :: Pattern -> StateT [HS.Pat] TCM [HS.Pat]
  pat   (ProjP p  ) = do
    kit <- lift coinductionKit
    -- Sharps and flats are erased from compiled code
    if Just p == fmap nameOfFlat kit then return [] else
      lift $ typeError $ NotImplemented $ "Compilation of copatterns"
  pat   (VarP _   ) = do v <- gets head; modify tail; return [v]
  pat   (DotP _   ) = pat (VarP dummy) -- WHY NOT: return HS.PWildCard -- SEE ABOVE
  pat   (LitP (LitQName _ x)) = return [litqnamepat x]
  pat   (LitP l   ) = return [HS.PLit HS.Signless $ hslit l]

  pat p@(ConP c _ ps) = do
    -- Note that irr is applied once for every subpattern, so in the
    -- worst case it is quadratic in the size of the pattern. I
    -- suspect that this will not be a problem in practice, though.
    irrefutable <- lift $ irr p
    let tilde :: HS.Pat -> HS.Pat
        tilde = if tildesEnabled && irrefutable
                then HS.PParen . HS.PIrrPat
                else id
    ((:[]) . tilde . HS.PParen) <$>
      (HS.PApp <$> lift (conhqn $ conName c) <*> (concat <$> mapM pat' ps))

  {- Andreas, 2013-02-15 this triggers Issue 794,
     because it fails to count the variables bound in p,
     thus, the following variables bound by patterns do
     not correspond to the according rhs-variables.

  -- Andreas, 2010-09-29
  -- do not match against irrelevant stuff
  pat' a | isIrrelevant a = return $ HS.PWildCard
-}
  pat' :: I.NamedArg Pattern -> StateT [HS.Pat] TCM [HS.Pat]
  pat' a = pat $ namedArg a

  tildesEnabled = False

  -- | Is the pattern irrefutable?
  irr :: Pattern -> TCM Bool
  irr (ProjP {})  = __IMPOSSIBLE__
  irr (VarP {})   = return True
  irr (DotP {})   = return True
  irr (LitP {})   = return False
  irr (ConP c _ ps) =
    (&&) <$> singleConstructorType (conName c)
         <*> (andM $ List.map irr' ps)

  -- | Irrelevant patterns are naturally irrefutable.
  irr' :: I.NamedArg Pattern -> TCM Bool
  irr' a | isIrrelevant a = return $ True
  irr' a = irr $ namedArg a

clausebody :: ClauseBody -> TCM HS.Exp
clausebody b0 = go 0 b0 where
  go n (Body tm       )   = hsCast <$> do
    runReaderT (intros n $ const $ term tm) (initCCEnv Nothing)
  go n (Bind (Abs _ b))   = go (n+1) b
  go n (Bind (NoAbs _ b)) = go n b
  go n NoBody             = return $ rtmError $ "Impossible Clause Body"


closedTerm :: Term -> TCM HS.Exp
closedTerm v = term v `runReaderT` initCCEnv Nothing

-- | Extract Agda term to Haskell expression.
--   Irrelevant arguments are extracted as @()@.
--   Types are extracted as @()@.
--   @DontCare@ outside of irrelevant arguments is extracted as @error@.
term :: Term -> CC HS.Exp
term tm0 = case unSpine $ ignoreSharing tm0 of
  Var   i es -> do
    x <- lookupIndex i <$> asks ccCxt
    apps (hsVarUQ x) $ fromMaybe __IMPOSSIBLE__ $ allApplyElims es
  Lam   _ at -> lambdas 1 $ term $ absBody at
  Lit   l    -> lift $ literal l
  Def   q es -> do
    let Just as = allApplyElims es
    q <- lift $ xhqn "d" q
    HS.Var q `apps` as
  Con   c as -> do
    let q = conName c
    kit <- lift coinductionKit
    if Just q == (nameOfSharp <$> kit)
      then (`apps` as) . HS.Var =<< lift (xhqn "d" q)
      else (`apps` as) . HS.Con =<< lift (conhqn q)
  Level l    -> term =<< lift (reallyUnLevelView l)
  Pi    _ _  -> return HS.unit_con
  Sort  _    -> return HS.unit_con
  MetaV _ _  -> mazerror "hit MetaV"
  DontCare _ -> return $ rtmError $ "hit DontCare"
  Shared{}   -> __IMPOSSIBLE__
<<<<<<< HEAD
  where apps =  foldM (\h a -> HS.App h <$> term' a)
=======
  ExtLam{}   -> __IMPOSSIBLE__
  where apps =  foldM (\ h a -> HS.App h <$> term' a)
>>>>>>> ee58fe2a

-- | Irrelevant arguments are replaced by Haskells' ().
term' :: I.Arg Term -> CC HS.Exp
term' a | isIrrelevant a = return HS.unit_con
term' a = term $ unArg a

literal :: Literal -> TCM HS.Exp
literal l = case l of
  LitInt    _ _   -> do toN <- bltQual "NATURAL" mazIntegerToNat
                        return $ HS.Var toN `HS.App` typed "Integer"
  LitFloat  _ _   -> return $ typed "Double"
  LitQName  _ x   -> return $ litqname x
  _               -> return $ l'
  where l'    = HS.Lit $ hslit l
        typed = HS.ExpTypeSig dummy l' . HS.TyCon . rtmQual

hslit :: Literal -> HS.Literal
hslit l = case l of LitInt    _ x -> HS.Int    x
                    LitFloat  _ x -> HS.Frac   (toRational x)
                    LitString _ x -> HS.String x
                    LitChar   _ x -> HS.Char   x
                    LitQName  _ x -> __IMPOSSIBLE__

litqname :: QName -> HS.Exp
litqname x =
  HS.Con (HS.Qual mazRTE $ HS.Ident "QName") `HS.App`
  HS.Lit (HS.Int n) `HS.App`
  HS.Lit (HS.Int m) `HS.App`
  (rtmError "primQNameType: not implemented") `HS.App`
  (rtmError "primQNameDefinition: not implemented") `HS.App`
  HS.Lit (HS.String $ show x )
  where
    NameId n m = nameId $ qnameName x

litqnamepat :: QName -> HS.Pat
litqnamepat x =
  HS.PApp (HS.Qual mazRTE $ HS.Ident "QName")
          [ HS.PLit HS.Signless (HS.Int n)
          , HS.PLit HS.Signless (HS.Int m)
          , HS.PWildCard
          , HS.PWildCard
          , HS.PWildCard]
  where
    NameId n m = nameId $ qnameName x

condecl :: QName -> TCM (Nat, HS.ConDecl)
condecl q = do
  (ar, np) <- conArityAndPars q
  return $ (ar + np, cdecl q ar)

cdecl :: QName -> Nat -> HS.ConDecl
cdecl q n = HS.ConDecl (unqhname "C" q)
            [ HS.TyVar $ ihname "a" i | i <- [0 .. n - 1] ]

tvaldecl :: QName
         -> Induction
            -- ^ Is the type inductive or coinductive?
         -> Nat -> Nat -> [HS.ConDecl] -> Maybe Clause -> [HS.Decl]
tvaldecl q ind ntv npar cds cl =
  HS.FunBind [HS.Match dummy vn pvs Nothing
                       (HS.UnGuardedRhs HS.unit_con) (HS.BDecls [])] :
  maybe [HS.DataDecl dummy kind [] tn tvs
                     (List.map (HS.QualConDecl dummy [] []) cds) []]
        (const []) cl
  where
  (tn, vn) = (unqhname "T" q, unqhname "d" q)
  tvs = [ HS.UnkindedVar $ ihname "a" i | i <- [0 .. ntv  - 1]]
  pvs = [ HS.PVar        $ ihname "a" i | i <- [0 .. npar - 1]]

  -- Inductive data types consisting of a single constructor with a
  -- single argument are translated into newtypes.
  kind = case (ind, cds) of
    (Inductive, [HS.ConDecl _ [_]]) -> HS.NewType
    (Inductive, [HS.RecDecl _ [_]]) -> HS.NewType
    _                               -> HS.DataType

infodecl :: QName -> HS.Decl
infodecl q = fakeD (unqhname "name" q) $ show $ prettyShow q

--------------------------------------------------
-- Inserting unsafeCoerce
--------------------------------------------------

hsCast :: HS.Exp -> HS.Exp
{-
hsCast = addcast . go where
  addcast [e@(HS.Var(HS.UnQual(HS.Ident(c:ns))))] | c == 'v' && all isDigit ns = e
  addcast es = foldl HS.App mazCoerce es
  -- this need to be extended if you generate other kinds of exps.
  go (HS.App e1 e2    ) = go e1 ++ [hsCast e2]
  go (HS.Lambda _ ps e) = [ HS.Lambda dummy ps (hsCast e) ]
  go e = [e]
-}

hsCast e = mazCoerce `HS.App` hsCast' e

hsCast' :: HS.Exp -> HS.Exp
hsCast' (HS.App e1 e2)     = hsCast' e1 `HS.App` (hsCoerce $ hsCast' e2)
hsCast' (HS.Lambda _ ps e) = HS.Lambda dummy ps $ hsCast' e
hsCast' e = e

-- No coercion for literal integers
hsCoerce :: HS.Exp -> HS.Exp
hsCoerce e@(HS.ExpTypeSig _ (HS.Lit (HS.Int{})) _) = e
hsCoerce e = HS.App mazCoerce e

--------------------------------------------------
-- Writing out a haskell module
--------------------------------------------------

writeModule :: HS.Module -> TCM ()
writeModule (HS.Module l m ps w ex imp ds) = do
  -- Note that GHC assumes that sources use ASCII or UTF-8.
  out <- outFile m
  liftIO $ UTF8.writeFile out $ prettyPrint $
    HS.Module l m (p : ps) w ex imp ds
  where
  p = HS.LanguagePragma dummy $ List.map HS.Ident $
        [ "EmptyDataDecls"
        , "ExistentialQuantification"
        , "ScopedTypeVariables"
        , "NoMonomorphismRestriction"
        , "Rank2Types"
        ]

rteModule :: HS.Module
rteModule = ok $ parse $ unlines
  [ "module " ++ prettyPrint mazRTE ++ " where"
  , "import Unsafe.Coerce"
  , ""
  , "-- Special version of coerce that plays well with rules."
  , "{-# INLINE [1] mazCoerce #-}"
  , "mazCoerce = Unsafe.Coerce.unsafeCoerce"
  , "{-# RULES \"coerce-id\" forall (x :: a) . mazCoerce x = x #-}"
  , ""
  , "-- Builtin QNames, the third field is for the type."
  , "data QName a b = QName { nameId, moduleId :: Integer, qnameType :: a, qnameDefinition :: b, qnameString :: String}"
  , "instance Eq (QName a b) where"
  , "  QName a b _ _ _ == QName c d _ _ _ = (a, b) == (c, d)"
  , "instance Ord (QName a b) where"
  , "  compare (QName a b _ _ _) (QName c d _ _ _) = compare (a, b) (c, d)"
  , ""
  , "mazIncompleteMatch :: String -> a"
  , "mazIncompleteMatch s = error (\"MAlonzo Runtime Error: incomplete pattern matching: \" ++ s)"
  ]
  where
    parse :: String -> HS.ParseResult HS.Module
    parse = HS.parseModuleWithMode
              HS.defaultParseMode
                { HS.extensions = [ HS.EnableExtension HS.ExplicitForAll ] }

    ok :: HS.ParseResult HS.Module -> HS.Module
    ok (HS.ParseOk d)   = d
    ok HS.ParseFailed{} = __IMPOSSIBLE__

compileDir :: TCM FilePath
compileDir = do
  mdir <- optCompileDir <$> commandLineOptions
  case mdir of
    Just dir -> return dir
    Nothing  -> __IMPOSSIBLE__

outFile' :: (HS.Pretty a, TransformBi HS.ModuleName (Wrap a)) =>
            a -> TCM (FilePath, FilePath)
outFile' m = do
  mdir <- compileDir
  let (fdir, fn) = splitFileName $ repldot pathSeparator $
                   prettyPrint m
  let dir = mdir </> fdir
      fp  = dir </> replaceExtension fn "hs"
  liftIO $ createDirectoryIfMissing True dir
  return (mdir, fp)
  where
  repldot c = List.map $ \ c' -> if c' == '.' then c else c'

outFile :: HS.ModuleName -> TCM FilePath
outFile m = snd <$> outFile' m

outFile_ :: TCM FilePath
outFile_ = outFile =<< curHsMod

callGHC :: Bool -> Interface -> TCM ()
callGHC modIsMain i = do
  setInterface i
  mdir          <- compileDir
  hsmod         <- prettyPrint <$> curHsMod
  MName agdaMod <- curMName
  let outputName = case agdaMod of
        [] -> __IMPOSSIBLE__
        ms -> last ms
  (mdir, fp) <- outFile' =<< curHsMod
  opts       <- optGhcFlags <$> commandLineOptions

  let overridableArgs =
        [ "-O"] ++
        (if modIsMain then ["-o", mdir </> show (nameConcrete outputName)] else []) ++
        [ "-Werror"]
      otherArgs       =
        [ "-i" ++ mdir] ++
        (if modIsMain then ["-main-is", hsmod] else []) ++
        [ fp
        , "--make"
        , "-fwarn-incomplete-patterns"
        , "-fno-warn-overlapping-patterns"
        ]
      args     = overridableArgs ++ opts ++ otherArgs
      compiler = "ghc"

  -- Note: Some versions of GHC use stderr for progress reports. For
  -- those versions of GHC we don't print any progress information
  -- unless an error is encountered.
  callCompiler compiler args<|MERGE_RESOLUTION|>--- conflicted
+++ resolved
@@ -612,12 +612,7 @@
   MetaV _ _  -> mazerror "hit MetaV"
   DontCare _ -> return $ rtmError $ "hit DontCare"
   Shared{}   -> __IMPOSSIBLE__
-<<<<<<< HEAD
-  where apps =  foldM (\h a -> HS.App h <$> term' a)
-=======
-  ExtLam{}   -> __IMPOSSIBLE__
   where apps =  foldM (\ h a -> HS.App h <$> term' a)
->>>>>>> ee58fe2a
 
 -- | Irrelevant arguments are replaced by Haskells' ().
 term' :: I.Arg Term -> CC HS.Exp
