{-# LANGUAGE CPP #-}

module Agda.Compiler.ToTreeless
  ( toTreeless
  , closedTermToTreeless
  ) where

import Control.Applicative
import Control.Monad.Reader
import Control.Monad.State
import Data.Maybe
import Data.Map (Map)
import qualified Data.Map as Map
import Data.Traversable (traverse)

import Agda.Syntax.Common
import Agda.Syntax.Internal (QName)
import qualified Agda.Syntax.Treeless as C
import qualified Agda.Syntax.Internal as I
import Agda.Syntax.Literal
import qualified Agda.TypeChecking.CompiledClause as CC
import Agda.TypeChecking.Records (getRecordConstructor)
import Agda.TypeChecking.Pretty
import Agda.TypeChecking.CompiledClause

import Agda.Compiler.Treeless.Builtin
import Agda.Compiler.Treeless.Simplify
import Agda.Compiler.Treeless.Erase
import Agda.Compiler.Treeless.Uncase
import Agda.Compiler.Treeless.Pretty
import Agda.Compiler.Treeless.Unused
import Agda.Compiler.Treeless.AsPatterns
import Agda.Compiler.Treeless.Identity

import Agda.Syntax.Common
import Agda.TypeChecking.Monad as TCM
import Agda.TypeChecking.Reduce
import Agda.TypeChecking.Substitute

import Agda.Utils.Functor
import qualified Agda.Utils.HashMap as HMap
import Agda.Utils.List
import Agda.Utils.Maybe
import Agda.Utils.Monad
import Agda.Utils.Lens
import qualified Agda.Utils.Pretty as P

#include "undefined.h"
import Agda.Utils.Impossible

prettyPure :: P.Pretty a => a -> TCM Doc
prettyPure = return . P.pretty

-- | Converts compiled clauses to treeless syntax.
--
-- Note: Do not use any of the concrete names in the returned
-- term for identification purposes! If you wish to do so,
-- first apply the Agda.Compiler.Treeless.NormalizeNames
-- transformation.
toTreeless :: QName -> TCM (Maybe C.TTerm)
toTreeless q = ifM (alwaysInline q) (pure Nothing) $ Just <$> toTreeless' q

toTreeless' :: QName -> TCM C.TTerm
toTreeless' q =
  flip fromMaybeM (getTreeless q) $ verboseBracket "treeless.convert" 20 ("compiling " ++ show q) $ do
    Just cc <- defCompiled <$> getConstInfo q
    unlessM (alwaysInline q) $ setTreeless q (C.TDef q)
      -- so recursive inlining doesn't loop, but not for always inlined
      -- functions, since that would risk inlining to fail.
    ccToTreeless q cc

-- | Does not require the name to refer to a function.
cacheTreeless :: QName -> TCM ()
cacheTreeless q = do
  def <- theDef <$> getConstInfo q
  case def of
    Function{} -> () <$ toTreeless' q
    _          -> return ()

ccToTreeless :: QName -> CC.CompiledClauses -> TCM C.TTerm
ccToTreeless q cc = do
  let pbody b = pbody' "" b
      pbody' suf b = sep [ text (show q ++ suf) <+> text "=", nest 2 $ prettyPure b ]
  v <- ifM (alwaysInline q) (return 20) (return 0)
  reportSDoc "treeless.convert" (30 + v) $ text "-- compiled clauses of" <+> prettyTCM q $$ nest 2 (prettyPure cc)
  body <- casetreeTop cc
  reportSDoc "treeless.opt.converted" (30 + v) $ text "-- converted" $$ pbody body
  body <- simplifyTTerm body
  reportSDoc "treeless.opt.simpl" (35 + v) $ text "-- after first simplification"  $$ pbody body
  body <- translateBuiltins body
  reportSDoc "treeless.opt.builtin" (30 + v) $ text "-- after builtin translation" $$ pbody body
  body <- simplifyTTerm body
  reportSDoc "treeless.opt.simpl" (30 + v) $ text "-- after second simplification"  $$ pbody body
  body <- eraseTerms q body
  reportSDoc "treeless.opt.erase" (30 + v) $ text "-- after erasure"  $$ pbody body
  body <- caseToSeq body
  reportSDoc "treeless.opt.uncase" (30 + v) $ text "-- after uncase"  $$ pbody body
  body <- recoverAsPatterns body
  reportSDoc "treeless.opt.aspat" (30 + v) $ text "-- after @-pattern recovery"  $$ pbody body
  body <- detectIdentityFunctions q body
  reportSDoc "treeless.opt.id" (30 + v) $ text "-- after identity function detection"  $$ pbody body
  body <- simplifyTTerm body
  reportSDoc "treeless.opt.simpl" (30 + v) $ text "-- after third simplification"  $$ pbody body
  body <- eraseTerms q body
  reportSDoc "treeless.opt.erase" (30 + v) $ text "-- after second erasure"  $$ pbody body
  used <- usedArguments q body
  when (any not used) $
    reportSDoc "treeless.opt.unused" (30 + v) $
      text "-- used args:" <+> hsep [ if u then text [x] else text "_" | (x, u) <- zip ['a'..] used ] $$
      pbody' "[stripped]" (stripUnusedArguments used body)
  reportSDoc "treeless.opt.final" (20 + v) $ pbody body
  setTreeless q body
  setCompiledArgUse q used
  return body

closedTermToTreeless :: I.Term -> TCM C.TTerm
closedTermToTreeless t = do
  substTerm t `runReaderT` initCCEnv

alwaysInline :: QName -> TCM Bool
alwaysInline q = do
  def <- theDef <$> getConstInfo q
  pure $ case def of  -- always inline with functions and pattern lambdas
    Function{} -> isJust (funExtLam def) || isJust (funWith def)
    _ -> False

-- | Initial environment for expression generation.
initCCEnv :: CCEnv
initCCEnv = CCEnv
  { ccCxt        = []
  , ccCatchAll   = Nothing
  }

-- | Environment for naming of local variables.
data CCEnv = CCEnv
  { ccCxt        :: CCContext  -- ^ Maps case tree de-bruijn indices to TTerm de-bruijn indices
  , ccCatchAll   :: Maybe Int  -- ^ TTerm de-bruijn index of the current catch all
  -- If an inner case has no catch-all clause, we use the one from its parent.
  }

type CCContext = [Int]
type CC = ReaderT CCEnv TCM

shift :: Int -> CCContext -> CCContext
shift n = map (+n)

-- | Term variables are de Bruijn indices.
lookupIndex :: Int -- ^ Case tree de bruijn index.
    -> CCContext
    -> Int -- ^ TTerm de bruijn index.
lookupIndex i xs = fromMaybe __IMPOSSIBLE__ $ xs !!! i

-- | Case variables are de Bruijn levels.
lookupLevel :: Int -- ^ case tree de bruijn level
    -> CCContext
    -> Int -- ^ TTerm de bruijn index
lookupLevel l xs = fromMaybe __IMPOSSIBLE__ $ xs !!! (length xs - 1 - l)

-- | Compile a case tree into nested case and record expressions.
casetreeTop :: CC.CompiledClauses -> TCM C.TTerm
casetreeTop cc = flip runReaderT initCCEnv $ do
  let a = commonArity cc
  lift $ reportSLn "treeless.convert.arity" 40 $ "-- common arity: " ++ show a
  lambdasUpTo a $ casetree cc

casetree :: CC.CompiledClauses -> CC C.TTerm
casetree cc = do
  case cc of
    CC.Fail -> return C.tUnreachable
<<<<<<< HEAD
    CC.Done xs v -> lambdasUpTo (length xs) $ do
        v <- lift $ putAllowedReductions [ProjectionReductions, CopatternReductions] $ normalise v
        substTerm v
    CC.Case _ (CC.Branches True _ _ Just{} _) -> __IMPOSSIBLE__
=======
    CC.Done xs v -> withContextSize (length xs) $ do
      -- Issue 2469: Body context size (`length xs`) may be smaller than current context size
      -- if some arguments are not used in the body.
      v <- lift (putAllowedReductions [ProjectionReductions, CopatternReductions] $ normalise v)
      substTerm v
    CC.Case _ (CC.Branches True _ _ Just{}) -> __IMPOSSIBLE__
>>>>>>> 797ea791
      -- Andreas, 2016-06-03, issue #1986: Ulf: "no catch-all for copatterns!"
      -- lift $ do
      --   typeError . GenericDocError =<< do
      --     text "Not yet implemented: compilation of copattern matching with catch-all clause"
    CC.Case (Arg _ n) (CC.Branches True conBrs _ Nothing _) -> lambdasUpTo n $ do
      mkRecord =<< traverse casetree (CC.content <$> conBrs)
    CC.Case (Arg _ n) (CC.Branches False conBrs litBrs catchAll _) -> lambdasUpTo (n + 1) $ do
      if Map.null conBrs && Map.null litBrs then do
        -- there are no branches, just return default
        fromCatchAll
      else do
        caseTy <- case (Map.keys conBrs, Map.keys litBrs) of
              ((c:_), []) -> do
                c' <- lift (canonicalName c)
                dtNm <- conData . theDef <$> lift (getConstInfo c')
                return $ C.CTData dtNm
              ([], (LitChar _ _):_)  -> return C.CTChar
              ([], (LitString _ _):_) -> return C.CTString
              ([], (LitFloat _ _):_) -> return C.CTFloat
              ([], (LitQName _ _):_) -> return C.CTQName
              _ -> __IMPOSSIBLE__
        updateCatchAll catchAll $ do
          x <- lookupLevel n <$> asks ccCxt
          def <- fromCatchAll
          C.TCase x caseTy def <$> do
            br1 <- conAlts n conBrs
            br2 <- litAlts n litBrs
            return (br1 ++ br2)
  where
    -- normally, Agda should make sure that a pattern match is total,
    -- so we set the default to unreachable if no default has been provided.
    fromCatchAll :: CC C.TTerm
    fromCatchAll = maybe C.tUnreachable C.TVar <$> asks ccCatchAll

commonArity :: CC.CompiledClauses -> Int
commonArity cc =
  case arities 0 cc of
    [] -> 0
    as -> minimum as
  where
    arities cxt (Case (Arg _ x) (Branches False cons lits def _)) =
      concatMap (wArities cxt') (Map.elems cons) ++
      concatMap (wArities cxt' . WithArity 0) (Map.elems lits) ++
      concat [ arities cxt' c | Just c <- [def] ] -- ??
      where cxt' = max (x + 1) cxt
    arities cxt (Case _ (Branches True _ _ _ _)) = [cxt]
    arities cxt (Done xs _) = [max cxt (length xs)]
    arities _   Fail        = []


    wArities cxt (WithArity k c) = map (\ x -> x - k + 1) $ arities (cxt - 1 + k) c

updateCatchAll :: Maybe CC.CompiledClauses -> (CC C.TTerm -> CC C.TTerm)
updateCatchAll Nothing cont = cont
updateCatchAll (Just cc) cont = do
  def <- casetree cc
  local (\e -> e { ccCatchAll = Just 0, ccCxt = shift 1 (ccCxt e) }) $ do
    C.mkLet def <$> cont

-- | Shrinks or grows the context to the given size.
-- Does not update the catchAll expression, the catchAll expression
-- MUST NOT be used inside `cont`.
withContextSize :: Int -> CC C.TTerm -> CC C.TTerm
withContextSize n cont = do
  diff <- (n -) . length <$> asks ccCxt

  if diff <= 0
  then do
    local (\e -> e { ccCxt = shift diff $ drop (-diff) (ccCxt e)}) $
      C.mkTApp <$> cont <*> pure [C.TVar i | i <- reverse [0..(-diff - 1)]]
  else do
    local (\e -> e { ccCxt = [0..(diff - 1)] ++ shift diff (ccCxt e)}) $ do
      createLambdas diff <$> do
        cont
  where createLambdas :: Int -> C.TTerm -> C.TTerm
        createLambdas 0 cont' = cont'
        createLambdas i cont' | i > 0 = C.TLam (createLambdas (i - 1) cont')
        createLambdas _ _ = __IMPOSSIBLE__

-- | Adds lambdas until the context has at least the given size.
-- Updates the catchAll expression to take the additional lambdas into account.
lambdasUpTo :: Int -> CC C.TTerm -> CC C.TTerm
lambdasUpTo n cont = do
  diff <- (n -) . length <$> asks ccCxt

  if diff <= 0 then cont -- no new lambdas needed
  else do
    catchAll <- asks ccCatchAll

    withContextSize n $ do
      case catchAll of
        Just catchAll' -> do
          -- the catch all doesn't know about the additional lambdas, so just directly
          -- apply it again to the newly introduced lambda arguments.
          -- we also bind the catch all to a let, to avoid code duplication
          local (\e -> e { ccCatchAll = Just 0
                         , ccCxt = shift 1 (ccCxt e)}) $ do
            let catchAllArgs = map C.TVar $ reverse [0..(diff - 1)]
            C.mkLet (C.mkTApp (C.TVar $ catchAll' + diff) catchAllArgs)
              <$> cont
        Nothing -> cont

conAlts :: Int -> Map QName (CC.WithArity CC.CompiledClauses) -> CC [C.TAlt]
conAlts x br = forM (Map.toList br) $ \ (c, CC.WithArity n cc) -> do
  c' <- lift $ canonicalName c
  replaceVar x n $ do
    branch (C.TACon c' n) cc

litAlts :: Int -> Map Literal CC.CompiledClauses -> CC [C.TAlt]
litAlts x br = forM (Map.toList br) $ \ (l, cc) ->
  -- Issue1624: we need to drop the case scrutinee from the environment here!
  replaceVar x 0 $ do
    branch (C.TALit l ) cc

branch :: (C.TTerm -> C.TAlt) -> CC.CompiledClauses -> CC C.TAlt
branch alt cc = do
  alt <$> casetree cc

-- | Replace de Bruijn Level @x@ by @n@ new variables.
replaceVar :: Int -> Int -> CC a -> CC a
replaceVar x n cont = do
  let upd cxt = shift n ys ++ ixs ++ shift n zs
       where
         -- compute the de Bruijn index
         i = length cxt - 1 - x
         -- discard index i
         (ys, _:zs) = splitAt i cxt
         -- compute the de-bruijn indexes of the newly inserted variables
         ixs = [0..(n - 1)]
  local (\e -> e { ccCxt = upd (ccCxt e) , ccCatchAll = (+n) <$> ccCatchAll e }) $
    cont


-- | Precondition: Map not empty.
mkRecord :: Map QName C.TTerm -> CC C.TTerm
mkRecord fs = lift $ do
  -- Get the name of the first field
  let p1 = fst $ fromMaybe __IMPOSSIBLE__ $ headMaybe $ Map.toList fs
  -- Use the field name to get the record constructor and the field names.
  I.ConHead c _ind xs <- conSrcCon . theDef <$> (getConstInfo =<< canonicalName . I.conName =<< recConFromProj p1)
  -- Convert the constructor
  let (args :: [C.TTerm]) = for xs $ \ x -> fromMaybe __IMPOSSIBLE__ $ Map.lookup x fs
  return $ C.mkTApp (C.TCon c) args


recConFromProj :: QName -> TCM I.ConHead
recConFromProj q = do
  caseMaybeM (isProjection q) __IMPOSSIBLE__ $ \ proj -> do
    let d = unArg $ projFromType proj
    getRecordConstructor d


-- | Translate the actual Agda terms, with an environment of all the bound variables
--   from patternmatching. Agda terms are in de Bruijn indices, but the expected
--   TTerm de bruijn indexes may differ. This is due to additional let-bindings
--   introduced by the catch-all machinery, so we need to lookup casetree de bruijn
--   indices in the environment as well.
substTerm :: I.Term -> CC C.TTerm
substTerm term = normaliseStatic term >>= \ term ->
  case I.ignoreSharing $ I.unSpine term of
    I.Var ind es -> do
      ind' <- lookupIndex ind <$> asks ccCxt
      let args = fromMaybe __IMPOSSIBLE__ $ I.allApplyElims es
      C.mkTApp (C.TVar ind') <$> substArgs args
    I.Lam _ ab ->
      C.TLam <$>
        local (\e -> e { ccCxt = 0 : (shift 1 $ ccCxt e) })
          (substTerm $ I.unAbs ab)
    I.Lit l -> return $ C.TLit l
    I.Level _ -> return C.TUnit
    I.Def q es -> do
      let args = fromMaybe __IMPOSSIBLE__ $ I.allApplyElims es
      maybeInlineDef q args
    I.Con c ci args -> do
        c' <- lift $ canonicalName $ I.conName c
        C.mkTApp (C.TCon c') <$> substArgs args
    I.Shared _ -> __IMPOSSIBLE__ -- the ignoreSharing fun should already take care of this
    I.Pi _ _ -> return C.TUnit
    I.Sort _  -> return C.TSort
    I.MetaV _ _ -> __IMPOSSIBLE__   -- we don't compiled if unsolved metas
    I.DontCare _ -> return C.TErased

normaliseStatic :: I.Term -> CC I.Term
normaliseStatic v@(I.Def f es) = lift $ do
  static <- isStaticFun . theDef <$> getConstInfo f
  if static then normalise v else pure v
normaliseStatic v = pure v

maybeInlineDef :: I.QName -> I.Args -> CC C.TTerm
maybeInlineDef q vs =
  ifM (lift $ alwaysInline q) doinline $ do
    lift $ cacheTreeless q
    def <- lift $ getConstInfo q
    case theDef def of
      fun@Function{}
        | fun ^. funInline -> doinline
        | otherwise -> do
        used <- lift $ getCompiledArgUse q
        let substUsed False _   = pure C.TErased
            substUsed True  arg = substArg arg
        C.mkTApp (C.TDef q) <$> sequence [ substUsed u arg | (arg, u) <- zip vs $ used ++ repeat True ]
      _ -> C.mkTApp (C.TDef q) <$> substArgs vs
  where
    doinline = C.mkTApp <$> inline q <*> substArgs vs
    inline q = lift $ toTreeless' q

substArgs :: [Arg I.Term] -> CC [C.TTerm]
substArgs = traverse substArg

substArg :: Arg I.Term -> CC C.TTerm
substArg x | erasable x = return C.TErased
           | otherwise  = substTerm (unArg x)
  where
    erasable x =
      case getRelevance x of
        Irrelevant -> True
        NonStrict  -> True
        UnusedArg  -> True
        Forced{}   -> False -- TODO: would like this to be True
        Relevant   -> False<|MERGE_RESOLUTION|>--- conflicted
+++ resolved
@@ -167,19 +167,12 @@
 casetree cc = do
   case cc of
     CC.Fail -> return C.tUnreachable
-<<<<<<< HEAD
-    CC.Done xs v -> lambdasUpTo (length xs) $ do
-        v <- lift $ putAllowedReductions [ProjectionReductions, CopatternReductions] $ normalise v
-        substTerm v
-    CC.Case _ (CC.Branches True _ _ Just{} _) -> __IMPOSSIBLE__
-=======
     CC.Done xs v -> withContextSize (length xs) $ do
       -- Issue 2469: Body context size (`length xs`) may be smaller than current context size
       -- if some arguments are not used in the body.
       v <- lift (putAllowedReductions [ProjectionReductions, CopatternReductions] $ normalise v)
       substTerm v
-    CC.Case _ (CC.Branches True _ _ Just{}) -> __IMPOSSIBLE__
->>>>>>> 797ea791
+    CC.Case _ (CC.Branches True _ _ Just{} _) -> __IMPOSSIBLE__
       -- Andreas, 2016-06-03, issue #1986: Ulf: "no catch-all for copatterns!"
       -- lift $ do
       --   typeError . GenericDocError =<< do
