{-# LANGUAGE CPP              #-}

-- | Generates data used for precise syntax highlighting.

module Agda.Interaction.Highlighting.Generate
  ( Level(..)
  , generateAndPrintSyntaxInfo
  , generateTokenInfo, generateTokenInfoFromString
  , printSyntaxInfo
  , printErrorInfo, errorHighlighting
  , printUnsolvedInfo
  , printHighlightingInfo
  , highlightAsTypeChecked
  , warningHighlighting
  , computeUnsolvedMetaWarnings
  , computeUnsolvedConstraints
  , storeDisambiguatedName
  ) where

import Prelude hiding (null)

import Control.Monad
import Control.Monad.Trans
import Control.Monad.Reader
import Control.Arrow (second)

import Data.Monoid
import Data.Generics.Geniplate
import qualified Data.Map as Map
import Data.Maybe
import Data.List ((\\), isPrefixOf)
import qualified Data.Foldable as Fold (fold, foldMap, toList)
import qualified Data.IntMap as IntMap
import Data.Void

import Agda.Interaction.Response (Response(Resp_HighlightingInfo))
import Agda.Interaction.Highlighting.Precise
import Agda.Interaction.Highlighting.Range
import Agda.Interaction.Response
  (RemoveTokenBasedHighlighting(KeepHighlighting))

import qualified Agda.TypeChecking.Errors as E
import Agda.TypeChecking.MetaVars (isBlockedTerm)
import Agda.TypeChecking.Monad
  hiding (MetaInfo, Primitive, Constructor, Record, Function, Datatype)
import qualified Agda.TypeChecking.Monad as M
import Agda.TypeChecking.Positivity.Occurrence
import Agda.TypeChecking.Warnings (runPM)

import Agda.Syntax.Abstract (IsProjP(..))
import qualified Agda.Syntax.Abstract as A
import Agda.Syntax.Concrete (FieldAssignment'(..))
import qualified Agda.Syntax.Common as Common
import qualified Agda.Syntax.Concrete.Name as C
import qualified Agda.Syntax.Concrete as C
import Agda.Syntax.Fixity
import qualified Agda.Syntax.Info as SI
import qualified Agda.Syntax.Internal as I
import qualified Agda.Syntax.Literal as L
import qualified Agda.Syntax.Parser as Pa
import qualified Agda.Syntax.Parser.Tokens as T
import qualified Agda.Syntax.Position as P
import Agda.Syntax.Position (getRange)

import Agda.Utils.FileName
import Agda.Utils.Function
import Agda.Utils.Functor
import Agda.Utils.Lens
import Agda.Utils.List
import Agda.Utils.Maybe
import qualified Agda.Utils.Maybe.Strict as Strict
import Agda.Utils.Null
import Agda.Utils.Pretty
import Agda.Utils.HashMap (HashMap)
import qualified Agda.Utils.HashMap as HMap

#include "undefined.h"
import Agda.Utils.Impossible

-- | @highlightAsTypeChecked rPre r m@ runs @m@ and returns its
--   result. Additionally, some code may be highlighted:
--
-- * If @r@ is non-empty and not a sub-range of @rPre@ (after
--   'P.continuousPerLine' has been applied to both): @r@ is
--   highlighted as being type-checked while @m@ is running (this
--   highlighting is removed if @m@ completes /successfully/).
--
-- * Otherwise: Highlighting is removed for @rPre - r@ before @m@
--   runs, and if @m@ completes successfully, then @rPre - r@ is
--   highlighted as being type-checked.

highlightAsTypeChecked
  :: MonadTCM tcm
  => P.Range
  -> P.Range
  -> tcm a
  -> tcm a
highlightAsTypeChecked rPre r m
  | r /= P.noRange && delta == rPre' = wrap r'    highlight clear
  | otherwise                        = wrap delta clear     highlight
  where
  rPre'     = rToR (P.continuousPerLine rPre)
  r'        = rToR (P.continuousPerLine r)
  delta     = rPre' `minus` r'
  clear     = mempty
  highlight = parserBased { otherAspects = [TypeChecks] }

  wrap rs x y = do
    p rs x
    v <- m
    p rs y
    return v
    where
    p rs x = printHighlightingInfo KeepHighlighting (singletonC rs x)

-- | Lispify and print the given highlighting information.

printHighlightingInfo ::
  MonadTCM tcm =>
  RemoveTokenBasedHighlighting ->
  HighlightingInfo ->
  tcm ()
printHighlightingInfo remove info = do
  modToSrc <- use stModuleToSource
  method   <- view eHighlightingMethod
  liftTCM $ reportSLn "highlighting" 50 $ unlines
    [ "Printing highlighting info:"
    , show info
    , "  modToSrc = " ++ show modToSrc
    ]
  unless (null $ ranges info) $ do
    liftTCM $ appInteractionOutputCallback $
        Resp_HighlightingInfo info remove method modToSrc

-- | Highlighting levels.

data Level
  = Full
    -- ^ Full highlighting. Should only be used after typechecking has
    --   completed successfully.
  | Partial
    -- ^ Highlighting without disambiguation of overloaded
    --   constructors.

-- | Generate syntax highlighting information for the given
-- declaration, and (if appropriate) print it. If the boolean is
-- 'True', then the state is additionally updated with the new
-- highlighting info (in case of a conflict new info takes precedence
-- over old info).
--
-- The procedure makes use of some of the token highlighting info in
-- 'stTokens' (that corresponding to the interval covered by the
-- declaration). If the boolean is 'True', then this token
-- highlighting info is additionally removed from 'stTokens'.

generateAndPrintSyntaxInfo
  :: A.Declaration
  -> Level
  -> Bool
     -- ^ Update the state?
  -> TCM ()
generateAndPrintSyntaxInfo decl _ _ | null $ P.getRange decl = return ()
generateAndPrintSyntaxInfo decl hlLevel updateState = do
  file <- fromMaybe __IMPOSSIBLE__ <$> asks envCurrentPath

  reportSLn "import.iface.create" 15 $
      "Generating syntax info for " ++ filePath file ++ ' ' :
        case hlLevel of
            Full    {} -> "(final)"
            Partial {} -> "(first approximation)"
        ++ "."

  reportSLn "highlighting.names" 60 $ "highlighting names = " ++ prettyShow names

  M.ignoreAbstractMode $ do
    modMap <- sourceToModule
    kinds  <- nameKinds hlLevel decl

    let nameInfo = mconcat $ map (generate modMap file kinds) names

    -- Constructors are only highlighted after type checking, since they
    -- can be overloaded.
    constructorInfo <- case hlLevel of
      Full{} -> generateConstructorInfo modMap file kinds decl
      _      -> return mempty

    cm <- P.rangeFile <$> view eRange
    reportSLn "highlighting.warning" 60 $ "current path = " ++ show cm

    warnInfo <- Fold.foldMap warningHighlighting
                 . filter ((cm ==) . tcWarningOrigin) <$> use stTCWarnings

    let (from, to) = case P.rangeToInterval (P.getRange decl) of
          Nothing -> __IMPOSSIBLE__
          Just i  -> ( fromIntegral $ P.posPos $ P.iStart i
                     , fromIntegral $ P.posPos $ P.iEnd i)
    (prevTokens, (curTokens, postTokens)) <-
      second (splitAtC to) . splitAtC from <$> use stTokens

    -- theRest needs to be placed before nameInfo here since record
    -- field declarations contain QNames. constructorInfo also needs
    -- to be placed before nameInfo since, when typechecking is done,
    -- constructors are included in both lists. Finally the token
    -- information is placed last since token highlighting is more
    -- crude than the others.
    let syntaxInfo = compress (mconcat [ constructorInfo
                                       , theRest modMap file
                                       , nameInfo
                                       , warnInfo
                                       ])
                       `mappend`
                     curTokens

    when updateState $ do
      stSyntaxInfo %= mappend syntaxInfo
      stTokens     .= prevTokens `mappend` postTokens

    ifTopLevelAndHighlightingLevelIs NonInteractive $
      printHighlightingInfo KeepHighlighting syntaxInfo
  where
  -- All names mentioned in the syntax tree (not bound variables).
  names :: [A.AmbiguousQName]
  names =
    (map I.unambiguous $
     filter (not . extendedLambda) $
     universeBi decl) ++
    universeBi decl
    where
    extendedLambda :: A.QName -> Bool
    extendedLambda = (extendedLambdaName `isPrefixOf`) . show . A.nameConcrete . A.qnameName

  -- Bound variables, dotted patterns, record fields, module names,
  -- the "as" and "to" symbols.
  theRest modMap file = mconcat
    [ Fold.foldMap getFieldDecl   $ universeBi decl
    , Fold.foldMap getVarAndField $ universeBi decl
    , Fold.foldMap getLet         $ universeBi decl
    , Fold.foldMap getLam         $ universeBi decl
    , Fold.foldMap getTyped       $ universeBi decl
    , Fold.foldMap getPattern     $ universeBi decl
    , Fold.foldMap getPatternSyn  $ universeBi decl
    , Fold.foldMap getExpr        $ universeBi decl
    , Fold.foldMap getPatSynArgs  $ universeBi decl
    , Fold.foldMap getModuleName  $ universeBi decl
    , Fold.foldMap getModuleInfo  $ universeBi decl
    , Fold.foldMap getNamedArg    $ universeBi decl
    ]
    where
<<<<<<< HEAD
    bound (A.BindName n) = nameToFile modMap file [] (A.nameConcrete n) P.noRange
                         (\isOp -> mempty { aspect = Just $ Name (Just Bound) isOp })
=======
    bound n = nameToFile modMap file [] (A.nameConcrete n) P.noRange
                         (\isOp -> parserBased { aspect =
                                     Just $ Name (Just Bound) isOp })
>>>>>>> 1827d3c8
                         (Just $ A.nameBindingSite n)

    patsyn n =               -- TODO: resolve overloading
              nameToFileA modMap file (I.headAmbQ n) True $ \isOp ->
                  parserBased { aspect =
                    Just $ Name (Just $ Constructor Common.Inductive) isOp }

    macro n = nameToFileA modMap file n True $ \isOp ->
                  parserBased { aspect = Just $ Name (Just Macro) isOp }

    field m n = nameToFile modMap file m n P.noRange
                           (\isOp -> parserBased { aspect =
                                       Just $ Name (Just Field) isOp })
                           Nothing
    asName n = nameToFile modMap file []
                          n P.noRange
                          (\isOp -> parserBased { aspect =
                                      Just $ Name (Just Module) isOp })
                          Nothing

    -- For top level modules, we set the binding site to the beginning of the file
    -- so that clicking on an imported module will jump to the beginning of the file
    -- which defines this module.
    mod isTopLevelModule n =
      nameToFile modMap file []
                 (A.nameConcrete n) P.noRange
                 (\isOp -> parserBased { aspect =
                             Just $ Name (Just Module) isOp })
                 (Just $ applyWhen isTopLevelModule P.beginningOfFile $
                           A.nameBindingSite n)

    getVarAndField :: A.Expr -> File
    getVarAndField (A.Var x)            = bound $ A.BindName x
    getVarAndField (A.Rec       _ fs)   = mconcat [ field [] x | Left (FieldAssignment x _) <- fs ]
    getVarAndField (A.RecUpdate _ _ fs) = mconcat [ field [] x |      (FieldAssignment x _) <- fs ]
    getVarAndField _                    = mempty

    -- Ulf, 2014-04-09: It would be nicer to have it on Named_ a, but
    -- you can't have polymorphic functions in universeBi.
    getNamedArg :: Common.RString -> File
    getNamedArg x = singleton (rToR $ P.getRange x) $
                       parserBased { aspect =
                         Just $ Name (Just Argument) False }

    getLet :: A.LetBinding -> File
    getLet (A.LetBind _ _ x _ _)     = bound x
    getLet A.LetPatBind{}            = mempty
    getLet A.LetApply{}              = mempty
    getLet A.LetOpen{}               = mempty
    getLet (A.LetDeclaredVariable x) = bound x

    getLam :: A.LamBinding -> File
    getLam (A.DomainFree _ x) = bound x
    getLam (A.DomainFull {})  = mempty

    getTyped :: A.TypedBinding -> File
    getTyped (A.TBind _ xs _) = mconcat $ map (bound . dget) xs
    getTyped A.TLet{}         = mempty

    getPatSynArgs :: A.Declaration -> File
    getPatSynArgs (A.PatternSynDef _ xs _) = mconcat $ map (bound . A.BindName . Common.unArg) xs
    getPatSynArgs _                        = mempty

    getPattern' :: IsProjP e => A.Pattern' e -> File
    getPattern' (A.VarP x)    = bound x
    getPattern' (A.AsP _ x _) = bound x
    getPattern' (A.DotP pi e)
      | Just _ <- isProjP e = mempty
      | otherwise =
          singleton (rToR $ P.getRange pi)
                (parserBased { otherAspects = [DottedPattern] })
    getPattern' (A.PatternSynP _ q _) = patsyn q
    getPattern' (A.RecP _ fs) = mconcat [ field [] x | FieldAssignment x _ <- fs ]
    getPattern' _             = mempty

    getPattern :: A.Pattern -> File
    getPattern = getPattern'

    getPatternSyn :: A.Pattern' Void -> File
    getPatternSyn = getPattern'

    getExpr :: A.Expr -> File
    getExpr (A.PatternSyn q) = patsyn q
    getExpr (A.Macro q)      = macro q
    getExpr _                = mempty

    getFieldDecl :: A.Declaration -> File
    getFieldDecl (A.RecDef _ _ _ _ _ _ _ fs) = Fold.foldMap extractField fs
      where
      extractField (A.ScopedDecl _ ds) = Fold.foldMap extractField ds
      extractField (A.Field _ x _)     = field (concreteQualifier x)
                                               (concreteBase x)
      extractField _                   = mempty
    getFieldDecl _                   = mempty

    getModuleName :: A.ModuleName -> File
    getModuleName m@(A.MName { A.mnameToList = xs }) =
      mconcat $ map (mod isTopLevelModule) xs
      where
      isTopLevelModule =
        case catMaybes $
             map (join .
                  fmap (Strict.toLazy . P.srcFile) .
                  P.rStart .
                  A.nameBindingSite) xs of
          f : _ -> Map.lookup f modMap ==
                   Just (C.toTopLevelModuleName $ A.mnameToConcrete m)
          []    -> False

    getModuleInfo :: SI.ModuleInfo -> File
    getModuleInfo (SI.ModuleInfo { SI.minfoAsTo   = asTo
                                 , SI.minfoAsName = name }) =
      singleton (rToR asTo) (parserBased { aspect = Just Symbol })
        `mappend`
      maybe mempty asName name

-- | Generate and return the syntax highlighting information for the
-- tokens in the given file.

generateTokenInfo
  :: AbsolutePath          -- ^ The module to highlight.
  -> TCM CompressedFile
generateTokenInfo file =
  runPM $ tokenHighlighting <$> Pa.parseFile' Pa.tokensParser file

-- | Same as 'generateTokenInfo' but takes a string instead of a filename.
generateTokenInfoFromString :: P.Range -> String -> TCM CompressedFile
generateTokenInfoFromString r _ | r == P.noRange = return mempty
generateTokenInfoFromString r s = do
  runPM $ tokenHighlighting <$> Pa.parsePosString Pa.tokensParser p s
  where
    Just p = P.rStart r

-- | Compute syntax highlighting for the given tokens.
tokenHighlighting :: [T.Token] -> CompressedFile
tokenHighlighting = merge . map tokenToCFile
  where
  -- Converts an aspect and a range to a file.
  aToF a r = singletonC (rToR r) (mempty { aspect = Just a })

  -- Merges /sorted, non-overlapping/ compressed files.
  merge = CompressedFile . concat . map ranges

  tokenToCFile :: T.Token -> CompressedFile
  tokenToCFile (T.TokSetN (i, _))               = aToF PrimitiveType (P.getRange i)
  tokenToCFile (T.TokKeyword T.KwSet  i)        = aToF PrimitiveType (P.getRange i)
  tokenToCFile (T.TokKeyword T.KwProp i)        = aToF PrimitiveType (P.getRange i)
  tokenToCFile (T.TokKeyword T.KwForall i)      = aToF Symbol (P.getRange i)
  tokenToCFile (T.TokKeyword _ i)               = aToF Keyword (P.getRange i)
  tokenToCFile (T.TokSymbol  _ i)               = aToF Symbol (P.getRange i)
  tokenToCFile (T.TokLiteral (L.LitNat    r _)) = aToF Number r
  tokenToCFile (T.TokLiteral (L.LitWord64 r _)) = aToF Number r
  tokenToCFile (T.TokLiteral (L.LitFloat  r _)) = aToF Number r
  tokenToCFile (T.TokLiteral (L.LitString r _)) = aToF String r
  tokenToCFile (T.TokLiteral (L.LitChar   r _)) = aToF String r
  tokenToCFile (T.TokLiteral (L.LitQName  r _)) = aToF String r
  tokenToCFile (T.TokLiteral (L.LitMeta r _ _)) = aToF String r
  tokenToCFile (T.TokComment (i, _))            = aToF Comment (P.getRange i)
  tokenToCFile (T.TokTeX (i, _))                = aToF Comment (P.getRange i)
  tokenToCFile (T.TokId {})                     = mempty
  tokenToCFile (T.TokQId {})                    = mempty
  tokenToCFile (T.TokString (i,s))
    | "--" `isPrefixOf` s                       = aToF Option (P.getRange i)
    | otherwise                                 = mempty
  tokenToCFile (T.TokDummy {})                  = mempty
  tokenToCFile (T.TokEOF {})                    = mempty

-- | A function mapping names to the kind of name they stand for.

type NameKinds = A.QName -> Maybe NameKind

-- | Builds a 'NameKinds' function.

nameKinds :: Level
             -- ^ This should only be @'Full'@ if
             -- type-checking completed successfully (without any
             -- errors).
          -> A.Declaration
          -> TCM NameKinds
nameKinds hlLevel decl = do
  imported <- fix <$> use stImports
  local    <- case hlLevel of
    Full{} -> fix <$> use stSignature
    _      -> return HMap.empty
      -- Traverses the syntax tree and constructs a map from qualified
      -- names to name kinds. TODO: Handle open public.
  let syntax = foldr ($) HMap.empty $ map declToKind $ universeBi decl
  let merged = unions [local, imported, syntax]
  return (\n -> HMap.lookup n merged)
  where
  fix = HMap.map (defnToKind . theDef) . (^. sigDefinitions)

  -- | The 'M.Axiom' constructor is used to represent various things
  -- which are not really axioms, so when maps are merged 'Postulate's
  -- are thrown away whenever possible. The 'declToKind' function
  -- below can return several explanations for one qualified name; the
  -- 'Postulate's are bogus.
  merge Postulate k = k
  merge _     Macro = Macro  -- If the abstract syntax says macro, it's a macro.
  merge k         _ = k

  unions = foldr (HMap.unionWith merge) HMap.empty
  insert = HMap.insertWith merge

  defnToKind :: Defn -> NameKind
  defnToKind   M.Axiom{}                           = Postulate
  defnToKind d@M.Function{} | isProperProjection d = Field
                            | otherwise            = Function
  defnToKind   M.Datatype{}                        = Datatype
  defnToKind   M.Record{}                          = Record
  defnToKind   M.Constructor{ M.conInd = i }       = Constructor i
  defnToKind   M.Primitive{}                       = Primitive
  defnToKind   M.AbstractDefn{}                    = __IMPOSSIBLE__

  declToKind :: A.Declaration ->
                HashMap A.QName NameKind -> HashMap A.QName NameKind
  declToKind (A.Axiom _ i _ _ q _)
    | SI.defMacro i == Common.MacroDef = insert q Macro
    | otherwise                        = insert q Postulate
  declToKind (A.Field _ q _)        = insert q Field -- Function
    -- Note that the name q can be used both as a field name and as a
    -- projection function. Highlighting of field names is taken care
    -- of by "theRest" above, which does not use NameKinds.
  declToKind (A.Primitive _ q _)    = insert q Primitive
  declToKind (A.Mutual {})          = id
  declToKind (A.Section {})         = id
  declToKind (A.Apply {})           = id
  declToKind (A.Import {})          = id
  declToKind (A.Pragma {})          = id
  declToKind (A.ScopedDecl {})      = id
  declToKind (A.Open {})            = id
  declToKind (A.PatternSynDef q _ _) = insert q (Constructor Common.Inductive)
  declToKind (A.FunDef  _ q _ _)     = insert q Function
  declToKind (A.UnquoteDecl _ _ qs _) = foldr (\ q f -> insert q Function . f) id qs
  declToKind (A.UnquoteDef _ qs _)    = foldr (\ q f -> insert q Function . f) id qs
  declToKind (A.DataSig _ q _ _)    = insert q Datatype
  declToKind (A.DataDef _ q _ cs)   = \m ->
                                      insert q Datatype $
                                      foldr (\d -> insert (A.axiomName d)
                                                          (Constructor Common.Inductive))
                                            m cs
  declToKind (A.RecSig _ q _ _)     = insert q Record
  declToKind (A.RecDef _ q _ _ c _ _ _) = insert q Record .
                                      case c of
                                        Nothing -> id
                                        Just q  -> insert q (Constructor Common.Inductive)

-- | Generates syntax highlighting information for all constructors
-- occurring in patterns and expressions in the given declaration.
--
-- This function should only be called after type checking.
-- Constructors can be overloaded, and the overloading is resolved by
-- the type checker.

generateConstructorInfo
  :: SourceToModule  -- ^ Maps source file paths to module names.
  -> AbsolutePath    -- ^ The module to highlight.
  -> NameKinds
  -> A.Declaration
  -> TCM File
generateConstructorInfo modMap file kinds decl = do

  -- Get boundaries of current declaration.
  -- @noRange@ should be impossible, but in case of @noRange@
  -- it makes sense to return the empty File.
  ifNull (P.rangeIntervals $ P.getRange decl)
         (return mempty) $ \is -> do
    let start = fromIntegral $ P.posPos $ P.iStart $ head is
        end   = fromIntegral $ P.posPos $ P.iEnd   $ last is

    -- Get all disambiguated names that fall within the range of decl.
    m0 <- use stDisambiguatedNames
    let (_, m1) = IntMap.split (pred start) m0
        (m2, _) = IntMap.split end m1
        constrs = IntMap.elems m2

    -- Return suitable syntax highlighting information.
    let files = for constrs $ \ q -> generate modMap file kinds $ I.unambiguous q
    return $ Fold.fold files

printSyntaxInfo :: P.Range -> TCM ()
printSyntaxInfo r = do
  syntaxInfo <- use stSyntaxInfo
  ifTopLevelAndHighlightingLevelIs NonInteractive $
      printHighlightingInfo KeepHighlighting (selectC r syntaxInfo)

-- | Prints syntax highlighting info for an error.

printErrorInfo :: TCErr -> TCM ()
printErrorInfo e =
  printHighlightingInfo KeepHighlighting . compress =<<
    errorHighlighting e

-- | Generate highlighting for error.
--   Does something special for termination errors.

errorHighlighting :: TCErr -> TCM File

errorHighlighting (TypeError s cl@Closure{ clValue = TerminationCheckFailed termErrs }) =
  -- For termination errors, we keep the previous highlighting,
  -- just additionally mark the bad calls.
  return $ terminationErrorHighlighting termErrs

errorHighlighting e = do

  -- Erase previous highlighting.
  let r     = P.getRange e
      erase = singleton (rToR $ P.continuousPerLine r) mempty

  -- Print new highlighting.
  s <- E.prettyError e
  let error = singleton (rToR r)
         $ parserBased { otherAspects = [Error]
                       , note         = Just s
                       }
  return $ mconcat [ erase, error ]

-- | Generate syntax highlighting for warnings.

warningHighlighting :: TCWarning -> File
warningHighlighting w = case tcWarning w of
  TerminationIssue terrs     -> terminationErrorHighlighting terrs
  NotStrictlyPositive d ocs  -> positivityErrorHighlighting d ocs
  UnreachableClauses{}       -> unreachableErrorHighlighting $ P.getRange w
  CoverageIssue{}            -> coverageErrorHighlighting $ P.getRange w
  CoverageNoExactSplit{}     -> catchallHighlighting $ P.getRange w
  UnsolvedConstraints cs     -> constraintsHighlighting cs
  UnsolvedMetaVariables rs   -> metasHighlighting rs
  -- expanded catch-all case to get a warning for new constructors
  UnsolvedInteractionMetas{} -> mempty
  OldBuiltin{}               -> mempty
  EmptyRewritePragma{}       -> mempty
  UselessPublic{}            -> mempty
  UselessInline{}            -> mempty
  ParseWarning{}             -> mempty
  InversionDepthReached{}    -> mempty
  GenericWarning{}           -> mempty
  GenericNonFatalError{}     -> mempty
  SafeFlagPostulate{}        -> mempty
  SafeFlagPragma{}           -> mempty
  SafeFlagNonTerminating     -> mempty
  SafeFlagTerminating        -> mempty
  SafeFlagPrimTrustMe        -> mempty
  SafeFlagNoPositivityCheck  -> mempty
  SafeFlagPolarity           -> mempty
  DeprecationWarning{}       -> mempty
  NicifierIssue{}            -> mempty
  UserWarning{}              -> mempty

-- | Generate syntax highlighting for termination errors.

terminationErrorHighlighting :: [TerminationError] -> File
terminationErrorHighlighting termErrs = functionDefs `mappend` callSites
  where
    m            = parserBased { otherAspects = [TerminationProblem] }
    functionDefs = Fold.foldMap (\x -> singleton (rToR $ bindingSite x) m) $
                   concatMap M.termErrFunctions termErrs
    callSites    = Fold.foldMap (\r -> singleton (rToR r) m) $
                   concatMap (map M.callInfoRange . M.termErrCalls) termErrs

-- | Generate syntax highlighting for not-strictly-positive inductive
-- definitions.

-- TODO: highlight also the problematic occurrences
positivityErrorHighlighting :: I.QName -> OccursWhere -> File
positivityErrorHighlighting q o = several (rToR <$> P.getRange q : rs) m
  where
    rs = case o of Unknown -> []; Known r _ -> [r]
    m  = parserBased { otherAspects = [PositivityProblem] }

unreachableErrorHighlighting :: P.Range -> File
unreachableErrorHighlighting r = singleton (rToR $ P.continuousPerLine r) m
  where m = parserBased { otherAspects = [ReachabilityProblem] }

coverageErrorHighlighting :: P.Range -> File
coverageErrorHighlighting r = singleton (rToR $ P.continuousPerLine r) m
  where m = parserBased { otherAspects = [CoverageProblem] }


catchallHighlighting :: P.Range -> File
catchallHighlighting r = singleton (rToR $ P.continuousPerLine r) m
  where m = parserBased { otherAspects = [CatchallClause] }


-- | Generates and prints syntax highlighting information for unsolved
-- meta-variables and certain unsolved constraints.

printUnsolvedInfo :: TCM ()
printUnsolvedInfo = do
  metaInfo       <- computeUnsolvedMetaWarnings
  constraintInfo <- computeUnsolvedConstraints

  printHighlightingInfo KeepHighlighting
    (compress $ metaInfo `mappend` constraintInfo)

-- | Generates syntax highlighting information for unsolved meta
-- variables.

computeUnsolvedMetaWarnings :: TCM File
computeUnsolvedMetaWarnings = do
  is <- getInteractionMetas

  -- We don't want to highlight blocked terms, since
  --   * there is always at least one proper meta responsible for the blocking
  --   * in many cases the blocked term covers the highlighting for this meta
  let notBlocked m = not <$> isBlockedTerm m
  ms <- filterM notBlocked =<< getOpenMetas

  rs <- mapM getMetaRange (ms \\ is)
  return $ metasHighlighting rs

metasHighlighting :: [P.Range] -> File
metasHighlighting rs = several (map (rToR . P.continuousPerLine) rs)
                     $ parserBased { otherAspects = [UnsolvedMeta] }

-- | Generates syntax highlighting information for unsolved constraints
--   (ideally: that are not connected to a meta variable).

computeUnsolvedConstraints :: TCM File
computeUnsolvedConstraints = constraintsHighlighting <$> getAllConstraints

constraintsHighlighting :: Constraints -> File
constraintsHighlighting cs =
  several (map (rToR . P.continuousPerLine) rs)
          (parserBased { otherAspects = [UnsolvedConstraint] })
  where
  -- get ranges of interesting unsolved constraints
  rs = (`mapMaybe` (map theConstraint cs)) $ \case
    Closure{ clValue = IsEmpty r t           } -> Just r
    Closure{ clEnv = e, clValue = ValueCmp{} } -> Just $ getRange (envRange e)
    Closure{ clEnv = e, clValue = ElimCmp{}  } -> Just $ getRange (envRange e)
    Closure{ clEnv = e, clValue = TypeCmp{}  } -> Just $ getRange (envRange e)
    Closure{ clEnv = e, clValue = TelCmp{}   } -> Just $ getRange (envRange e)
    Closure{ clEnv = e, clValue = SortCmp{}  } -> Just $ getRange (envRange e)
    Closure{ clEnv = e, clValue = LevelCmp{} } -> Just $ getRange (envRange e)
    Closure{ clEnv = e, clValue = CheckSizeLtSat{} } -> Just $ getRange (envRange e)
    _ -> Nothing

-- | Generates a suitable file for a possibly ambiguous name.

generate :: SourceToModule
            -- ^ Maps source file paths to module names.
         -> AbsolutePath
            -- ^ The module to highlight.
         -> NameKinds
         -> A.AmbiguousQName
         -> File
generate modMap file kinds (A.AmbQ qs) =
  Fold.foldMap (\ q -> nameToFileA modMap file q include m) qs
  where
    ks   = map kinds (Fold.toList qs)
    -- Ulf, 2014-06-03: [issue1064] It's better to pick the first rather
    -- than doing no highlighting if there's an ambiguity between an
    -- inductive and coinductive constructor.
    kind = case [ k | Just k <- ks ] of
             k : _ -> Just k
             []    -> Nothing
    -- kind = case (allEqual ks, ks) of
    --          (True, Just k : _) -> Just k
    --          _                  -> Nothing
    -- Note that all names in an AmbiguousQName should have the same
    -- concrete name, so either they are all operators, or none of
    -- them are.
    m isOp  = parserBased { aspect = Just $ Name kind isOp }
    include = allEqual (map bindingSite $ Fold.toList qs)

-- | Converts names to suitable 'File's.

nameToFile :: SourceToModule
              -- ^ Maps source file paths to module names.
           -> AbsolutePath
              -- ^ The file name of the current module. Used for
              -- consistency checking.
           -> [C.Name]
              -- ^ The name qualifier (may be empty).
           -> C.Name
              -- ^ The base name.
           -> P.Range
              -- ^ The 'Range' of the name in its fixity declaration (if any).
           -> (Bool -> Aspects)
              -- ^ Meta information to be associated with the name.
              -- The argument is 'True' iff the name is an operator.
           -> Maybe P.Range
              -- ^ The definition site of the name. The calculated
              -- meta information is extended with this information,
              -- if possible.
           -> File
nameToFile modMap file xs x fr m mR =
  -- We don't care if we get any funny ranges.
  if all (== Strict.Just file) fileNames then
    frFile `mappend`
    several (map rToR rs)
            (aspects { definitionSite = mFilePos })
   else
    mempty
  where
  aspects    = m $ C.isOperator x
  fileNames  = catMaybes $ map (fmap P.srcFile . P.rStart . P.getRange) (x : xs)
  frFile     = singleton (rToR fr) (aspects { definitionSite = notHere <$> mFilePos })
  rs         = map P.getRange (x : xs)

  -- The fixity declaration should not get a symbolic anchor.
  notHere d = d { defSiteHere = False }

  mFilePos  :: Maybe DefinitionSite
  mFilePos   = do
    r <- mR
    P.Pn { P.srcFile = Strict.Just f, P.posPos = p } <- P.rStart r
    mod <- Map.lookup f modMap
    -- Andreas, 2017-06-16, Issue #2604: Symbolic anchors.
    -- We drop the file name part from the qualifiers, since
    -- this is contained in the html file name already.
    -- We want to get anchors of the form:
    -- @<a name="TopLevelModule.html#LocalModule.NestedModule.identifier">@
    let qualifiers = drop (length $ C.moduleNameParts mod) xs
    -- For bound variables, we do not create symbolic anchors.
        local = maybe True isLocalAspect $ aspect aspects
    return $ DefinitionSite
      { defSiteModule = mod
      , defSitePos    = fromIntegral p
        -- Is our current position the definition site?
      , defSiteHere   = r == P.getRange x
        -- For bound variables etc. we do not create a symbolic anchor name.
        -- Also not for names that include anonymous modules,
        -- otherwise, we do not get unique anchors.
      , defSiteAnchor = if local || C.isNoName x || any Common.isUnderscore qualifiers
          then Nothing
          else Just $ prettyShow $ foldr C.Qual (C.QName x) qualifiers
      }

  -- Is the name a bound variable or similar? If in doubt, yes.
  isLocalAspect :: Aspect -> Bool
  isLocalAspect = \case
    Name mkind _ -> maybe True isLocal mkind
    _ -> True
  isLocal :: NameKind -> Bool
  isLocal = \case
    Bound         -> True
    Argument      -> True
    Constructor{} -> False
    Datatype      -> False
    Field         -> False
    Function      -> False
    Module        -> False
    Postulate     -> False
    Primitive     -> False
    Record        -> False
    Macro         -> False


-- | A variant of 'nameToFile' for qualified abstract names.

nameToFileA
  :: SourceToModule
     -- ^ Maps source file paths to module names.
  -> AbsolutePath
     -- ^ The file name of the current module. Used for
     -- consistency checking.
  -> A.QName
     -- ^ The name.
  -> Bool
     -- ^ Should the binding site be included in the file?
  -> (Bool -> Aspects)
     -- ^ Meta information to be associated with the name.
     -- ^ The argument is 'True' iff the name is an operator.
  -> File
nameToFileA modMap file x include m =
  nameToFile modMap
             file
             (concreteQualifier x)
             (concreteBase x)
             r
             m
             (if include then Just $ bindingSite x else Nothing)
  where
    -- Andreas, 2016-09-08, for issue #2140:
    -- Range of name from fixity declaration:
    fr = theNameRange $ A.nameFixity $ A.qnameName x
    -- Somehow we import fixity ranges from other files, we should ignore them.
    -- (I do not understand how we get them as they should not be serialized...)
    r = if P.rangeFile fr == Strict.Just file then fr else P.noRange

concreteBase :: I.QName -> C.Name
concreteBase = A.nameConcrete . A.qnameName

concreteQualifier :: I.QName -> [C.Name]
concreteQualifier = map A.nameConcrete . A.mnameToList . A.qnameModule

bindingSite :: I.QName -> P.Range
bindingSite = A.nameBindingSite . A.qnameName

-- | Remember a name disambiguation (during type checking).
--   To be used later during syntax highlighting.
storeDisambiguatedName :: A.QName -> TCM ()
storeDisambiguatedName q = whenJust (start $ P.getRange q) $ \ i ->
  stDisambiguatedNames %= IntMap.insert i q
  where
  start r = fromIntegral . P.posPos <$> P.rStart' r<|MERGE_RESOLUTION|>--- conflicted
+++ resolved
@@ -246,15 +246,11 @@
     , Fold.foldMap getNamedArg    $ universeBi decl
     ]
     where
-<<<<<<< HEAD
-    bound (A.BindName n) = nameToFile modMap file [] (A.nameConcrete n) P.noRange
-                         (\isOp -> mempty { aspect = Just $ Name (Just Bound) isOp })
-=======
-    bound n = nameToFile modMap file [] (A.nameConcrete n) P.noRange
-                         (\isOp -> parserBased { aspect =
-                                     Just $ Name (Just Bound) isOp })
->>>>>>> 1827d3c8
-                         (Just $ A.nameBindingSite n)
+    bound (A.BindName n) =
+      nameToFile modMap file [] (A.nameConcrete n) P.noRange
+                 (\isOp -> parserBased { aspect =
+                             Just $ Name (Just Bound) isOp })
+                 (Just $ A.nameBindingSite n)
 
     patsyn n =               -- TODO: resolve overloading
               nameToFileA modMap file (I.headAmbQ n) True $ \isOp ->
