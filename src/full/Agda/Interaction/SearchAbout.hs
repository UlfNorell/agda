module Agda.Interaction.SearchAbout (findMentions) where

import Control.Applicative
import Control.Monad
import Control.Monad.State
import qualified Data.Map as Map
import Data.List (isInfixOf)
import Data.Either (partitionEithers)

import Agda.Syntax.Position (Range)
import Agda.Syntax.Scope.Base
import Agda.Syntax.Scope.Monad
import Agda.TypeChecking.Monad
import qualified Agda.Syntax.Common as Com
import Agda.Syntax.Internal
import Agda.Interaction.BasicOps (normalForm)
import qualified Agda.Syntax.Translation.ConcreteToAbstract as TCA
import qualified Agda.Syntax.Abstract as A
import qualified Agda.Syntax.Concrete as C

import Agda.Interaction.BasicOps
import Debug.Trace

collectNamesInType :: Type -> [A.QName]
collectNamesInType = collectNamesInTerm . unEl

collectNamesInTerm :: Term -> [A.QName]
collectNamesInTerm (Var _ els)  = collectNamesInElims els
collectNamesInTerm (Lam ty t)   = collectNamesInTerm $ unAbs t
collectNamesInTerm (Def n els)  = n : collectNamesInElims els
collectNamesInTerm (Con n args) = conName n : collectNamesInArgs args
collectNamesInTerm (Pi dom cod) = collectNamesInType (Com.unDom dom) ++ collectNamesInType (unAbs cod)
collectNamesInTerm (Shared t)   = collectNamesInTerm $ ignoreSharing $ derefPtr t
collectNamesInTerm _            = []

collectNamesInElims :: Elims -> [A.QName]
collectNamesInElims = concatMap collectNamesInElim

collectNamesInElim :: Elim -> [A.QName]
collectNamesInElim (Apply a) = collectNamesInTerm $ Com.unArg a
<<<<<<< HEAD
collectNamesInElim (IApply x y a) = concatMap collectNamesInTerm [x,y,a]
collectNamesInElim (Proj n)  = [n]
=======
collectNamesInElim (Proj _ n)= [n]
>>>>>>> a0cf9974

collectNamesInArgs :: Args -> [A.QName]
collectNamesInArgs = concatMap (collectNamesInTerm . Com.unArg)

findMentions :: Rewrite -> Range -> String -> TCM [(C.Name, Type)]
findMentions norm rg nm = do
  let (strs, nms) = partitionEithers $ fmap isString $ words nm
  cnms <- mapM (parseName rg) nms
  rnms <- mapM resolveName cnms
  let defs = fmap (fmap anameName . anames) rnms
  scp  <- getNamedScope =<< currentModule
  let names = nsNames $ allThingsInScope scp
  concat <$> mapM (\ (x, n) -> do
              t <- normalForm norm =<< typeOfConst (anameName n)
              let defName  = show x
              let namesInT = collectNamesInType t
              return $ do
                guard (all (`isInfixOf` defName) strs)
                guard (all (any (`elem` namesInT)) defs)
                return (x, t)
           ) (concatMap (\ (x, ns) -> map ((,) x) ns) $ Map.toList names)
  where
    isString str
      |  not (null str)
      && head str == '"'
      && last str == '"' = Left $ filter (/= '"') str
      | otherwise        = Right str

    anames (DefinedName _ an)     = [an]
    anames (FieldName     ans)    = ans
    anames (ConstructorName ans)  = ans
    anames (PatternSynResName an) = [an]
    anames _                      = []<|MERGE_RESOLUTION|>--- conflicted
+++ resolved
@@ -38,12 +38,8 @@
 
 collectNamesInElim :: Elim -> [A.QName]
 collectNamesInElim (Apply a) = collectNamesInTerm $ Com.unArg a
-<<<<<<< HEAD
+collectNamesInElim (Proj _ n)= [n]
 collectNamesInElim (IApply x y a) = concatMap collectNamesInTerm [x,y,a]
-collectNamesInElim (Proj n)  = [n]
-=======
-collectNamesInElim (Proj _ n)= [n]
->>>>>>> a0cf9974
 
 collectNamesInArgs :: Args -> [A.QName]
 collectNamesInArgs = concatMap (collectNamesInTerm . Com.unArg)
