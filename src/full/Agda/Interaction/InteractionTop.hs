--- conflicted
+++ resolved
@@ -747,15 +747,9 @@
 
     -- Drops pattern added to extended lambda functions when lambda lifting them
     extlam_dropLLifted :: CaseContext -> Bool -> A.Clause -> A.Clause
-<<<<<<< HEAD
-    extlam_dropLLifted FunctionDef _ x = x
-    extlam_dropLLifted (ExtendedLambda h nh) hidden (A.Clause (A.LHS info (A.LHSProj{}) ps) rhs decl catchall) = __IMPOSSIBLE__
-    extlam_dropLLifted (ExtendedLambda h nh) hidden (A.Clause (A.LHS info (A.LHSHead name nps) ps) rhs decl catchall)
-=======
     extlam_dropLLifted Nothing _ x = x
-    extlam_dropLLifted (Just (ExtLamInfo h nh)) hidden (A.Clause (A.LHS info A.LHSProj{} ps) rhs decl) = __IMPOSSIBLE__
-    extlam_dropLLifted (Just (ExtLamInfo h nh)) hidden (A.Clause (A.LHS info (A.LHSHead name nps) ps) rhs decl)
->>>>>>> f0828572
+    extlam_dropLLifted (Just (ExtLamInfo h nh)) hidden (A.Clause (A.LHS info A.LHSProj{} ps) rhs decl catchall) = __IMPOSSIBLE__
+    extlam_dropLLifted (Just (ExtLamInfo h nh)) hidden (A.Clause (A.LHS info (A.LHSHead name nps) ps) rhs decl catchall)
       = let n = if hidden then h + nh else nh
         in
          (A.Clause (A.LHS info (A.LHSHead name (drop n nps)) ps) rhs decl catchall)
