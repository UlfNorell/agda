{-# LANGUAGE GADTs, KindSignatures #-}
{-# LANGUAGE OverloadedStrings #-}
-- | Library management.
--
--   Sample use:
--
--   @
--     -- Get libraries as listed in @.agda/libraries@ file.
--     libs <- getInstalledLibraries Nothing
--
--     -- Get the libraries (and immediate paths) relevant for @projectRoot@.
--     -- This involves locating and processing the @.agda-lib@ file for the project.
--     (libNames, includePaths) <-  getDefaultLibraries projectRoot True
--
--     -- Get include paths of depended-on libraries.
--     resolvedPaths <- libraryIncludePaths Nothing libs libNames
--
--     let allPaths = includePaths ++ resolvedPaths
--   @
--
module Agda.Interaction.Library
  ( getDefaultLibraries
  , getInstalledLibraries
  , libraryIncludePaths
  , LibName
  , LibM
  -- * Exported for testing
  , VersionView(..), versionView, unVersionView
  , findLib'
  ) where

import Control.Arrow ( (***) )
import Control.Exception
import Control.Monad.Writer
import Data.Char
import Data.Either
import Data.Bifunctor ( first )
import Data.Function
import qualified Data.List as List
import Data.Maybe
import System.Directory ( getAppUserDataDirectory )
import System.Directory
import System.FilePath
import System.Environment

import Agda.Interaction.Library.Base
import Agda.Interaction.Library.Parse

import Agda.Utils.Environment
import Agda.Utils.Except ( ExceptT, runExceptT, MonadError(throwError) )
import Agda.Utils.IO ( catchIO )
import Agda.Utils.List
import Agda.Utils.Maybe
import Agda.Utils.Monad
import Agda.Utils.Pretty
import Agda.Utils.String ( trim, ltrim )

import Agda.Version

------------------------------------------------------------------------
-- Types and Monads
------------------------------------------------------------------------


data LibrariesFile = LibrariesFile
  { lfPath   :: FilePath
      -- ^ E.g. @~/.agda/libraries@.
  , lfExists :: Bool
       -- ^ The libraries file might not exist,
       --   but we may print its assumed location in error messages.
  } deriving (Show)

-- | Library names are structured into the base name and a suffix of version
--   numbers, e.g. @mylib-1.2.3@.  The version suffix is optional.
data VersionView = VersionView
  { vvBase    :: LibName
      -- ^ Actual library name.
  , vvNumbers :: [Integer]
      -- ^ Major version, minor version, subminor version, etc., all non-negative.
      --   Note: a priori, there is no reason why the version numbers should be @Int@s.
  } deriving (Eq, Show)


data LibCtxt (b :: Bool) a where
  NoCtxt :: a-> LibCtxt 'False a
  WithCtxt :: { libFileCtxt :: Maybe FilePath
              , lineNumCtxt :: LineNumber
              , fileCtxt    :: FilePath
              , inCtxt_ :: a } -> LibCtxt b a

inCtxt :: LibCtxt b a -> a
inCtxt (NoCtxt a) = a
inCtxt (WithCtxt _ _ _ a) = a

deriving instance Functor (LibCtxt b)

type LibWarning = LibCtxt 'True [LibWarning']
type LibError = LibCtxt 'False LibError'

-- | Collected errors while processing library files.
--
data LibError'
  = LibNotFound LibrariesFile LibName
      -- ^ Raised when a library name could no successfully be resolved
      --   to an @.agda-lib@ file.
      --
  | AmbiguousLib LibName [AgdaLibFile]
      -- ^ Raised when a library name is defined in several @.agda-lib files@.
  | OtherError String
      -- ^ Generic error.
  deriving (Show)

-- | Collects 'LibError's.
--
type LibErrorIO = WriterT [Either LibError LibWarning] IO

-- | Throws 'Doc' exceptions.
type LibM = ExceptT Doc (WriterT [LibWarning] IO)

raiseWarnings :: MonadWriter [Either LibError LibWarning] m => [LibWarning] -> m ()
raiseWarnings = tell . map Right

raiseErrors :: MonadWriter [Either LibError LibWarning] m => [LibError] -> m ()
raiseErrors = tell . map Left

-- | Raise collected 'LibErrors' as exception.
--
mkLibM :: [AgdaLibFile] -> LibErrorIO a -> LibM a
mkLibM libs m = do
  (x, ews) <- liftIO $ runWriterT m
  let (errs, warns) = partitionEithers ews
  tell warns
  unless (null errs) $ do
    let doc = vcat $ map (formatLibError libs) errs
    throwError doc
  return x

------------------------------------------------------------------------
-- Resources
------------------------------------------------------------------------

-- | Get the path to @~/.agda@ (system-specific).
--   Can be overwritten by the @AGDA_DIR@ environment variable.
--
--   (This is not to be confused with the directory for the data files
--   that Agda needs (e.g. the primitive modules).)
--
getAgdaAppDir :: IO FilePath
getAgdaAppDir = do
  -- System-specific command to build the path to ~/.agda (Unix) or %APPDATA%\agda (Win)
  let agdaDir = getAppUserDataDirectory "agda"
  -- The default can be overwritten by setting the AGDA_DIR environment variable
  caseMaybeM (lookupEnv "AGDA_DIR") agdaDir $ \ dir ->
      ifM (doesDirectoryExist dir) (canonicalizePath dir) $ do
        d <- agdaDir
        putStrLn $ "Warning: Environment variable AGDA_DIR points to non-existing directory " ++ show dir ++ ", using " ++ show d ++ " instead."
        return d

-- | The @~/.agda/libraries@ file lists the libraries Agda should know about.
--   The content of @libraries@ is is a list of pathes to @.agda-lib@ files.
--
--   Agda honors also version specific @libraries@ files, e.g. @libraries-2.6.0@.
--
--   @defaultLibraryFiles@ gives a list of all @libraries@ files Agda should process
--   by default.
--
defaultLibraryFiles :: [FilePath]
defaultLibraryFiles = ["libraries-" ++ version, "libraries"]

-- | The @defaultsFile@ contains a list of library names relevant for each Agda project.
--
defaultsFile :: FilePath
defaultsFile = "defaults"

------------------------------------------------------------------------
-- * Get the libraries for the current project
------------------------------------------------------------------------

-- | Get pathes of @.agda-lib@ files in given project root.
--
--   If there are none, look in the parent directories until one is found.
--
findAgdaLibFiles
  :: FilePath       -- ^ Project root.
  -> IO [FilePath]  -- ^ Pathes of @.agda-lib@ files for this project (if any).
findAgdaLibFiles root = do
  libs <- map (root </>) . filter ((== ".agda-lib") . takeExtension) <$> getDirectoryContents root
  case libs of
    []    -> do
      up <- canonicalizePath $ root </> ".."
      if up == root then return [] else findAgdaLibFiles up
    files -> return files

-- | Get dependencies and include paths for given project root:
--
--   Look for @.agda-lib@ files according to 'findAgdaLibFiles'.
--   If none are found, use default dependencies (according to @defaults@ file)
--   and current directory (project root).
--
getDefaultLibraries
  :: FilePath  -- ^ Project root.
  -> Bool      -- ^ Use @defaults@ if no @.agda-lib@ file exists for this project?
  -> LibM ([LibName], [FilePath])  -- ^ The returned @LibName@s are all non-empty strings.
getDefaultLibraries root optDefaultLibs = mkLibM [] $ do
  libs <- lift $ findAgdaLibFiles root
  if null libs
    then (,[]) <$> if optDefaultLibs then (libNameForCurrentDir :) <$> readDefaultsFile else return []
    else libsAndPaths <$> parseLibFiles Nothing (map (0,) libs)
  where
    libsAndPaths ls = (concatMap libDepends ls, concatMap libIncludes ls)

-- | Return list of libraries to be used by default.
--
--   None if the @defaults@ file does not exist.
--
readDefaultsFile :: LibErrorIO [LibName]
readDefaultsFile = do
    agdaDir <- lift $ getAgdaAppDir
    let file = agdaDir </> defaultsFile
    ifNotM (lift $ doesFileExist file) (return []) $ {-else-} do
      ls <- lift $ map snd . stripCommentLines <$> readFile file
      return $ concatMap splitCommas ls
  `catchIO` \ e -> do
    raiseErrors [ NoCtxt $ OtherError $ unlines ["Failed to read defaults file.", show e] ]
    return []

------------------------------------------------------------------------
-- * Reading the installed libraries
------------------------------------------------------------------------

-- | Returns the path of the @libraries@ file which lists the libraries Agda knows about.
--
--   Note: file may not exist.
--
getLibrariesFile
  :: Maybe FilePath -- ^ Override the default @libraries@ file?
  -> IO LibrariesFile
getLibrariesFile (Just overrideLibFile) =
  return $ LibrariesFile overrideLibFile True  -- Existence checked in cmdline option parser.
getLibrariesFile Nothing = do
  agdaDir <- getAgdaAppDir
  let defaults = map (agdaDir </>) defaultLibraryFiles  -- NB: non-empty list
  files <- filterM doesFileExist defaults
  case files of
    file : _ -> return $ LibrariesFile file True
    []       -> return $ LibrariesFile (last defaults) False -- doesn't exist, but that's ok

-- | Parse the descriptions of the libraries Agda knows about.
--
--   Returns none if there is no @libraries@ file.
--
getInstalledLibraries
  :: Maybe FilePath  -- ^ Override the default @libraries@ file?
  -> LibM [AgdaLibFile] -- ^ Content of library files.  (Might have empty @LibName@s.)
getInstalledLibraries overrideLibFile = mkLibM [] $ do
    file <- lift $ getLibrariesFile overrideLibFile
    if not (lfExists file) then return [] else do
      ls    <- lift $ stripCommentLines <$> readFile (lfPath file)
      files <- lift $ sequence [ (i, ) <$> expandEnvironmentVariables s | (i, s) <- ls ]
      parseLibFiles (Just file) $ List.nubBy ((==) `on` snd) files
  `catchIO` \ e -> do
    raiseErrors [ NoCtxt $ OtherError $ unlines ["Failed to read installed libraries.", show e] ]
    return []

-- | Parse the given library files.
--
parseLibFiles
  :: Maybe LibrariesFile       -- ^ Name of @libraries@ file for error reporting.
  -> [(LineNumber, FilePath)]  -- ^ Library files paired with their line number in @libraries@.
  -> LibErrorIO [AgdaLibFile]  -- ^ Content of library files.  (Might have empty @LibName@s.)
parseLibFiles libFile files = do
  rs' <- lift $ mapM (parseLibFile . snd) files
  let ann :: (LineNumber, FilePath) ->
             (Either e a, [LibWarning']) -> (Either (LibCtxt b e) a, LibWarning)
      ann p = first (uncurry f p) *** uncurry g p
        where f = WithCtxt (fmap lfPath libFile)
              g = WithCtxt (fmap lfPath libFile)
  let (xs, warns) = unzip $ zipWith ann files (map runP rs')
      (errs, als) = partitionEithers xs

  unless (null warns) $ raiseWarnings warns
  unless (null errs)  $ raiseErrors $ map (OtherError <$>) errs

  return $ als

-- | Remove trailing white space and line comments.
--
stripCommentLines :: String -> [(LineNumber, String)]
stripCommentLines = concatMap strip . zip [1..] . lines
  where
    strip (i, s) = [ (i, s') | not $ null s' ]
      where s' = trimLineComment s

-- | Pretty-print 'LibError'.
<<<<<<< HEAD
formatLibError :: [AgdaLibFile] -> LibError -> Doc
formatLibError installed le = prefix <+> body where
  prefix = text $ case le of
    NoCtxt{}     -> ""
    WithCtxt{..} | OtherError err <- inCtxt_ ->
      let loc | Just lf <- libFileCtxt = lf ++ ":" ++ show lineNumCtxt ++ ": "
              | otherwise = ""
      in if List.isPrefixOf "Failed to read" err
         then loc
         else fileCtxt ++ ":" ++ (if all isDigit (take 1 err) then "" else " ")
    _ -> ""

  body = case inCtxt le of
    LibNotFound file lib -> vcat $
      [ text $ "Library '" ++ lib ++ "' not found."
      , sep [ "Add the path to its .agda-lib file to"
            , nest 2 $ text $ "'" ++ lfPath file ++ "'"
            , "to install."
            ]
      , "Installed libraries:"
      ] ++
      map (nest 2)
         (if null installed then ["(none)"]
          else [ sep [ text $ libName l, nest 2 $ parens $ text $ libFile l ]
               | l <- List.nubBy ((==) `on` libFile) installed ])

    AmbiguousLib lib tgts -> vcat $
      [ sep [ text $ "Ambiguous library '" ++ lib ++ "'."
            , "Could refer to any one of" ]
      ] ++ [ nest 2 $ text (libName l) <+> parens (text $ libFile l) | l <- tgts ]

    OtherError err -> text err
=======
formatLibError :: [AgdaLibFile] -> LibError -> IO Doc
formatLibError installed = \case

  LibNotFound file lib -> return $ vcat $
    [ text $ "Library '" ++ lib ++ "' not found."
    , sep [ "Add the path to its .agda-lib file to"
          , nest 2 $ text $ "'" ++ lfPath file ++ "'"
          , "to install."
          ]
    , "Installed libraries:"
    ] ++
    map (nest 2)
      (if null installed then ["(none)"]
      else [ sep [ text $ libName l, nest 2 $ parens $ text $ libFile l ] | l <- installed ])

  AmbiguousLib lib tgts -> return $ vcat $
    [ sep [ text $ "Ambiguous library '" ++ lib ++ "'.", "Could refer to any one of" ]
    ] ++ [ nest 2 $ text (libName l) <+> parens (text $ libFile l) | l <- tgts ]

  OtherError err -> return $ text err
>>>>>>> cea37b1c

------------------------------------------------------------------------
-- * Resolving library names to include pathes
------------------------------------------------------------------------

-- | Get all include pathes for a list of libraries to use.
libraryIncludePaths
  :: Maybe FilePath  -- ^ @libraries@ file (error reporting only).
  -> [AgdaLibFile]   -- ^ Libraries Agda knows about.
  -> [LibName]       -- ^ (Non-empty) library names to be resolved to (lists of) pathes.
  -> LibM [FilePath] -- ^ Resolved pathes (no duplicates).  Contains "." if @[LibName]@ does.
libraryIncludePaths overrideLibFile libs xs0 = mkLibM libs $ WriterT $ do
    file <- getLibrariesFile overrideLibFile
    return $ runWriter $ (dot ++) . incs <$> find file [] xs
  where
    (dots, xs) = List.partition (== libNameForCurrentDir) $ map trim xs0
    incs = List.nub . concatMap libIncludes
    dot = [ "." | not $ null dots ]

    -- | Due to library dependencies, the work list may grow temporarily.
    find
      :: LibrariesFile  -- ^ Only for error reporting.
      -> [LibName]  -- ^ Already resolved libraries.
      -> [LibName]  -- ^ Work list: libraries left to be resolved.
      -> Writer [Either LibError LibWarning] [AgdaLibFile]
    find _ _ [] = pure []
    find file visited (x : xs)
      | elem x visited = find file visited xs
      | otherwise =
          case findLib x libs of
            [l] -> (l :) <$> find file (x : visited) (libDepends l ++ xs)
            []  -> raiseErrors [NoCtxt $ LibNotFound file x] >> find file (x : visited) xs
            ls  -> raiseErrors [NoCtxt $ AmbiguousLib x ls]  >> find file (x : visited) xs

-- | @findLib x libs@ retrieves the matches for @x@ from list @libs@.
--
--   1. Case @x@ is unversioned:
--      If @x@ is contained in @libs@, then that match is returned.
--      Otherwise, the matches with the highest version number are returned.
--
--   2. Case @x@ is versioned: the matches with the highest version number are returned.
--
--   Examples, see 'findLib''.
--
findLib :: LibName -> [AgdaLibFile] -> [AgdaLibFile]
findLib = findLib' libName

-- | Generalized version of 'findLib' for testing.
--
--   > findLib' id "a"   [ "a-1", "a-02", "a-2", "b" ] == [ "a-02", "a-2" ]
--
--   > findLib' id "a"   [ "a", "a-1", "a-01", "a-2", "b" ] == [ "a" ]
--   > findLib' id "a-1" [ "a", "a-1", "a-01", "a-2", "b" ] == [ "a-1", "a-01" ]
--   > findLib' id "a-2" [ "a", "a-1", "a-01", "a-2", "b" ] == [ "a-2" ]
--   > findLib' id "c"   [ "a", "a-1", "a-01", "a-2", "b" ] == []
--
findLib' :: (a -> LibName) -> LibName -> [a] -> [a]
findLib' libName x libs =
  case ls of
    -- Take the first and all exact matches (modulo leading zeros in version numbers).
    l : ls' -> l : takeWhile (((==) `on` versionMeasure) l) ls'
    []      -> []
  where
    -- @LibName@s that match @x@, sorted descendingly.
    -- The unversioned LibName, if any, will come first.
    ls = List.sortBy (flip compare `on` versionMeasure) [ l | l <- libs, x `hasMatch` libName l ]

    -- foo > foo-2.2 > foo-2.0.1 > foo-2 > foo-1.0
    versionMeasure l = (rx, null vs, vs)
      where
        VersionView rx vs = versionView (libName l)

-- | @x `hasMatch` y@ if @x@ and @y@ have the same @vvBase@ and
--   either @x@ has no version qualifier or the versions also match.
hasMatch :: LibName -> LibName -> Bool
hasMatch x y = rx == ry && (vx == vy || null vx)
  where
    VersionView rx vx = versionView x
    VersionView ry vy = versionView y

-- | Split a library name into basename and a list of version numbers.
--
--   > versionView "foo-1.2.3"    == VersionView "foo" [1, 2, 3]
--   > versionView "foo-01.002.3" == VersionView "foo" [1, 2, 3]
--
--   Note that because of leading zeros, @versionView@ is not injective.
--   (@unVersionView . versionView@ would produce a normal form.)
versionView :: LibName -> VersionView
versionView s =
  case span (\ c -> isDigit c || c == '.') (reverse s) of
    (v, '-' : x) | valid vs ->
      VersionView (reverse x) $ reverse $ map (read . reverse) vs
      where vs = chopWhen (== '.') v
            valid [] = False
            valid vs = not $ any null vs
    _ -> VersionView s []

-- | Print a @VersionView@, inverse of @versionView@ (modulo leading zeros).
unVersionView :: VersionView -> LibName
unVersionView = \case
  VersionView base [] -> base
  VersionView base vs -> base ++ "-" ++ List.intercalate "." (map show vs)<|MERGE_RESOLUTION|>--- conflicted
+++ resolved
@@ -1,5 +1,3 @@
-{-# LANGUAGE GADTs, KindSignatures #-}
-{-# LANGUAGE OverloadedStrings #-}
 -- | Library management.
 --
 --   Sample use:
@@ -292,7 +290,6 @@
       where s' = trimLineComment s
 
 -- | Pretty-print 'LibError'.
-<<<<<<< HEAD
 formatLibError :: [AgdaLibFile] -> LibError -> Doc
 formatLibError installed le = prefix <+> body where
   prefix = text $ case le of
@@ -317,7 +314,7 @@
       map (nest 2)
          (if null installed then ["(none)"]
           else [ sep [ text $ libName l, nest 2 $ parens $ text $ libFile l ]
-               | l <- List.nubBy ((==) `on` libFile) installed ])
+               | l <- installed ])
 
     AmbiguousLib lib tgts -> vcat $
       [ sep [ text $ "Ambiguous library '" ++ lib ++ "'."
@@ -325,28 +322,6 @@
       ] ++ [ nest 2 $ text (libName l) <+> parens (text $ libFile l) | l <- tgts ]
 
     OtherError err -> text err
-=======
-formatLibError :: [AgdaLibFile] -> LibError -> IO Doc
-formatLibError installed = \case
-
-  LibNotFound file lib -> return $ vcat $
-    [ text $ "Library '" ++ lib ++ "' not found."
-    , sep [ "Add the path to its .agda-lib file to"
-          , nest 2 $ text $ "'" ++ lfPath file ++ "'"
-          , "to install."
-          ]
-    , "Installed libraries:"
-    ] ++
-    map (nest 2)
-      (if null installed then ["(none)"]
-      else [ sep [ text $ libName l, nest 2 $ parens $ text $ libFile l ] | l <- installed ])
-
-  AmbiguousLib lib tgts -> return $ vcat $
-    [ sep [ text $ "Ambiguous library '" ++ lib ++ "'.", "Could refer to any one of" ]
-    ] ++ [ nest 2 $ text (libName l) <+> parens (text $ libFile l) | l <- tgts ]
-
-  OtherError err -> return $ text err
->>>>>>> cea37b1c
 
 ------------------------------------------------------------------------
 -- * Resolving library names to include pathes
